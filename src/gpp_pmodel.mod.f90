--- conflicted
+++ resolved
@@ -1,2044 +1,3 @@
-<<<<<<< HEAD
-module md_gpp
-  !////////////////////////////////////////////////////////////////
-  ! P-MODEL MODULE
-  ! 
-  ! Contains P-model functions for calculating ci, vcmax, and light
-  ! use efficiency (LUE) as a function of ambient conditions (temperature,
-  ! vapour pressure difference, CO2, and elevation), following 
-  ! Prentice et al., 2014, and Wang et al., 2017. This is implemented
-  ! by function pmodel().
-  ! 
-  ! Outputs of pmodel() can used within a LUE model to calculate gross 
-  ! primary production by multiplying with aborbed light. This is 
-  ! implemented by function calc_dgpp().
-  !
-  ! High-level wrapper functions and subroutines (getlue(), and 
-  ! gpp()) are provided for use within SOFN.
-  !
-  ! An empirical soil moisture stress function is implemented 
-  ! following Stocker et al., 2018.
-  !
-  ! Note that getpar_modl_gpp() must be invoked prior to first
-  ! call of any other function/subroutine. An example is given 
-  ! by demo_pmodel.f90.
-  !
-  ! Copyright (C) 2015, see LICENSE, Benjamin Stocker
-  ! Written by Benjamin Stocker, partly based on Python code by
-  ! Tyler Davis.
-  !----------------------------------------------------------------
-  ! load core parameters
-  use md_params_core, only: nmonth, npft, nlu, c_molmass, h2o_molmass, maxgrid, ndayyear, dummy, kTkelvin
-  use md_tile, only: tile_type, tile_fluxes_type
-  use md_interface, only: interface
-  use md_forcing, only: climate_type, vegcover_type
-  use md_plant, only: params_pft_plant
-
-  implicit none
-
-  private
-  public params_pft_gpp, getpar_modl_gpp, initoutput_gpp, &
-    gpp, pmodel, getout_daily_gpp, getout_annual_gpp, &
-    outtype_pmodel, calc_ftemp_kphio, calc_dgpp, calc_drd, &
-    initio_nc_gpp, writeout_nc_gpp
-    
-  !----------------------------------------------------------------
-  ! Module-specific state variables
-  !----------------------------------------------------------------
-  real, dimension(npft) :: dassim           ! daily leaf-level assimilation rate (per unit leaf area) [gC/m2/d]
-  real, dimension(npft) :: dgs              ! stomatal conductance (per unit leaf area, average daily) [mol CO2 Pa-1 m-2 s-1]  
-  real, dimension(npft) :: dvcmax_canop     ! canopy-level Vcmax [gCO2/m2-ground/s]
-  real, dimension(npft) :: dvcmax_leaf      ! leaf-level Vcmax [gCO2/m2-leaf/s]
-
-  !-----------------------------------------------------------------------
-  ! Known parameters, therefore hard-wired.
-  !-----------------------------------------------------------------------
-  real, parameter :: kPo = 101325.0        ! standard atmosphere, Pa (Allen, 1973)
-  real, parameter :: kTo = 25.0            ! base temperature, deg C (Prentice, unpublished)
-  real, parameter :: temp0 = 0.0           ! temperature below which all quantities are zero (deg C)
-
-  !-----------------------------------------------------------------------
-  ! Metabolic N ratio (N per unit Vcmax)
-  ! Reference: Harrison et al., 2009, Plant, Cell and Environment; Eq. 3
-  !-----------------------------------------------------------------------
-  real, parameter :: mol_weight_rubisco    = 5.5e5    ! molecular weight of Rubisco, (g R)(mol R)-1
-  real, parameter :: n_conc_rubisco        = 1.14e-2  ! N concentration in rubisco, (mol N)(g R)-1
-  real, parameter :: cat_turnover_per_site = 2.33     ! catalytic turnover rate per site at 25 deg C, (mol CO2)(mol R sites)-1; use 2.33 instead of (3.5) as not all Rubisco is active (see Harrison et al., 2009)  
-  real, parameter :: cat_sites_per_mol_R   = 8.0      ! number of catalytic sites per mol R, (mol R sites)(mol R)-1
-
-  ! Metabolic N ratio (= 336.3734 mol N s (mol CO2)-1 )
-  real, parameter :: n_v = mol_weight_rubisco * n_conc_rubisco / ( cat_turnover_per_site * cat_sites_per_mol_R )
-
-  !-----------------------------------------------------------------------
-  ! Uncertain (unknown) parameters. Runtime read-in
-  !-----------------------------------------------------------------------
-  type paramstype_gpp
-    real :: beta         ! Unit cost of carboxylation (dimensionless)
-    real :: soilm_par_a
-    real :: soilm_par_b
-    real :: rd_to_vcmax  ! Ratio of Rdark to Vcmax25, number from Atkin et al., 2015 for C3 herbaceous
-    real :: tau_acclim   ! acclimation time scale of photosynthesis (d)
-  end type paramstype_gpp
-
-  type(paramstype_gpp) :: params_gpp
-
-  ! PFT-DEPENDENT PARAMETERS
-  type pftparamstype_gpp
-    real :: kphio        ! quantum efficiency (Long et al., 1993)  
-  end type pftparamstype_gpp
-
-  type(pftparamstype_gpp), dimension(npft) :: params_pft_gpp
-
-  !----------------------------------------------------------------
-  ! MODULE-SPECIFIC, PRIVATE VARIABLES
-  !----------------------------------------------------------------
-  ! Function return variables as derived types
-  type outtype_pmodel
-    real :: gammastar           ! temperature-dependent photorespiratory compensation point (Pa)
-    real :: kmm                 ! Michaelis-Menten coefficient (Pa)
-    real :: ca                  ! leaf-external (ambient) partial pressure, (Pa)
-    real :: ci                  ! leaf-internal partial pressure, (Pa)
-    real :: chi                 ! = ci/ca, leaf-internal to ambient CO2 partial pressure, ci/ca (unitless)
-    real :: xi                  ! relative cost parameter, Eq. 9 in Stocker et al., 2019 GMD
-    real :: iwue                ! intrinsic water use efficiency = A / gs = ca - ci = ca ( 1 - chi ) , unitless
-    real :: lue                 ! light use efficiency (mol CO2 / mol photon)
-    real :: assim               ! leaf-level assimilation rate (mol CO2 m-2 s-1)
-    real :: gs                  ! stomatal conductance to CO2 (mol C Pa-1 m-2 s-1)
-    real :: gs_unitfapar        ! stomatal conductance to CO2 per unit fapar (mol C Pa-1 m-2 s-1)
-    real :: gs_unitiabs         ! stomatal conductance to CO2 per unit absorbed light (mol C Pa-1 m-2 s-1)
-    real :: gpp                 ! gross primary productivity (g CO2 m-2 d-1)
-    real :: vcmax               ! canopy-level maximum carboxylation capacity per unit ground area (mol CO2 m-2 s-1)
-    real :: jmax                ! canopy-level maximum rate of electron transport (mol m-2 s-1)
-    real :: vcmax25             ! canopy-level Vcmax25 (Vcmax normalized to 25 deg C) (mol CO2 m-2 s-1)
-    real :: vcmax_unitfapar     ! Vcmax per unit fAPAR (mol CO2 m-2 s-1)
-    real :: vcmax_unitiabs      ! Vcmax per unit absorbed light (mol CO2 m-2 s-1 mol-1)
-    real :: ftemp_inst_vcmax    ! Instantaneous temperature response factor of Vcmax (unitless)
-    real :: ftemp_inst_rd       ! Instantaneous temperature response factor of Rd (unitless)
-    real :: rd                  ! Dark respiration (mol CO2 m-2 s-1)
-    real :: rd_unitfapar        ! Dark respiration per unit fAPAR (mol CO2 m-2 s-1)
-    real :: rd_unitiabs         ! Dark respiration per unit absorbed light (mol CO2 m-2 s-1)
-    real :: actnv               ! Canopy-level total metabolic leaf N per unit ground area (g N m-2)
-    real :: actnv_unitfapar     ! Metabolic leaf N per unit fAPAR (g N m-2)
-    real :: actnv_unitiabs      ! Metabolic leaf N per unit absorbed light (g N m-2 mol-1)
-    real :: transp              ! Canopy-level total transpiration rate (g H2O (mol photons)-1)
-  end type outtype_pmodel
-
-  type outtype_chi
-    real :: chi                 ! = ci/ca, leaf-internal to ambient CO2 partial pressure, ci/ca (unitless)
-    real :: ci                  ! leaf-internal CO2 partial pressure (Pa)
-    real :: mj                  ! ci-limitation factor of light-limited assimilation (unitless)
-    real :: mc                  ! ci-limitation factor of Rubisco-limited assimilation (unitless)
-    real :: mjoc                ! ratio of light over Rubisco-limted ci-limitation factor (unitless)
-    real :: xi                  ! relative cost parameter, Eq. 9 in Stocker et al., 2019 GMD
-  end type outtype_chi
-
-  !----------------------------------------------------------------
-  ! Module-specific output variables
-  !----------------------------------------------------------------
-  ! daily
-  real, allocatable, dimension(:,:) :: outdgpp    ! daily gross primary production [gC/m2/d]
-  real, allocatable, dimension(:,:) :: outdrd     ! daily dark respiration [gC/m2/d]
-  real, allocatable, dimension(:,:) :: outdtransp ! daily transpiration [mm]
-
-  ! annual
-  real, dimension(:,:), allocatable :: outagpp
-  real, dimension(:,:), allocatable :: outavcmax        ! canopy-level caboxylation capacity at annual maximum [mol CO2 m-2 s-1]
-  real, dimension(:,:), allocatable :: outavcmax_25     ! canopy-level normalised caboxylation capacity at annual maximum [mol CO2 m-2 s-1]
-  real, dimension(:,:), allocatable :: outavcmax_leaf   ! leaf-level maximum caboxylation capacity, annual mean of daily values, weighted by daily assimilation rate [mol CO2 m-2 s-1]
-  real, dimension(:,:), allocatable :: outalue          ! light use efficiency, mean across growing season, weighted by daily GPP
-  real, dimension(:,:), allocatable :: outachi          ! ratio leaf-internal to ambient CO2 partial pressure, mean across growing season, weighted by daily GPP
-  real, dimension(:,:), allocatable :: outaci           ! leaf-internal CO2 partial pressure, mean across growing season, weighted by daily GPP (ppm)
-  real, dimension(:,:), allocatable :: outags           ! stomatal conductance to H2O, mean across growing season, weighted by daily GPP (mol H2O m-2 s-1)
-  real, dimension(:,:), allocatable :: outaiwue         ! intrinsic water use efficiency, weighted by daily GPP [micro-mol CO2 / mol H2O]
-
-  ! These are stored as dayly variables for annual output
-  ! at day of year when LAI is at its maximum.
-  real, dimension(npft,ndayyear) :: outdvcmax
-  real, dimension(npft,ndayyear) :: outdvcmax25
-
-  !----------------------------------------------------------------
-  ! Module-specific NetCDF output file and variable names
-  !----------------------------------------------------------------
-  character(len=256) :: ncoutfilnam_dgpp
-  character(len=256) :: ncoutfilnam_agpp
-
-  character(len=*), parameter :: GPP_NAME="gpp"
-
-contains
-
-  subroutine gpp( tile, tile_fluxes, co2, climate, vegcover, do_soilmstress, do_tempstress, init)
-    !//////////////////////////////////////////////////////////////////
-    ! Wrapper function to call to P-model. 
-    ! Calculates meteorological conditions with memory based on daily
-    ! varying variables.
-    ! Calculates soil moisture and temperature stress functions.
-    ! Calls P-model.
-    !------------------------------------------------------------------
-    ! use md_plant, only: params_pft_plant, plant_type, plant_fluxes_type
-    use md_sofunutils, only: dampen_variability
-
-    ! arguments
-    type(tile_type), dimension(nlu), intent(inout) :: tile
-    type(tile_fluxes_type), dimension(nlu), intent(inout) :: tile_fluxes
-    real, intent(in)    :: co2                               ! atmospheric CO2 (ppm)
-    type(climate_type)  :: climate
-    type(vegcover_type) :: vegcover
-    logical, intent(in) :: do_soilmstress                    ! whether empirical soil miosture stress function is applied to GPP
-    logical, intent(in) :: do_tempstress                     ! whether empirical temperature stress function is applied to GPP
-    logical, intent(in) :: init                              ! is true on the very first simulation day (first subroutine call of each gridcell)
-
-    ! ! input-output arguments
-    ! real, dimension(npft), intent(inout)  :: dgpp            ! daily total gross primary productivity (gC m-2 d-1)
-    ! real, dimension(npft), intent(inout)  :: drd             ! daily total dark respiraiton (gC m-2 d-1)
-    ! real, dimension(npft), intent(inout)  :: dtransp         ! daily total transpiration (XXX)
-
-    ! local variables
-    type( outtype_pmodel ) :: out_pmodel   ! list of P-model output variables
-    integer    :: pft
-    integer    :: lu
-    real       :: iabs
-    real       :: soilmstress
-    real       :: ftemp_kphio
-    real       :: tk
-
-    real, save :: co2_memory
-    real, save :: vpd_memory
-    real, save :: temp_memory
-    real, save :: patm_memory
-    real, save :: iabs_memory
-
-    ! xxx test
-    real :: a_c, a_j, a_returned, fact_jmaxlim
-
-    !----------------------------------------------------------------
-    ! Calculate environmental conditions with memory, time scale 
-    ! relevant for Rubisco turnover
-    !----------------------------------------------------------------
-    if (init) then
-      co2_memory  = co2
-      temp_memory = climate%dtemp
-      vpd_memory  = climate%dvpd
-      patm_memory = climate%dpatm
-      iabs_memory = climate%dppfd
-    end if 
-
-    co2_memory  = dampen_variability( co2,            params_gpp%tau_acclim, co2_memory )
-    temp_memory = dampen_variability( climate%dtemp,  params_gpp%tau_acclim, temp_memory )
-    vpd_memory  = dampen_variability( climate%dvpd,   params_gpp%tau_acclim, vpd_memory )
-    patm_memory = dampen_variability( climate%dpatm,  params_gpp%tau_acclim, patm_memory )
-    iabs_memory = dampen_variability( climate%dppfd,  params_gpp%tau_acclim, iabs_memory )
-
-    tk = climate%dtemp + kTkelvin
-
-    pftloop: do pft=1,npft
-      !----------------------------------------------------------------
-      ! P-model call to get a list of variables that are 
-      ! acclimated to slowly varying conditions
-      !----------------------------------------------------------------
-      if (tile(lu)%plant(pft)%fpc_grid > 0.0 .and. &      ! PFT is present
-          tile_fluxes(1)%canopy%dayl > 0.0 .and.   &      ! no arctic night
-          climate%dtemp > -5.0) then                      ! daily mean temperature above minus 5 deg C
-        
-        ! PFT is present 
-        out_pmodel = pmodel( &
-                            kphio          = params_pft_gpp(pft)%kphio, &
-                            iabs           = iabs_memory, &
-                            co2            = co2_memory, &
-                            tc             = temp_memory, &
-                            vpd            = vpd_memory, &
-                            patm           = patm_memory, &
-                            c4             = params_pft_plant(pft)%c4, &
-                            method_optci   = "prentice14", &
-                            method_jmaxlim = "wang17" &
-                            )
-
-      else
-
-        ! PFT is not present 
-        out_pmodel = zero_pmodel()
-
-      end if
-
-      ! simple:
-      lu = 1
-
-      ! !----------------------------------------------------------------
-      ! ! xxx try:
-      ! tile(lu)%plant(pft)%fpc_grid = 0.5
-      ! !----------------------------------------------------------------
-
-      ! absorbed PPFD
-      iabs = tile(lu)%canopy%fapar * climate%dppfd * tile(lu)%plant(pft)%fpc_grid
-
-      !----------------------------------------------------------------
-      ! Calculate soil moisture stress as a function of soil moisture, mean alpha and vegetation type (grass or not)
-      !----------------------------------------------------------------
-      if (do_soilmstress) then
-        soilmstress = calc_soilmstress( tile(1)%soil%phy%wscal, 0.0, params_pft_plant(1)%grass )
-      else
-        soilmstress = 1.0
-      end if    
-
-      !----------------------------------------------------------------
-      ! Include instantaneous temperature effect on quantum yield efficiency
-      !----------------------------------------------------------------
-      if (do_tempstress) then
-        ftemp_kphio = calc_ftemp_kphio( climate%dtemp, params_pft_plant(pft)%c4 )
-      else
-        ftemp_kphio = 1.0
-      end if
-
-      !----------------------------------------------------------------
-      ! GPP
-      !----------------------------------------------------------------
-      ! tile_fluxes(lu)%canopy%dgpp = iabs * out_pmodel%lue * ftemp_kphio * soilmstress
-      tile_fluxes(lu)%plant(pft)%dgpp = iabs * out_pmodel%lue * ftemp_kphio * soilmstress
-
-      !----------------------------------------------------------------
-      ! Dark respiration
-      !----------------------------------------------------------------
-      ! tile_fluxes(lu)%canopy%drd = iabs * out_pmodel%rd_unitiabs * ftemp_kphio * soilmstress * c_molmass
-      tile_fluxes(lu)%plant(pft)%drd = iabs * out_pmodel%rd_unitiabs * ftemp_kphio * soilmstress * c_molmass
-
-      !----------------------------------------------------------------
-      ! Vcmax25
-      !----------------------------------------------------------------
-      !Here we may consider Vcmax25 >0, otherwise it will cause FPE in nuptake
-      !if (out_pmodel%vcmax25 > 0.0) then
-      tile(lu)%plant(pft)%vcmax25 = out_pmodel%vcmax25
-      !end if
-
-      ! !----------------------------------------------------------------
-      ! ! CALCULATE PREDICTED GPP FROM P-model output
-      ! ! using instantaneous (daily) LAI, PPFD, Cramer-Prentice-alpha
-      ! !----------------------------------------------------------------
-      ! do pft=1,npft
-
-      !   print*,'params_pft_plant(pft)%lu_category ', params_pft_plant(pft)%lu_category
-      !   print*,'tile(lu)%plant(pft)%fpc_grid', tile(lu)%plant(pft)%fpc_grid
-      !   print*,'tile_fluxes(lu)%canopy%dayl', tile_fluxes(lu)%canopy%dayl
-      !   print*,'climate%dtemp', climate%dtemp
-
-      !   ! land use category (gridcell tile)
-      !   lu = params_pft_plant(pft)%lu_category
-      !     !----------------------------------------------------------------
-      !     ! Calculate soil moisture stress as a function of soil moisture, mean alpha and vegetation type (grass or not)
-      !     !----------------------------------------------------------------
-      !     print*,'tile(lu)%soil%phy%wscal ', tile(lu)%soil%phy%wscal
-      !     print*,'params_pft_plant(pft)%grass ', params_pft_plant(pft)%grass
-      !     print*,'do_soilmstress ', do_soilmstress
-      !     if (do_soilmstress) then
-      !       ! soilmstress = calc_soilmstress( tile(lu)%soil%phy%wscal, 0.0, params_pft_plant(pft)%grass )
-      !       soilmstress = 1.0
-      !     else
-      !       soilmstress = 1.0
-      !     end if
-
-      !     !----------------------------------------------------------------
-      !     ! Include instantaneous temperature effect on quantum yield efficiency
-      !     !----------------------------------------------------------------
-      !     if (do_tempstress) then
-      !       ftemp_kphio = calc_ftemp_kphio( climate%dtemp )
-      !     else
-      !       ftemp_kphio = 1.0
-      !     end if
-
-      !     ! GPP
-      !     tile_fluxes(lu)%canopy%dgpp = calc_dgpp( tile(lu)%canopy%fapar, tile(lu)%plant(pft)%fpc_grid, climate%dppfd, out_pmodel%lue, ftemp_kphio, soilmstress )
-
-      !     !----------------------------------------------------------------
-      !     ! xxx test
-      !     !----------------------------------------------------------------
-      !     ! light-limited assimilation rate
-      !     fact_jmaxlim = 1.0 / sqrt(1.0 + (4.0 * params_pft_gpp(pft)%kphio * dfapar * dppfd / out_pmodel%jmax)**2)
-      !     a_j = params_pft_gpp(pft)%kphio * dfapar * dppfd * (out_pmodel%ci - out_pmodel%gammastar)/(out_pmodel%ci + 2 * out_pmodel%gammastar) * fact_jmaxlim
-
-      !     ! Rubisco-limited assimilation rate
-      !     a_c = out_pmodel%vcmax * (out_pmodel%ci - out_pmodel%gammastar)/(out_pmodel%ci + out_pmodel%kmm)
-
-      !     ! output from pmodel()
-      !     a_returned = out_pmodel%gpp / c_molmass
-
-      !     print*,'a_j, a_c, a_returned, dgpp : ', a_j, a_c, a_returned, dgpp / c_molmass
-      !     !----------------------------------------------------------------
-
-      !     ! transpiration
-      !     ! dtransp(pft) = calc_dtransp( dfapar, plant(pft)%acrown, dppfd, out_pmodel%transp_unitiabs, ftemp_kphio, soilmstress )
-      !     dtransp(pft) = calc_dtransp( dfapar, plant(pft)%acrown, dppfd, out_pmodel%transp_unitiabs, climate%dtemp )
-
-      !     !----------------------------------------------------------------
-      !     ! Dark respiration
-      !     !----------------------------------------------------------------
-      !     tile_fluxes(lu)%canopy%drd = calc_drd( vegcover%dfapar, tile(lu)%plant(pft)%fpc_grid, climate%dppfd, out_pmodel%rd_unitiabs, ftemp_kphio, soilmstress )
-
-      !     !----------------------------------------------------------------
-      !     ! Leaf-level assimilation rate
-      !     !----------------------------------------------------------------
-      !     tile_fluxes(lu)%canopy%assim = calc_dassim( tile_fluxes(lu)%canopy%dgpp, tile_fluxes(lu)%canopy%dayl )
-
-      !     ! !----------------------------------------------------------------
-      !     ! ! stomatal conductance
-      !     ! !----------------------------------------------------------------
-      !     ! print*,'3'
-      !     ! tile_fluxes(lu)%canopy%dgs = calc_dgs( dassim(pft), climate%dvpd, out_pmodel%ca, out_pmodel%gammastar, out_pmodel%xi )
-
-      !     ! ! print*,'set-point gs:' dassim * dgs_unitiabs
-
-      !     ! !----------------------------------------------------------------
-      !     ! ! canopy conductance
-      !     ! !----------------------------------------------------------------
-      !     ! print*,'4'
-      !     ! tile(lu)%canopy%dgc = calc_g_canopy( tile_fluxes(lu)%canopy%dgs, tile(lu)%canopy%lai, tk )
-
-      !     ! print*,'dgs per unit day (not second) - should be equal to what gpp/(ca-ci) in pmodel(): ', dgs_unitiabs * gpp / c_molmass
-      !     ! stop
-
-      !     ! ! Canopy-level Vcmax (actually changes only monthly)
-      !     ! dvcmax_canop(pft) = calc_vcmax_canop( dfapar, out_pmodel%vcmax_unitiabs, meanmppfd )
-
-      !     ! ! Leaf-level Vcmax
-      !     ! dvcmax_leaf(pft) = out_pmodel%vcmax_unitiabs * meanmppfd
-
-      !   else  
-
-      !     tile_fluxes(lu)%canopy%dgpp = 0.0
-      !     tile_fluxes(lu)%canopy%drd  = 0.0
-
-      !   end if 
-
-      ! end do
-    end do pftloop
-
-  end subroutine gpp
-
-
-  function calc_dgpp( fapar, fpc_grid, dppfd, lue, ftemp_kphio, soilmstress ) result( my_dgpp )
-    !//////////////////////////////////////////////////////////////////
-    ! Calculates daily GPP given mean daily light use efficiency following
-    ! a simple light use efficie model approach.
-    !------------------------------------------------------------------
-    ! arguments
-    real, intent(in) :: fapar       ! fraction of absorbed photosynthetically active radiation (unitless)
-    real, intent(in) :: fpc_grid    ! foliar projective cover, used for dividing grid cell area (unitless)
-    real, intent(in) :: dppfd       ! daily total photon flux density (mol m-2)
-    real, intent(in) :: lue         ! light use efficiency (g CO2 mol-1)
-    real, intent(in) :: ftemp_kphio  ! air temperature (deg C)
-    real, intent(in) :: soilmstress ! soil moisture stress factor (unitless)
-
-    ! function return variable
-    real :: my_dgpp                 ! Daily total gross primary productivity (gC m-2 d-1)
-
-    ! GPP is light use efficiency multiplied by absorbed light and soil moisture stress function
-    my_dgpp = fapar * fpc_grid * dppfd * soilmstress * lue * ftemp_kphio
-
-  end function calc_dgpp
-
-
-  function calc_dassim( dgpp, daylength ) result( my_dassim )
-    !//////////////////////////////////////////////////////////////////
-    ! Calculates assimilation rate, mean over daylight hours.
-    ! Use *_unitfapar to get something representative of top-of-canopy.
-    !------------------------------------------------------------------
-    ! arguments
-    real, intent(in) :: dgpp            ! daily total GPP (g CO2 m-2 d-1)
-    real, intent(in) :: daylength       ! day length (h)
-
-    ! function return variable
-    real :: my_dassim                   ! canopy mean assimilation rate, mean over daylight hours (mol CO2 m-2 s-1)
-
-    ! Assimilation rate, average over daylight hours
-    if (daylength>0.0) then
-      my_dassim = dgpp / ( 60.0 * 60.0 * daylength * c_molmass )
-    else
-      my_dassim = 0.0
-    end if
-
-  end function calc_dassim
-
-
-  function calc_dgs( dassim, vpd, ca, gammastar, xi ) result( dgs )
-    !//////////////////////////////////////////////////////////////////
-    ! Calculates leaf-level stomatal conductance to CO2.
-    ! This uses instantaneous VPD and is therefore not calculated inside
-    ! the P-model function. The slope parameter 'xi' is representative
-    ! for the acclimated response.
-    !------------------------------------------------------------------
-    ! arguments
-    real, intent(in) :: dassim          ! daily mean assimilation rate (mol CO2 m-2 s-1)
-    real, intent(in) :: vpd             ! vapour pressure deficit (Pa)
-    real, intent(in) :: ca              ! ambient CO2 partial pressure (Pa)
-    real, intent(in) :: gammastar       ! CO2 compensation point (Pa)
-    real, intent(in) :: xi              ! slope parameter of stomatal response derived from P-model optimality, corresponding to sqrt(beta*(K+gammastar)/(1.6*etastar)) (Pa)
-    ! real, intent(in) :: dgs_unitiabs    ! stomatal conductance per unit absorbed light (mol CO2 Pa-1 m-2 s-1 / mol light)
-
-    ! function return variable
-    real :: dgs                         ! leaf-level stomatal conductance to H2O, mean over daylight hours ( mol CO2 Pa-1 m-2 s-1 )
-
-    ! Leaf-level assimilation rate, average over daylight hours
-    ! dgs = dassim * dgs_unitiabs
-    dgs = (1.0 + xi / sqrt(vpd)) * dassim / (ca - gammastar)
-    ! print*,'instantaneous gs: ', dgs 
-    
-  end function calc_dgs
-
-
-  function calc_drd( fapar, fpc_grid, dppfd, rd_unitiabs, ftemp_kphio, soilmstress ) result( my_drd )
-    !//////////////////////////////////////////////////////////////////
-    ! Calculates daily total dark respiration (Rd) based on monthly mean 
-    ! PPFD (assumes acclimation on a monthly time scale).
-    ! Not described in Stocker et al., XXX.
-    !------------------------------------------------------------------
-    ! arguments
-    real, intent(in) :: fapar           ! fraction of absorbed photosynthetically active radiation
-    real, intent(in) :: fpc_grid        ! foliar projective cover
-    real, intent(in) :: dppfd           ! daily total photon flux density (mol m-2)
-    real, intent(in) :: rd_unitiabs
-    real, intent(in) :: ftemp_kphio      ! this day's air temperature, deg C
-    real, intent(in) :: soilmstress     ! soil moisture stress factor
-
-    ! function return variable
-    real :: my_drd
-
-    ! Dark respiration takes place during night and day (24 hours)
-    my_drd = fapar * fpc_grid * dppfd * soilmstress * rd_unitiabs * ftemp_kphio * c_molmass
-
-  end function calc_drd
-
-
-  function calc_dtransp( fapar, acrown, dppfd, transp_unitiabs, ftemp_kphio, soilmstress ) result( my_dtransp )
-    !//////////////////////////////////////////////////////////////////
-    ! Calculates daily transpiration. 
-    ! Exploratory only.
-    ! Not described in Stocker et al., XXX.
-    !------------------------------------------------------------------
-    ! arguments
-    real, intent(in) :: fapar
-    real, intent(in) :: acrown
-    real, intent(in) :: dppfd              ! daily total photon flux density, mol m-2
-    real, intent(in) :: transp_unitiabs
-    real, intent(in) :: ftemp_kphio              ! this day's air temperature
-    real, intent(in) :: soilmstress        ! soil moisture stress factor
-
-    ! function return variable
-    real :: my_dtransp
-
-    ! GPP is light use efficiency multiplied by absorbed light and C-P-alpha
-    my_dtransp = fapar * acrown * dppfd * soilmstress * transp_unitiabs * ftemp_kphio * h2o_molmass
-
-  end function calc_dtransp
-
-
-  function calc_vcmax_canop( fapar, vcmax_unitiabs, meanmppfd ) result( my_vcmax )
-    !//////////////////////////////////////////////////////////////////
-    ! Calculates canopy-level summed carboxylation capacity (Vcmax). To get
-    ! value per unit leaf area, divide by LAI.
-    ! Not described in Stocker et al., XXX.
-    !------------------------------------------------------------------
-    ! arguments
-    real, intent(in) :: fapar
-    real, intent(in) :: vcmax_unitiabs
-    real, intent(in) :: meanmppfd
-
-    ! function return variable
-    real :: my_vcmax    ! canopy-level Vcmax [gCO2/m2-ground/s]
-
-    ! Calculate leafy-scale Rubisco-N as a function of LAI and current LUE
-    my_vcmax = fapar * meanmppfd * vcmax_unitiabs
-
-  end function calc_vcmax_canop
-
-
-  function calc_g_canopy( g_stomata, lai, tk ) result( g_canopy )
-    !/////////////////////////////////////////////////////////////////////////
-    ! Calculates canopy conductance, proportional to the leaf area index.
-    ! Since g_stomata is taken here from the photosynthesis module, we don't 
-    ! use Eq. 8 in Zhang et al. (2017).
-    !-------------------------------------------------------------------------
-    use md_params_core, only: kR
-
-    ! arguments
-    real, intent(in) :: g_stomata      ! stomatal conductance (mol CO2 Pa-1 m-2 s-1)
-    real, intent(in) :: lai            ! leaf area index, single-sided (unitless)
-    real, intent(in) :: tk             ! (leaf) temperature (K)
-
-    ! function return variable
-    real :: g_canopy    ! canopy conductance (m s-1)
-
-    ! canopy conductance scales with LAI. Including unit conversion to m s-1.
-    g_canopy = 1.6 * g_stomata * kR * tk * lai
-
-  end function calc_g_canopy
-
-
-  function zero_pmodel() result( out_pmodel )
-    !//////////////////////////////////////////////////////////////////
-    ! Sets all P-model quantities to zero
-    !------------------------------------------------------------------
-    ! function return value
-    type(outtype_pmodel) :: out_pmodel
-
-    out_pmodel%gammastar        = 0.0
-    out_pmodel%kmm              = 0.0
-    out_pmodel%ca               = 0.0
-    out_pmodel%ci               = 0.0
-    out_pmodel%chi              = 0.0
-    out_pmodel%xi               = 0.0
-    out_pmodel%iwue             = 0.0
-    out_pmodel%lue              = 0.0
-    out_pmodel%gpp              = 0.0
-    out_pmodel%vcmax            = 0.0
-    out_pmodel%jmax             = 0.0
-    out_pmodel%vcmax25          = 0.0
-    out_pmodel%vcmax_unitfapar  = 0.0
-    out_pmodel%vcmax_unitiabs   = 0.0
-    out_pmodel%ftemp_inst_vcmax = 0.0
-    out_pmodel%ftemp_inst_rd    = 0.0
-    out_pmodel%rd               = 0.0
-    out_pmodel%rd_unitfapar     = 0.0
-    out_pmodel%rd_unitiabs      = 0.0
-    out_pmodel%actnv            = 0.0
-    out_pmodel%actnv_unitfapar  = 0.0
-    out_pmodel%actnv_unitiabs   = 0.0
-    out_pmodel%gs_unitiabs      = 0.0
-    out_pmodel%gs_unitfapar     = 0.0
-    out_pmodel%gs               = 0.0
-
-  end function zero_pmodel
-
-
-  function pmodel( kphio, iabs, co2, tc, vpd, patm, c4, method_optci, method_jmaxlim ) result( out_pmodel )
-    !//////////////////////////////////////////////////////////////////
-    ! Implements the P-model, providing predictions for ci, Vcmax, and 
-    ! light use efficiency, etc. 
-    ! If fapar and ppfd are provided, calculates GPP, replacing separate
-    ! function calc_dgpp().
-    !------------------------------------------------------------------
-    ! arguments
-    real, intent(in) :: kphio        ! apparent quantum yield efficiency       
-    real, intent(in) :: iabs         ! incident photon flux density (mol/m2)
-    real, intent(in) :: co2          ! atmospheric CO2 concentration (ppm), relevant for fast responses
-    real, intent(in) :: tc           ! air temperature (deg C), relevant for fast responses
-    real, intent(in) :: vpd          ! vapor pressure (Pa), relevant for fast responses
-    real, intent(in) :: patm         ! atmospheric pressure (Pa), relevant for fast responses
-    logical, intent(in) :: c4        ! whether or not C4 photosynthesis pathway is followed. If .false., it's C3.
-    character(len=*), intent(in) :: method_optci    ! Method used for deriving optimal ci:ca
-    character(len=*), intent(in) :: method_jmaxlim  ! Method used for accounting for Jmax limitation
-
-    ! function return value
-    type(outtype_pmodel) :: out_pmodel
-
-    ! local variables
-    real :: kmm                 ! Michaelis-Menten coefficient (Pa)
-    real :: gammastar           ! photorespiratory compensation point - Gamma-star (Pa)
-    real :: ca                  ! ambient CO2 partial pressure, (Pa)
-    real :: gs                  ! stomatal conductance to CO2 (mol CO2 Pa-1 m-2 s-1)
-    real :: gs_unitfapar        ! stomatal conductance to CO2 (mol CO2 Pa-1 m-2 s-1)
-    real :: gs_unitiabs         ! stomatal conductance to CO2 (mol CO2 Pa-1 m-2 s-1)
-    real :: ci                  ! leaf-internal partial pressure, (Pa)
-    real :: chi                 ! = ci/ca, leaf-internal to ambient CO2 partial pressure, ci/ca (unitless)
-    real :: xi                  ! relative cost parameter, Eq. 9 in Stocker et al., 2019
-    real :: ns                  ! viscosity of H2O at ambient temperatures (Pa s)
-    real :: ns25                ! viscosity of H2O at 25 deg C (Pa s)
-    real :: ns_star             ! viscosity correction factor (unitless)
-    real :: mprime              ! factor in light use model with Jmax limitation
-    real :: iwue                ! intrinsic water use efficiency = A / gs = ca - ci = ca ( 1 - chi ) , unitless
-    real :: lue                 ! light use efficiency (mol CO2 / mol photon)
-    real :: gpp                 ! gross primary productivity (g CO2 m-2 d-1)
-    real :: jmax                ! canopy-level maximum rate of electron transport (XXX)
-    real :: vcmax               ! canopy-level maximum carboxylation capacity per unit ground area (mol CO2 m-2 s-1)
-    real :: vcmax25             ! canopy-level Vcmax25 (Vcmax normalized to 25 deg C) (mol CO2 m-2 s-1)
-    real :: vcmax_unitfapar     ! Vcmax per unit fAPAR (mol CO2 m-2 s-1)
-    real :: vcmax25_unitfapar   ! Vcmax25 per unit fAPAR (mol CO2 m-2 s-1)
-    real :: vcmax_unitiabs      ! Vcmax per unit absorbed light (mol CO2 m-2 s-1 mol-1)
-    real :: vcmax25_unitiabs    ! Vcmax25 per unit absorbed light (mol CO2 m-2 s-1 mol-1)
-    real :: ftemp_inst_vcmax    ! Instantaneous temperature response factor of Vcmax (unitless)
-    real :: ftemp_inst_rd       ! Instantaneous temperature response factor of Rd (unitless)
-    real :: rd                  ! Dark respiration (mol CO2 m-2 s-1)
-    real :: rd_unitfapar        ! Dark respiration per unit fAPAR (mol CO2 m-2 s-1)
-    real :: rd_unitiabs         ! Dark respiration per unit absorbed light (mol CO2 m-2 s-1)
-    real :: actnv               ! Canopy-level total metabolic leaf N per unit ground area (g N m-2)
-    real :: actnv_unitfapar     ! Metabolic leaf N per unit fAPAR (g N m-2)
-    real :: actnv_unitiabs      ! Metabolic leaf N per unit absorbed light (g N m-2 mol-1)
-    real :: transp              ! Canopy-level total transpiration rate (g H2O (mol photons)-1)
-    real :: fact_jmaxlim        ! Jmax limitation factor (unitless)
-
-    ! local variables for Jmax limitation following Nick Smith's method
-    real :: omega, omega_star, vcmax_unitiabs_star, tcref, jmax_over_vcmax, jmax_prime, jvrat
-
-    real, parameter :: theta = 0.85
-    real, parameter :: c_cost = 0.05336251
-
-    ! xxx test
-    real :: gs_test
-
-    type(outtype_chi) :: out_optchi
-
-    ! Prevent floating point exception for extremely low temperatures
-    !-----------------------------------------------------------------------
-    ! Calculate photosynthesis model parameters depending on temperature, pressure, and CO2.
-    !-----------------------------------------------------------------------
-    ! ambient CO2 partial pression (Pa)
-    ca = co2_to_ca( co2, patm )
-
-    ! photorespiratory compensation point - Gamma-star (Pa)
-    gammastar = calc_gammastar( tc, patm )
-
-    ! ! XXX PMODEL_TEST: ok
-    ! print*,'tc        ', tc
-    ! print*,'patm      ', patm
-    ! print*,'elv       ', elv
-    ! print*,'vpd       : ', vpd
-    ! print*,'gammastar ', gammastar
-
-    ! Michaelis-Menten coef. (Pa)
-    kmm  = calc_kmm( tc, patm )
-    
-    ! ! XXX PMODEL_TEST: ok
-    ! print*, 'kmm ', kmm
-
-    ! viscosity correction factor = viscosity( temp, press )/viscosity( 25 degC, 1013.25 Pa) 
-    ns      = calc_viscosity_h2o( tc, patm )  ! Pa s 
-    ns25    = calc_viscosity_h2o( kTo, kPo )  ! Pa s 
-    ns_star = ns / ns25                       ! (unitless)
-
-    ! ! XXX PMODEL_TEST: ok
-    ! print*, 'ns_star ', ns_star
-
-    !-----------------------------------------------------------------------
-    ! Optimal ci
-    ! The heart of the P-model: calculate ci:ca ratio (chi) and additional terms
-    !-----------------------------------------------------------------------
-    if (c4) then
-
-      out_optchi = calc_chi_c4()
-
-    else
-
-      select case (method_optci)
-
-        case ("prentice14")
-
-          !-----------------------------------------------------------------------
-          ! B.2 FULL FORMULATION
-          !-----------------------------------------------------------------------
-          out_optchi = calc_optimal_chi( kmm, gammastar, ns_star, ca, vpd )
-        
-        case default
-
-          stop 'PMODEL: select valid method'
-
-      end select
-
-    end if 
-
-    ! ratio of leaf internal to ambient CO2
-    chi = out_optchi%chi
-
-    ! ! XXX PMODEL_TEST: ok
-    ! print*, 'chi ', chi
-
-    ! leaf-internal CO2 partial pressure (Pa)
-    ci = out_optchi%ci
-
-    !-----------------------------------------------------------------------
-    ! Corrolary preditions
-    !-----------------------------------------------------------------------
-    ! intrinsic water use efficiency 
-    iwue = ( ca - ci ) / ( 1.6 * patm )
-
-    !-----------------------------------------------------------------------
-    ! Vcmax and light use efficiency
-    !-----------------------------------------------------------------------
-    if (c4) then
-      ! Identical to method_jmaxlim = "wang17"
-
-      ! Include effect of Jmax limitation.
-      ! In this case, out_optchi%mj = 1, and mprime = 0.669
-      mprime = calc_mprime( out_optchi%mj )
-
-      ! Light use efficiency (gpp per unit absorbed light)
-      lue = kphio * mprime * c_molmass  ! in g CO2 m-2 s-1 / (mol light m-2 s-1)
-
-      ! Vcmax normalised per unit absorbed PPFD (assuming iabs=1), with Jmax limitation
-      vcmax_unitiabs = kphio * out_optchi%mjoc * mprime / out_optchi%mj
-
-
-    else if (method_jmaxlim=="wang17") then
-
-      ! Include effect of Jmax limitation
-      mprime = calc_mprime( out_optchi%mj )
-
-      ! Light use efficiency (gpp per unit absorbed light)
-      lue = kphio * mprime * c_molmass  ! in g CO2 m-2 s-1 / (mol light m-2 s-1)
-
-      ! Vcmax normalised per unit absorbed PPFD (assuming iabs=1), with Jmax limitation
-      vcmax_unitiabs = kphio * out_optchi%mjoc * mprime / out_optchi%mj
-
-      ! ! xxx test
-      ! print*,'kphio           : ', kphio
-      ! print*,'out_optchi%mjoc : ', out_optchi%mjoc 
-      ! print*,'mprime          : ', mprime
-      ! print*,'out_optchi%mj   : ', out_optchi%mj
-      ! stop 
-
-
-    else if (method_jmaxlim=="smith19") then
-
-      ! mc = (ci - gammastar) / (ci + kmm)                       ! Eq. 6
-      ! print(paste("mc should be equal: ", mc, out_optchi%mc ) )
-
-      ! mj = (ci - gammastar) / (ci + 2.0 * gammastar)           ! Eq. 8
-      ! print(paste("mj should be equal: ", mj, out_optchi%mj ) )
-
-      ! mjoc = (ci + kmm) / (ci + 2.0 * gammastar)               ! mj/mc, used in several instances below
-      ! print(paste("mjoc should be equal: ", mjoc, out_optchi%mjoc ) )
-
-      omega = calc_omega( theta = theta, c_cost = c_cost, m = out_optchi%mj )             ! Eq. S4
-      omega_star = 1.0 + omega - sqrt( (1.0 + omega)**2 - (4.0 * theta * omega) )       ! Eq. 18
-      
-      ! calculate Vcmax-star, which corresponds to Vcmax at a reference temperature 'tcref'
-      vcmax_unitiabs_star  = kphio * out_optchi%mjoc * omega_star / (8.0 * theta)               ! Eq. 19
-      
-      ! tcref is the optimum temperature in K, assumed to be the temperature at which Vcmax* is operating. 
-      ! tcref is estimated based on its relationship to growth temperature following Kattge & Knorr 2007
-      tcref = 0.44 * tc + 24.92
-
-      ! calculated acclimated Vcmax at prevailing growth temperatures
-      ftemp_inst_vcmax = calc_ftemp_inst_vcmax( tc, tc, tcref = tcref )
-      vcmax_unitiabs = vcmax_unitiabs_star * ftemp_inst_vcmax   ! Eq. 20
-      
-      ! calculate Jmax
-      jmax_over_vcmax = (8.0 * theta * omega) / (out_optchi%mjoc * omega_star)             ! Eq. 15 / Eq. 19
-      jmax_prime = jmax_over_vcmax * vcmax_unitiabs 
-
-      ! light use efficiency
-      lue = c_molmass * kphio * out_optchi%mj * omega_star / (8.0 * theta) ! * calc_ftemp_inst_vcmax( tc, tc, tcref = tcref )     ! treat theta as a calibratable parameter
-
-
-    else if (method_jmaxlim=="none") then
-
-      ! Light use efficiency (gpp per unit absorbed light)
-      lue = kphio * out_optchi%mj * c_molmass
-
-      ! Vcmax normalised per unit absorbed PPFD (assuming iabs=1), with Jmax limitation
-      vcmax_unitiabs = kphio * out_optchi%mjoc
-
-    else
-
-      stop 'PMODEL: select valid method'
-
-    end if
-
-    ! ! XXX PMODEL_TEST: ok
-    ! print*, 'mj ', out_optchi%mj
-
-    ! ! XXX PMODEL_TEST: ok
-    ! print*, 'chi ', chi
-
-    ! ! XXX PMODEL_TEST: ok
-    ! print*, 'mprime ', mprime
-
-    ! ! XXX PMODEL_TEST: ok
-    ! print*, 'lue ', lue
-
-    ! ! XXX PMODEL_TEST: ok
-    ! print*, 'kphio ', kphio
-
-    !-----------------------------------------------------------------------
-    ! Corrolary preditions (This is prelimirary!)
-    !-----------------------------------------------------------------------
-    ! Vcmax25 (vcmax normalized to 25 deg C)
-    ftemp_inst_vcmax  = calc_ftemp_inst_vcmax( tc, tc, tcref = 25.0 )
-    vcmax25_unitiabs  = vcmax_unitiabs  / ftemp_inst_vcmax
-
-    ! Dark respiration at growth temperature
-    ftemp_inst_rd = calc_ftemp_inst_rd( tc )
-    rd_unitiabs  = params_gpp%rd_to_vcmax * (ftemp_inst_rd / ftemp_inst_vcmax) * vcmax_unitiabs 
-
-    ! active metabolic leaf N (canopy-level), mol N/m2-ground (same equations as for nitrogen content per unit leaf area, gN/m2-leaf)
-    actnv_unitiabs  = vcmax25_unitiabs  * n_v
-
-    ! stomatal conductance to CO2, expressed per unit absorbed light
-    gs_unitiabs = (lue / c_molmass) / ( ca - ci )
-
-
-    if (iabs /= dummy) then
-      !-----------------------------------------------------------------------
-      ! Calculate quantities scaling with absorbed light
-      !-----------------------------------------------------------------------
-      ! XXX PMODEL_TEST: ok
-      ! print*, 'iabs ', iabs
-
-      ! Canopy-level quantities 
-      ! Defined per unit ground level -> scaling with aborbed light (iabs)
-      !-----------------------------------------------------------------------
-      ! Gross primary productivity
-      gpp = iabs * lue ! in g C m-2 s-1
-
-      ! ! XXX PMODEL_TEST: ok
-      ! print*, 'gpp ', gpp
-
-      ! Vcmax per unit ground area is the product of the intrinsic quantum 
-      ! efficiency, the absorbed PAR, and 'n'
-      vcmax = iabs * vcmax_unitiabs  ! = iabs * kphio * n 
-
-      ! ! XXX PMODEL_TEST: ok
-      ! print*, 'vcmax ', vcmax
-
-      ! (vcmax normalized to 25 deg C)
-      vcmax25 = iabs * vcmax25_unitiabs  ! = factor25_vcmax * vcmax
-
-      ! ! XXX PMODEL_TEST: ok
-      ! print*, 'vcmax25 ', vcmax25
-
-      ! Dark respiration
-      rd = iabs * rd_unitiabs ! = rd_to_vcmax * vcmax
-
-      ! ! XXX PMODEL_TEST: ok
-      ! print*, 'rd ', rd
-
-      ! active metabolic leaf N (canopy-level), mol N/m2-ground (same equations as for nitrogen content per unit leaf area, gN/m2-leaf)
-      actnv = iabs * actnv_unitiabs ! = vcmax25 * n_v
-
-      ! stomatal conductance to CO2
-      gs = iabs * gs_unitiabs
-
-      ! xxx text
-      ! gs_test = (gpp / c_molmass) / (ca - ci)
-      ! print*,'pmodel(): gs, gs_test ', gs, gs_test
-
-      ! Derive Jmax using again A_J = A_C
-      if (iabs==0.0) then
-        fact_jmaxlim = 1.0
-        jmax = 0.0
-        jmax25 = 0.0
-      else
-        fact_jmaxlim = vcmax * (ci + 2.0 * gammastar) / (kphio * iabs * (ci + kmm))
-        jmax = 4.0 * kphio * iabs / sqrt( (1.0/fact_jmaxlim)**2 - 1.0 )
-
-        ! for normalization using temperature response from Duursma et al., 2015, implemented in plantecophys R package
-        ftemp_inst_jmax  = calc_ftemp_inst_jmax( tc, tc, tcref = 25.0 )
-        jmax25  = jmax  / ftemp_inst_jmax
-
-      end if
-
-    else
-
-      gpp     = dummy
-      vcmax   = dummy
-      vcmax25 = dummy
-      rd      = dummy
-      actnv   = dummy
-      jmax    = dummy
-
-    end if
-
-  else
-
-    vcmax_unitfapar   = dummy
-    vcmax25_unitfapar = dummy
-    rd_unitfapar      = dummy
-    actnv_unitfapar   = dummy
-    
-    gpp               = dummy
-    vcmax             = dummy
-    vcmax25           = dummy
-    rd                = dummy
-    actnv             = dummy
-    jmax              = dummy
-
-  end if
-
-
-    ! construct list for output
-    out_pmodel%gammastar        = gammastar
-    out_pmodel%kmm              = kmm
-    out_pmodel%ca               = ca
-    out_pmodel%ci               = ci
-    out_pmodel%chi              = chi
-    out_pmodel%xi               = xi
-    out_pmodel%iwue             = iwue
-    out_pmodel%lue              = lue
-    out_pmodel%gpp              = gpp
-    out_pmodel%vcmax            = vcmax
-    out_pmodel%jmax             = jmax
-    out_pmodel%vcmax25          = vcmax25
-    out_pmodel%vcmax_unitfapar  = vcmax_unitfapar
-    out_pmodel%vcmax_unitiabs   = vcmax_unitiabs
-    out_pmodel%ftemp_inst_vcmax = ftemp_inst_vcmax
-    out_pmodel%ftemp_inst_rd    = ftemp_inst_rd
-    out_pmodel%rd               = rd
-    out_pmodel%rd_unitfapar     = rd_unitfapar
-    out_pmodel%rd_unitiabs      = rd_unitiabs
-    out_pmodel%actnv            = actnv
-    out_pmodel%actnv_unitfapar  = actnv_unitfapar
-    out_pmodel%actnv_unitiabs   = actnv_unitiabs
-    out_pmodel%gs_unitiabs      = gs_unitiabs
-    out_pmodel%gs_unitfapar     = gs_unitfapar
-    out_pmodel%gs               = gs
-
-
-  end function pmodel
-
-
-  function calc_optimal_chi( kmm, gammastar, ns_star, ca, vpd ) result( out_optchi )
-    !//////////////////////////////////////////////////////////////////
-    ! Output:   float, ratio of ci/ca (chi)
-    ! Features: Returns an estimate of leaf internal to ambient CO2
-    !           partial pressure following the "simple formulation".
-    !-----------------------------------------------------------------------
-    ! arguments
-    real, intent(in) :: kmm       ! Pa, Michaelis-Menten coeff.
-    real, intent(in) :: gammastar ! Pa, photores. comp. point (Gamma-star)
-    real, intent(in) :: ns_star   ! (unitless) viscosity correction factor for water
-    real, intent(in) :: ca        ! Pa, ambient CO2 partial pressure
-    real, intent(in) :: vpd       ! Pa, vapor pressure deficit
-
-    ! function return value
-    type(outtype_chi) :: out_optchi
-
-    ! local variables
-    real :: chi                   ! leaf-internal-to-ambient CO2 partial pressure (ci/ca) ratio (unitless)
-    real :: ci                    ! leaf-internal CO2 partial pressure (ci/ca) (Pa)
-    real :: xi                    ! relative cost parameter
-    real :: gamma                 ! variable substitute
-    real :: kappa                 ! variable substitute
-    real :: mc, mj, mjoc          ! ci-limitation factor Rubisco- and light-limited assimilation and their ratio, resp.
-
-    ! variable substitutes
-    real :: vdcg, vacg, vbkg, vsr
-
-    ! leaf-internal-to-ambient CO2 partial pressure (ci/ca) ratio
-    xi  = sqrt( ( params_gpp%beta * ( kmm + gammastar ) ) / ( 1.6 * ns_star ) )     ! Eq. 9 in Stocker et al., 2019
-    chi = gammastar / ca + ( 1.0 - gammastar / ca ) * xi / ( xi + sqrt(vpd) )       ! Eq. 8 in Stocker et al., 2019
-    ci  = chi * ca
-
-    ! Define variable substitutes:
-    vdcg = ca - gammastar
-    vacg = ca + 2.0 * gammastar
-    vbkg = params_gpp%beta * (kmm + gammastar)
-
-    ! Check for negatives:
-    if (vbkg > 0) then
-      vsr = sqrt( 1.6 * ns_star * vpd / vbkg )
-
-      ! Based on the m' formulation (see Regressing_LUE.pdf)
-      mj = vdcg / ( vacg + 3.0 * gammastar * vsr )
-    end if
-
-    gamma = gammastar / ca
-    kappa = kmm / ca
-
-    ! mc
-    mc = (chi - gamma) / (chi + kappa)
-
-    ! mj:mv
-    mjoc  = (chi + kappa) / (chi + 2 * gamma)
-
-    ! return derived type
-    out_optchi%chi  = chi
-    out_optchi%ci   = ci
-    out_optchi%mj   = mj
-    out_optchi%mc   = mc
-    out_optchi%mjoc = mjoc
-    out_optchi%xi   = xi
-  
-  end function calc_optimal_chi
-
-
-  function calc_chi_c4() result( out_chi )
-    !//////////////////////////////////////////////////////////////////
-    ! Output:   float, ratio of ci/ca (chi)
-    ! Features: Returns an estimate of leaf internal to ambient CO2
-    !           partial pressure following the "simple formulation".
-    !-----------------------------------------------------------------------
-    ! function return value
-    type(outtype_chi) :: out_chi
-
-    ! return derived type
-    out_chi%chi  = 1.0
-    out_chi%mj   = 1.0
-    out_chi%mc   = 1.0
-    out_chi%mjoc = 1.0
-  
-  end function calc_chi_c4
-
-
-  function calc_mprime( m ) result( mprime )
-    !-----------------------------------------------------------------------
-    ! Input:  m   (unitless): factor determining LUE
-    ! Output: mpi (unitless): modiefied m accounting for the co-limitation
-    !                         hypothesis after Prentice et al. (2014)
-    !-----------------------------------------------------------------------
-    ! argument
-    real, intent(in) :: m
-
-    ! local variables
-    real, parameter :: kc = 0.41          ! Jmax cost coefficient
-
-    ! function return variable
-    real :: mprime
-
-    ! square of m-prime (mpi)
-    mprime = m**2 - kc**(2.0/3.0) * (m**(4.0/3.0))
-
-    ! Check for negatives and take root of square
-    if (mprime > 0) then
-      mprime = sqrt(mprime)
-    else
-      print*,'negative mprime (', mprime, '). Setting to zero.'
-      mprime = 0.0
-    end if 
-    
-  end function calc_mprime
-
-
-  function calc_omega( theta, c_cost, m ) result( omega )
-    !-----------------------------------------------------------------------
-    ! Adopted from Nick Smith's code:
-    ! Calculate omega, see Smith et al., 2019 Ecology Letters
-    !-----------------------------------------------------------------------
-    use md_sofunutils, only: findroot_quadratic
-
-    ! arguments
-    real, intent(in) :: theta
-    real, intent(in) :: c_cost
-    real, intent(in) :: m
-
-    ! function return variable
-    real :: omega
-
-    ! local variables
-    real :: cm, v, capP, aquad, bquad, cquad, m_star
-    real, dimension(2) :: root
-
-    cm = 4.0 * c_cost / m                        ! simplification term for omega calculation
-    v  = 1.0/(cm * (1.0 - theta * cm)) - 4.0 * theta ! simplification term for omega calculation
-    
-    ! account for non-linearities at low m values
-    capP  = (((1.0/1.4) - 0.7)**2 / (1.0-theta)) + 3.4
-    aquad = -1.0
-    bquad = capP
-    cquad = -(capP * theta)
-    root  = findroot_quadratic( aquad, bquad, cquad )
-    m_star = (4.0 * c_cost) / root(1)
-    
-    if (m < m_star) then
-      omega = -( 1.0 - (2 * theta) ) - sqrt( (1.0 - theta) * v)
-    else
-      omega = -( 1.0 - (2 * theta))  + sqrt( (1.0 - theta) * v)
-    end if
-    
-  end function calc_omega
-
-
-  ! function findroot_quadratic( aquad, bquad, cquad, return_smallroot ) result( root )
-  !   !-----------------------------------------------------------------------
-  !   ! Returns the solution for a quadratic function:
-  !   ! a + bx + cx^2 = 0
-  !   ! Per default returns root2 
-  !   !-----------------------------------------------------------------------
-  !   ! arguments
-  !   real, intent(in) :: aquad, bquad, cquad
-
-  !   ! function return variable
-  !   real :: root
-
-  !   ! local variables
-  !   real :: d, root1, root2
-
-  !   d = b*b - 4.0*a*c
-  !   if (d >= 0.0) then              ! is it solvable?
-  !     d     = sqrt(d)
-  !     root1 = (-b + d)/(2.0*a)     ! first root
-  !     root2 = (-b - d)/(2.0*a)     ! second root
-  !   else                            ! complex roots
-  !     stop 'findroot_quadratic(): There is no real root.'
-  !   end if
-
-  ! end function findroot_quadratic
-
-
-  function co2_to_ca( co2, patm ) result( ca )
-    !-----------------------------------------------------------------------
-    ! Output:   - ca in units of Pa
-    ! Features: Converts ca (ambient CO2) from ppm to Pa.
-    !-----------------------------------------------------------------------
-    ! arguments
-    real, intent(in) :: co2     ! ambient CO2 in units of ppm
-    real, intent(in) :: patm    ! monthly atm. pressure, Pa
-
-    ! function return variable
-    real :: ca ! ambient CO2 in units of Pa
-
-    ca = ( 1.e-6 ) * co2 * patm         ! Pa, atms. CO2
-      
-  end function co2_to_ca
-
-
-  function ca_to_co2( ca, patm ) result( co2 )
-    !-----------------------------------------------------------------------
-    ! Output:   - co2 in units of Pa
-    ! Features: Converts ca (ambient CO2) from Pa to ppm.
-    !-----------------------------------------------------------------------
-    ! arguments
-    real, intent(in) :: ca        ! ambient CO2 in units of Pa
-    real, intent(in) :: patm      ! monthly atm. pressure, Pa
-
-    ! function return variable
-    real :: co2
-
-    co2   = ca * ( 1.e6 ) / patm
-    
-  end function ca_to_co2
-
-
-  function calc_kmm( tc, patm ) result( kmm )
-    !-----------------------------------------------------------------------
-    ! Features: Returns the temperature & pressure dependent Michaelis-Menten
-    !           coefficient, K (Pa).
-    ! Ref:      Bernacchi et al. (2001), Improved temperature response 
-    !           functions for models of Rubisco-limited photosynthesis, 
-    !           Plant, Cell and Environment, 24, 253--259.
-    !-----------------------------------------------------------------------
-    ! arguments
-    real, intent(in) :: tc               ! air temperature, deg C 
-    real, intent(in) :: patm             ! atmospheric pressure, Pa
-
-    ! local variables
-    real, parameter :: dhac = 79430      ! J/mol, Activation energy, Bernacchi et al. (2001)
-    real, parameter :: dhao = 36380      ! J/mol, Activation energy, Bernacchi et al. (2001)
-    real, parameter :: kc25 = 39.97      ! Pa, assuming 25 deg C & assuming elevation of 227.076 m.a.s.l.
-    real, parameter :: ko25 = 27480      ! Pa, assuming 25 deg C & assuming elevation of 227.076 m.a.s.l.
-    real, parameter :: kco  = 2.09476d5  ! ppm, US Standard Atmosphere
-    real :: kc, ko, po, rat, tk
-
-    ! function return variable
-    real :: kmm                           ! temperature & pressure dependent Michaelis-Menten coefficient, K (Pa).
-
-    ! convert to Kelvin
-    tk = tc + 273.15
-
-    kc = kc25 * calc_ftemp_arrhenius( tk, dhac )
-    ko = ko25 * calc_ftemp_arrhenius( tk, dhao )
-
-    po  = kco * (1.0e-6) * patm ! O2 partial pressure
-    kmm = kc * (1.0 + po/ko)
-
-  end function calc_kmm
-
-
-  function calc_gammastar( tc, patm ) result( gammastar )
-    !-----------------------------------------------------------------------
-    ! Features: Returns the temperature-dependent photorespiratory 
-    !           compensation point, Gamma star (Pascals), based on constants 
-    !           derived from Bernacchi et al. (2001) study. Corresponds
-    !           to 'calc_gammastar_colin' in pmodel.R.
-    ! Ref:      Colin's document
-    !-----------------------------------------------------------------------
-    use md_sofunutils, only: calc_patm
-  
-    ! arguments
-    real, intent(in) :: tc                 ! air temperature (degrees C)
-    real, intent(in) :: patm               ! air pressure (Pa)
-
-    ! local variables
-    real, parameter :: dha    = 37830      ! J/mol, activation energy, Bernacchi et al. (2001)
-    real, parameter :: gs25_0 = 4.332      ! Pa, assuming 25 deg C and sea level (1013.25 mbar)
-
-    real :: tk           ! air temperature (Kelvin)
-    real :: gammastar25  ! photorespiratory compensation point at 25 deg C and corrected for atmospheric pressure
-
-    ! function return variable
-    real :: gammastar   ! gamma-star (Pa)
-
-    gammastar25 = gs25_0 * patm / calc_patm(0.0) 
-
-    ! conversion to temperature in Kelvin
-    tk = tc + 273.15
-    gammastar = gammastar25 * calc_ftemp_arrhenius( tk, dha )
-
-  end function calc_gammastar
-
-
-  function calc_ftemp_inst_vcmax( tcleaf, tcgrowth, tcref ) result( fv )
-    !-----------------------------------------------------------------------
-    ! arguments
-    ! tcleaf: temperature (degrees C)
-    ! tref: is 'to' in Nick's set it to 25 C (=298.15 K in other cals)
-    !
-    ! function return variable
-    ! fv: temperature response factor, relative to 25 deg C.
-    !
-    ! Output:   Factor fv to correct for instantaneous temperature response
-    !           of Vcmax for:
-    !
-    !               Vcmax(temp) = fv * Vcmax(25 deg C) 
-    !
-    ! Ref:      Wang Han et al. (in prep.)
-    !-----------------------------------------------------------------------
-    use md_params_core, only: kR           ! Universal gas constant, J/mol/K
-
-    ! arguments
-    real, intent(in) :: tcleaf
-    real, intent(in) :: tcgrowth
-    real, intent(in), optional :: tcref
-
-    ! function return variable
-    real :: fv
-
-    ! loal parameters
-    real, parameter :: Ha    = 71513  ! activation energy (J/mol)
-    real, parameter :: Hd    = 200000 ! deactivation energy (J/mol)
-    real, parameter :: a_ent = 668.39 ! offset of entropy vs. temperature relationship from Kattge & Knorr (2007) (J/mol/K)
-    real, parameter :: b_ent = 1.07   ! slope of entropy vs. temperature relationship from Kattge & Knorr (2007) (J/mol/K^2)
-    
-    ! local variables
-    real :: tkref, tkleaf, dent, fva, fvb, mytcref
-
-    if (present(tcref)) then
-      mytcref = tcref
-    else
-      mytcref = 298.15
-    end if
-
-    tkref = mytcref + 273.15  ! to Kelvin
-
-    ! conversion of temperature to Kelvin, tcleaf is the instantaneous leaf temperature in degrees C. 
-    tkleaf = tcleaf + 273.15
-
-    ! calculate entropy following Kattge & Knorr (2007), negative slope and y-axis intersect is when expressed as a function of temperature in degrees Celsius, not Kelvin !!!
-    dent = a_ent - b_ent * tcgrowth   ! 'tcgrowth' corresponds to 'tmean' in Nicks, 'tc25' is 'to' in Nick's
-    fva = calc_ftemp_arrhenius( tkleaf, Ha, tkref )
-    fvb = (1.0 + exp( (tkref * dent - Hd)/(kR * tkref) ) ) / (1.0 + exp( (tkleaf * dent - Hd)/(kR * tkleaf) ) )
-    fv  = fva * fvb
-
-  end function calc_ftemp_inst_vcmax
-
-
-  function calc_ftemp_inst_rd( tc ) result( fr )
-    !-----------------------------------------------------------------------
-    ! Output:   Factor fr to correct for instantaneous temperature response
-    !           of Rd (dark respiration) for:
-    !
-    !               Rd(temp) = fr * Rd(25 deg C) 
-    !
-    ! Ref:      Heskel et al. (2016) used by Wang Han et al. (in prep.)
-    !-----------------------------------------------------------------------
-    ! arguments
-    real, intent(in) :: tc      ! temperature (degrees C)
-
-    ! function return variable
-    real :: fr                  ! temperature response factor, relative to 25 deg C.
-
-    ! loal parameters
-    real, parameter :: apar = 0.1012
-    real, parameter :: bpar = 0.0005
-    real, parameter :: tk25 = 298.15 ! 25 deg C in Kelvin
-
-    ! local variables
-    real :: tk                  ! temperature (Kelvin)
-
-    ! conversion of temperature to Kelvin
-    tk = tc + 273.15
-
-    fr = exp( apar * (tc - 25.0) - bpar * (tc**2 - 25.0**2) )
-    
-  end function calc_ftemp_inst_rd
-
-
-  function calc_ftemp_arrhenius( tk, dha, tkref ) result( ftemp )
-    !-----------------------------------------------------------------------
-    ! Calculates the factor to account for the temperature response following 
-    ! Arrhenius: 
-    !
-    !               var(T) = ftemp * var(T=T_ref)
-    !
-    ! T_ref is 25 deg C (=298.13 K) per default.
-    !-----------------------------------------------------------------------
-    use md_params_core, only: kR           ! Universal gas constant, J/mol/K
-
-    ! arguments
-    real, intent(in) :: tk                 ! temperature (Kelvin)
-    real, intent(in) :: dha                ! activation energy (J/mol)
-    real, intent(in), optional :: tkref    ! reference temperature 
-
-    ! local variables
-    real :: mytkref                        ! reference temperature 
-
-    ! function return variable
-    real :: ftemp
-
-    if (present(tkref)) then
-      mytkref = tkref
-    else
-      mytkref = 298.15
-    end if
-
-    ftemp = exp( dha * (tk - mytkref) / (mytkref * kR * tk) )
-
-  end function calc_ftemp_arrhenius
-
-  ! XXX REMOVED BECAUSE IT'S NOW IN SOFUNUTILS
-  ! function calc_patm( elv ) result( patm )
-  !   !-----------------------------------------------------------------------
-  !   ! Features: Returns the atmospheric pressure as a function of elevation
-  !   !           and standard atmosphere (1013.25 hPa)
-  !   ! Depends:  - connect_sql
-  !   !           - flux_to_grid
-  !   !           - get_data_point
-  !   !           - get_msvidx
-  !   ! Ref:      Allen et al. (1998)
-  !   !-----------------------------------------------------------------------
-  !   ! argument
-  !   real, intent(in) :: elv           ! elevation above sea level, m
-
-  !   ! local variables
-  !   real, parameter :: kPo = 101325   ! standard atmosphere, Pa (Allen, 1973)
-  !   real, parameter :: kTo = 298.15   ! base temperature, K (Prentice, unpublished)
-  !   real, parameter :: kL  = 0.0065   ! temperature lapse rate, K/m (Allen, 1973)
-  !   real, parameter :: kG  = 9.80665  ! gravitational acceleration, m/s**2 (Allen, 1973)
-  !   real, parameter :: kR  = 8.3145   ! universal gas constant, J/mol/K (Allen, 1973)
-  !   real, parameter :: kMa = 0.028963 ! molecular weight of dry air, kg/mol (Tsilingiris, 2008)
-
-  !   ! function return variable
-  !   real :: patm    ! atmospheric pressure at elevation 'elv', Pa 
-
-  !   ! Convert elevation to pressure, Pa:
-  !   patm = kPo*(1.0 - kL*elv/kTo)**(kG*kMa/(kR*kL))
-    
-  ! end function calc_patm
-
-
-  function calc_density_h2o( tc, patm ) result( density_h2o )
-    !-----------------------------------------------------------------------
-    ! Features: Calculates density of water at a given temperature and 
-    !           pressure using the Tumlirz Equation
-    ! Ref:      F.H. Fisher and O.E Dial, Jr. (1975) Equation of state of 
-    !           pure water and sea water, Tech. Rept., Marine Physical 
-    !           Laboratory, San Diego, CA.
-    !-----------------------------------------------------------------------
-    ! arguments
-    real, intent(in) :: tc      ! air temperature (tc), degrees C
-    real, intent(in) :: patm    ! atmospheric pressure (patm), Pa
-
-    ! local variables
-    real :: my_lambda, po, vinf, pbar, vau
-
-    ! function return variable
-    real :: density_h2o  ! density of water, kg/m**3
-
-    ! Calculate lambda, (bar cm**3)/g:
-    my_lambda = 1788.316 + &
-                21.55053*tc + &
-            (-0.4695911)*tc*tc + &
-           (3.096363e-3)*tc*tc*tc + &
-    (-1.0)*(7.341182e-6)*tc*tc*tc*tc
-
-    ! Calculate po, bar
-    po = 5918.499 + & 
-                58.05267*tc + & 
-            (-1.1253317)*tc*tc + & 
-          (6.6123869e-3)*tc*tc*tc + & 
-    (-1.0)*(1.4661625e-5)*tc*tc*tc*tc
-
-    ! Calculate vinf, cm**3/g
-    vinf = 0.6980547 + &
-    (-1.0)*(7.435626e-4)*tc + &
-           (3.704258e-5)*tc*tc + &
-    (-1.0)*(6.315724e-7)*tc*tc*tc + &
-           (9.829576e-9)*tc*tc*tc*tc + &
-    (-1.0)*(1.197269e-10)*tc*tc*tc*tc*tc + &
-          (1.005461e-12)*tc*tc*tc*tc*tc*tc + &
-    (-1.0)*(5.437898e-15)*tc*tc*tc*tc*tc*tc*tc + &
-           (1.69946e-17)*tc*tc*tc*tc*tc*tc*tc*tc + &
-    (-1.0)*(2.295063e-20)*tc*tc*tc*tc*tc*tc*tc*tc*tc
-
-    ! Convert pressure to bars (1 bar = 100000 Pa)
-    pbar = (1e-5)*patm
-    
-    ! Calculate the specific volume (cm**3 g**-1):
-    vau = vinf + my_lambda/(po + pbar)
-
-    ! Convert to density (g cm**-3) -> 1000 g/kg; 1000000 cm**3/m**3 -> kg/m**3:
-    density_h2o = (1.0e3/vau)
-
-  end function calc_density_h2o
-
-
-  function calc_viscosity_h2o( tc, patm ) result( viscosity_h2o )
-    !-----------------------------------------------------------------------
-    ! Features: Calculates viscosity of water at a given temperature and 
-    !           pressure.
-    ! Depends:  density_h2o
-    ! Ref:      Huber, M. L., R. A. Perkins, A. Laesecke, D. G. Friend, J. V. 
-    !           Sengers, M. J. Assael, ..., K. Miyagawa (2009) New 
-    !           international formulation for the viscosity of H2O, J. Phys. 
-    !           Chem. Ref. Data, Vol. 38(2), pp. 101-125.
-    !-----------------------------------------------------------------------
-    ! arguments
-    real, intent(in) :: tc      ! air temperature (tc), degrees C
-    real, intent(in) :: patm    ! atmospheric pressure (patm), Pa
-
-    ! local variables
-    real, parameter :: tk_ast  = 647.096    ! Kelvin
-    real, parameter :: rho_ast = 322.0      ! kg/m**3
-    real, parameter :: mu_ast  = 1e-6       ! Pa s
-
-    real, dimension(7,6) :: h_array
-    real :: rho                             ! density of water kg/m**3
-    real :: tbar, tbarx, tbar2, tbar3, rbar, mu0, mu1, ctbar, mu_bar, &
-      coef1, coef2
-    integer :: i, j                         ! counter variables
-
-    ! function return variable
-    real :: viscosity_h2o
-
-    ! print*,'----- in calc_viscosity_h2o() ------'
-    ! print*,'tc ', tc
-    ! print*,'patm ', patm
-
-    ! Get the density of water, kg/m**3
-    rho = calc_density_h2o(tc, patm)
-    ! print*,'rho ', rho
-
-    ! Calculate dimensionless parameters:
-    tbar = (tc + 273.15)/tk_ast
-    tbarx = tbar**(0.5)
-    tbar2 = tbar**2
-    tbar3 = tbar**3
-    rbar = rho/rho_ast
-    ! print*,'rbar ', rbar
-
-    ! Calculate mu0 (Eq. 11 & Table 2, Huber et al., 2009):
-    mu0 = 1.67752 + 2.20462/tbar + 0.6366564/tbar2 - 0.241605/tbar3
-    mu0 = 1e2*tbarx/mu0
-    ! print*,'mu0 ', mu0
-
-    ! Create Table 3, Huber et al. (2009):
-    h_array(1,:) = (/0.520094, 0.0850895, -1.08374, -0.289555, 0.0, 0.0/)  ! hj0
-    h_array(2,:) = (/0.222531, 0.999115, 1.88797, 1.26613, 0.0, 0.120573/) ! hj1
-    h_array(3,:) = (/-0.281378, -0.906851, -0.772479, -0.489837, -0.257040, 0.0/) ! hj2
-    h_array(4,:) = (/0.161913,  0.257399, 0.0, 0.0, 0.0, 0.0/) ! hj3
-    h_array(5,:) = (/-0.0325372, 0.0, 0.0, 0.0698452, 0.0, 0.0/) ! hj4
-    h_array(6,:) = (/0.0, 0.0, 0.0, 0.0, 0.00872102, 0.0/) ! hj5
-    h_array(7,:) = (/0.0, 0.0, 0.0, -0.00435673, 0.0, -0.000593264/) ! hj6
-
-    ! Calculate mu1 (Eq. 12 & Table 3, Huber et al., 2009):
-    mu1 = 0.0
-    ctbar = (1.0/tbar) - 1.0
-    do i=1,6
-      coef1 = ctbar**(i-1)
-      coef2 = 0.0
-      do j=1,7
-        ! print*,i, j, ' h_array(j,i): ',h_array(j,i)
-        coef2 = coef2 + h_array(j,i) * (rbar - 1.0)**(j-1)
-        ! print*,i, j, ' coef2: ',coef2
-      end do
-      mu1 = mu1 + coef1 * coef2    
-    end do
-    mu1 = exp( rbar * mu1 )
-    ! print*, 'mu1 ', mu1
-
-    ! Calculate mu_bar (Eq. 2, Huber et al., 2009)
-    !   assumes mu2 = 1
-    mu_bar = mu0 * mu1
-
-    ! Calculate mu (Eq. 1, Huber et al., 2009)
-    viscosity_h2o = mu_bar * mu_ast    ! Pa s
-
-    ! print*,'----- END calc_viscosity_h2o() ------'
-
-  end function calc_viscosity_h2o
-
-
-  function calc_soilmstress( soilm, meanalpha, isgrass ) result( outstress )
-    !//////////////////////////////////////////////////////////////////
-    ! Calculates empirically-derived stress (fractional reduction in light 
-    ! use efficiency) as a function of soil moisture
-    ! Input:  soilm (unitless, within [0,1]): daily varying soil moisture
-    ! Output: outstress (unitless, within [0,1]): function of alpha to reduce GPP 
-    !         in strongly water-stressed months
-    !-----------------------------------------------------------------------
-    ! argument
-    real, intent(in) :: soilm                 ! soil water content, experssed as a fraction of plant-available water content: (soilm - PWP)/(FP - PWP)
-    real, intent(in) :: meanalpha             ! mean annual AET/PET, average over multiple years (fraction)
-    logical, intent(in), optional :: isgrass  ! vegetation cover information to distinguish sensitivity to low soil moisture
-
-    real, parameter :: x0 = 0.0
-    real, parameter :: x1 = 0.6
-
-    ! ! Parameters for approach I (simulation s1a)
-    ! real, parameter :: apar = 0.2617121
-    ! real, parameter :: bpar = 0.5668587
-    ! real, parameter :: apar_grass = 0.2617121
-    ! real, parameter :: bpar_grass = 0.5668587
-    ! real, parameter :: x0 = 0.125
-    ! real, parameter :: x1 = 0.75
-
-    ! ! Parameters for approach IV (simulation s1b)
-    ! real, parameter :: apar = 0.1785247
-    ! real, parameter :: bpar = 0.4501654
-    ! real, parameter :: apar_grass = 0.1007749 
-    ! real, parameter :: bpar_grass = 0.0063069
-    ! real, parameter :: x0 = 0.0
-    ! real, parameter :: x1 = 0.9
-
-    ! ! Parameters for approach II (no simulations done with this)
-    ! real, parameter :: apar = 0.0606651 
-    ! real, parameter :: bpar = 0.5090085 
-    ! real, parameter :: apar_grass = 0.0606651
-    ! real, parameter :: bpar_grass = 0.5090085
-    ! real, parameter :: x0 = 0.0
-    ! real, parameter :: x1 = 0.9
-
-    ! ! Parameters for approach III (simulation s1c)
-    ! real, parameter :: apar = 0.0515108 
-    ! real, parameter :: bpar = 0.1920844
-    ! real, parameter :: apar_grass = 0.0515108
-    ! real, parameter :: bpar_grass = 0.1920844
-    ! real, parameter :: x0 = 0.0
-    ! real, parameter :: x1 = 0.9
-
-    real :: y0, beta
-
-    ! function return variable
-    real :: outstress
-
-    ! print*,'soilm: ', soilm
-
-    if (soilm > x1) then
-      outstress = 1.0
-    else
-      ! print*,'soilm_par_a, soilm_par_b, meanalpha', params_gpp%soilm_par_a, params_gpp%soilm_par_b, meanalpha
-
-      y0 = (params_gpp%soilm_par_a + params_gpp%soilm_par_b * meanalpha)
-
-      ! if (present(isgrass)) then
-      !   if (isgrass) then
-      !     y0 = apar_grass + bpar_grass * meanalpha
-      !   else
-      !     y0 = apar + bpar * meanalpha
-      !   end if
-      ! else
-      !   y0 = apar + bpar * meanalpha
-      ! end if
-
-      beta = (1.0 - y0) / (x0 - x1)**2
-      outstress = 1.0 - beta * ( soilm - x1 )**2
-      outstress = max( 0.0, min( 1.0, outstress ) )
-    end if
-
-  end function calc_soilmstress
-
-
-  function calc_ftemp_kphio( dtemp, c4 ) result( ftemp )
-    !////////////////////////////////////////////////////////////////
-    ! Calculates the instantaneous temperature response of the quantum
-    ! yield efficiency based on Bernacchi et al., 2003 PCE (Equation
-    ! and parameter values taken from Appendix B)
-    !----------------------------------------------------------------
-    ! arguments
-    real, intent(in) :: dtemp    ! (leaf) temperature in degrees celsius
-    logical, intent(in) :: c4
-
-    ! function return variable
-    real :: ftemp
-
-    if (c4) then
-      ftemp = -0.008 + 0.00375 * dtemp - 0.58e-4 * dtemp**2   ! Based on calibrated values by Shirley
-    else
-      ftemp = 0.352 + 0.022 * dtemp - 3.4e-4 * dtemp**2  ! Based on Bernacchi et al., 2003
-    end if
-
-  end function calc_ftemp_kphio
-
-
-  subroutine getpar_modl_gpp()
-    !////////////////////////////////////////////////////////////////
-    ! Subroutine reads module-specific parameters from input file.
-    !----------------------------------------------------------------
-    use md_sofunutils, only: getparreal
-
-    ! local variables
-    integer :: pft
-
-    !----------------------------------------------------------------
-    ! PFT-independent parameters
-    !----------------------------------------------------------------
-    ! unit cost of carboxylation
-    params_gpp%beta  = getparreal( 'params/params_gpp_pmodel.dat', 'beta' )
-
-    ! Ratio of Rdark to Vcmax25, number from Atkin et al., 2015 for C3 herbaceous
-    params_gpp%rd_to_vcmax  = getparreal( 'params/params_gpp_pmodel.dat', 'rd_to_vcmax' )
-
-    ! acclimation time scale of photosynthesis (d)
-    params_gpp%tau_acclim  = getparreal( 'params/params_gpp_pmodel.dat', 'tau_acclim' )
-
-    ! Apply identical temperature ramp parameter for all PFTs
-    if (interface%params_siml%is_calib) then
-      params_gpp%soilm_par_a    = interface%params_calib%soilm_par_a     ! is provided through standard input
-      params_gpp%soilm_par_b    = interface%params_calib%soilm_par_b     ! is provided through standard input
-    else
-      params_gpp%soilm_par_a    = getparreal( 'params/params_gpp_pmodel.dat', 'soilm_par_a' )
-      params_gpp%soilm_par_b    = getparreal( 'params/params_gpp_pmodel.dat', 'soilm_par_b' )
-    end if
-
-    ! PFT-dependent parameter(s)
-    do pft=1,npft
-
-      if (interface%params_siml%is_calib) then
-        params_pft_gpp(pft)%kphio = interface%params_calib%kphio  ! is provided through standard input
-      else
-        params_pft_gpp(pft)%kphio = getparreal( 'params/params_gpp_pmodel.dat', 'kphio_'//params_pft_plant(pft)%pftname )
-      end if
-
-    end do
-
-    return
- 
-    999  format (I2.2)
-
-  end subroutine getpar_modl_gpp
-
-
-  subroutine initio_nc_gpp()
-    !////////////////////////////////////////////////////////////////
-    ! Initialises module-specific NetCDF output files.
-    !
-    ! This is designed for use within SOFUN and requires arguments as
-    ! derived-types, defined elsewhere. For other applications, implement 
-    ! the function calls (e.g., calc_dgpp()) differently and 
-    ! comment/delete this subroutine.
-    !----------------------------------------------------------------
-    use netcdf
-    use md_io_netcdf, only: init_nc_3D_time, check
-    
-    ! local variables
-    character(len=256) :: prefix
-
-    character(len=*), parameter :: TITLE = "SOFUN GP-model output, module md_gpp"
-    character(len=4)  :: year_char
-    character(len=12) :: beta_char
-    character(len=12) :: rd_to_vcmax_char
-    character(len=12) :: kphio_char
-    character(len=12) :: soilm_par_a_char
-    character(len=12) :: soilm_par_b_char
-    character(len=12) :: tempstress_char
-    character(len=12) :: soilmstress_char
-
-    integer :: jpngr, doy
-
-    write(year_char,999) interface%steering%outyear
-
-    ! convert parameter values to charaters
-    write(beta_char,888)           params_gpp%beta
-    write(rd_to_vcmax_char,888)    params_gpp%rd_to_vcmax
-    write(kphio_char,888)          params_pft_gpp(1)%kphio
-    write(soilm_par_a_char,888)    params_gpp%soilm_par_a
-    write(soilm_par_b_char,888)    params_gpp%soilm_par_b
-    if (interface%params_siml%soilmstress) then
-      soilmstress_char = ".true."
-    else
-      soilmstress_char = ".false."
-    end if
-    if (interface%params_siml%tempstress) then
-      tempstress_char = ".true."
-    else
-      tempstress_char = ".false."
-    end if
-
-    prefix = "./output_nc/"//trim(interface%params_siml%runname)
-
-    if ( .not. interface%steering%spinup ) then
-      !----------------------------------------------------------------
-      ! Annual GPP output file 
-      !----------------------------------------------------------------
-      if (interface%params_siml%loutgpp) then
-        ncoutfilnam_agpp = trim(prefix)//'.'//year_char//".a.gpp.nc"
-        print*,'initialising ', trim(ncoutfilnam_agpp), '...'
-        call init_nc_3D_time(  filnam  = trim(ncoutfilnam_agpp), &
-                          nlon     = interface%domaininfo%nlon, &
-                          nlat     = interface%domaininfo%nlat, &
-                          lon      = interface%domaininfo%lon, &
-                          lat      = interface%domaininfo%lat, &
-                          outyear  = interface%steering%outyear, &
-                          outdt    = 365, &
-                          outnt    = 1, &
-                          varnam   = GPP_NAME, &
-                          varunits = "gC m-2 yr-1", &
-                          longnam  = "annual gross primary productivivty", &
-                          title    = TITLE, &
-                          globatt1_nam = "fapar_source",         globatt1_val = interface%params_siml%fapar_forcing_source, &
-                          globatt2_nam = "param_beta",           globatt2_val = beta_char, &
-                          globatt3_nam = "param_rd_to_vcmax",    globatt3_val = rd_to_vcmax_char, &
-                          globatt4_nam = "param_kphio_GrC3",     globatt4_val = kphio_char,  &
-                          globatt5_nam = "param_soilm_par_a",    globatt5_val = soilm_par_a_char,  &
-                          globatt6_nam = "param_soilm_par_b",    globatt6_val = soilm_par_b_char,  &
-                          globatt7_nam = "soilmstress",          globatt7_val = soilmstress_char,  &
-                          globatt8_nam = "tempstress",           globatt8_val = tempstress_char    &
-                          )
-      end if
-
-      if ( interface%steering%outyear>=interface%params_siml%daily_out_startyr .and. &
-        interface%steering%outyear<=interface%params_siml%daily_out_endyr ) then
-
-        !----------------------------------------------------------------
-        ! Daily GPP output file 
-        !----------------------------------------------------------------
-        if (interface%params_siml%loutdgpp) then
-          ncoutfilnam_dgpp = trim(prefix)//'.'//year_char//".d.gpp.nc"
-          print*,'initialising ', trim(ncoutfilnam_dgpp), '...'
-          call init_nc_3D_time(  filnam  = trim(ncoutfilnam_dgpp), &
-                            nlon     = interface%domaininfo%nlon, &
-                            nlat     = interface%domaininfo%nlat, &
-                            lon      = interface%domaininfo%lon, &
-                            lat      = interface%domaininfo%lat, &
-                            outyear  = interface%steering%outyear, &
-                            outdt    = interface%params_siml%outdt, &
-                            outnt    = interface%params_siml%outnt, &
-                            varnam   = GPP_NAME, &
-                            varunits = "gC m-2 d-1", &
-                            longnam  = "daily gross primary productivivty", &
-                            title    = TITLE, &
-                            globatt1_nam = "fapar_source",      globatt1_val = interface%params_siml%fapar_forcing_source, &
-                            globatt2_nam = "param_beta",        globatt2_val = beta_char, &
-                            globatt3_nam = "param_rd_to_vcmax", globatt3_val = rd_to_vcmax_char, &
-                            globatt4_nam = "param_kphio_GrC3",  globatt4_val = kphio_char,  &
-                            globatt5_nam = "param_soilm_par_a", globatt5_val = soilm_par_a_char,  &
-                            globatt6_nam = "param_soilm_par_b", globatt6_val = soilm_par_b_char,  &
-                            globatt7_nam = "soilmstress",       globatt7_val = soilmstress_char,  &
-                            globatt8_nam = "tempstress",        globatt8_val = tempstress_char    &
-                            )
-        end if
-
-      end if
-
-    end if
-
-    888  format (F12.6)
-    999  format (I4.4)
-    
-  end subroutine initio_nc_gpp
-
-
-  subroutine initoutput_gpp( ngridcells )
-    !////////////////////////////////////////////////////////////////
-    ! Initialises module-specific output variables
-    !
-    ! This is designed for use within SOFUN and requires arguments as
-    ! derived-types, defined elsewhere. For other applications, implement 
-    ! the function calls (e.g., calc_dgpp()) differently and 
-    ! comment/delete this subroutine.
-    !----------------------------------------------------------------
-    use md_interface
-
-    ! arguments
-    integer, intent(in) :: ngridcells
-
-    ! daily
-    if (interface%steering%init.and.interface%params_siml%loutdgpp    ) allocate( outdgpp(interface%params_siml%outnt,ngridcells) )
-    if (interface%steering%init.and.interface%params_siml%loutdrd    )  allocate( outdrd(interface%params_siml%outnt,ngridcells) )
-    if (interface%steering%init.and.interface%params_siml%loutdtransp)  allocate( outdtransp(interface%params_siml%outnt,ngridcells) )
-
-    if (interface%params_siml%loutdgpp )   outdgpp(:,:)    = 0.0
-    if (interface%params_siml%loutdrd    ) outdrd(:,:)     = 0.0
-    if (interface%params_siml%loutdtransp) outdtransp(:,:) = 0.0
-
-    ! annual
-    if (interface%params_siml%loutgpp) then
-
-      if (interface%steering%init) then
-        allocate( outagpp       (npft,ngridcells) )
-        allocate( outavcmax     (npft,ngridcells) )
-        allocate( outavcmax_25  (npft,ngridcells) )
-        allocate( outavcmax_leaf(npft,ngridcells) )
-        allocate( outalue       (npft,ngridcells) )
-        allocate( outachi       (npft,ngridcells) )
-        allocate( outaci        (npft,ngridcells) )
-        allocate( outags        (npft,ngridcells) )
-        allocate( outaiwue      (npft,ngridcells) )
-      end if
-
-      outagpp(:,:)        = 0.0
-      outavcmax(:,:)      = 0.0
-      outavcmax_25(:,:)   = 0.0
-      outavcmax_leaf(:,:) = 0.0
-      outachi(:,:)        = 0.0
-      outaiwue(:,:)       = 0.0
-      outalue(:,:)        = 0.0
-      outaci(:,:)         = 0.0
-      outags(:,:)         = 0.0
-    
-    end if
-
-  end subroutine initoutput_gpp
-
-
-  subroutine getout_daily_gpp( tile_fluxes, jpngr, doy )
-    !////////////////////////////////////////////////////////////////
-    ! Called daily to gather daily output variables.
-    !
-    ! This is designed for use within SOFUN and requires arguments as
-    ! derived-types, defined elsewhere. For other applications, implement 
-    ! the function calls (e.g., calc_dgpp()) differently and 
-    ! comment/delete this subroutine.
-    !----------------------------------------------------------------
-    use md_interface
-    use md_plant, only: plant_fluxes_type
-
-    ! argument
-    type(tile_fluxes_type), dimension(nlu), intent(inout) :: tile_fluxes
-    integer, intent(in) :: jpngr
-    integer, intent(in) :: doy
-
-    ! local
-    integer :: it, lu
-
-    !----------------------------------------------------------------
-    ! Sum over PFTs to get canopy-level quantities
-    !----------------------------------------------------------------
-    do lu=1,nlu
-      tile_fluxes(lu)%canopy%dgpp = sum(tile_fluxes(lu)%plant(:)%dgpp)
-      tile_fluxes(lu)%canopy%drd = sum(tile_fluxes(lu)%plant(:)%drd)
-    end do
-
-    !----------------------------------------------------------------
-    ! DAILY FOR HIGH FREQUENCY OUTPUT
-    ! Collect daily output variables
-    ! so far not implemented for isotopes
-    !----------------------------------------------------------------
-    it = floor( real( doy - 1 ) / real( interface%params_siml%outdt ) ) + 1
-
-    if (interface%params_siml%loutdgpp   ) outdgpp(it,jpngr)    = outdgpp(it,jpngr)    + tile_fluxes(1)%canopy%dgpp    / real( interface%params_siml%outdt )
-    if (interface%params_siml%loutdrd    ) outdrd(it,jpngr)     = outdrd(it,jpngr)     + tile_fluxes(1)%canopy%drd     / real( interface%params_siml%outdt )
-    if (interface%params_siml%loutdtransp) outdtransp(it,jpngr) = outdtransp(it,jpngr) + tile_fluxes(1)%canopy%dtransp / real( interface%params_siml%outdt )
-
-    !----------------------------------------------------------------
-    ! ANNUAL SUM OVER DAILY VALUES
-    ! Collect annual output variables
-    !----------------------------------------------------------------
-    ! store all daily values for outputting annual maximum
-    ! if (npft>1) stop 'getout_daily_gpp not implemented for npft>1'
-
-    ! outdvcmax(1,doy)      = dvcmax_canop(1)
-    ! outdvcmax25(1,doy)    = out_pmodel(1)%ftemp_inst_vcmax * dvcmax_canop(1)
-
-    ! weighted by daily GPP
-    if (interface%params_siml%loutgpp) then
-
-      outagpp(:,jpngr)        = outagpp(:,jpngr) + tile_fluxes(:)%canopy%dgpp
-
-      ! outachi       (:,jpngr) = outachi       (:,jpngr) + out_pmodel(1)%chi  * tile_fluxes(:)%canopy%dgpp
-      ! outaci        (:,jpngr) = outaci        (:,jpngr) + out_pmodel(1)%ci   * tile_fluxes(:)%canopy%dgpp
-      ! outags        (:,jpngr) = outags        (:,jpngr) + dgs(:)             * tile_fluxes(:)%canopy%dgpp
-      ! outavcmax_leaf(:,jpngr) = outavcmax_leaf(:,jpngr) + dvcmax_leaf(1)     * tile_fluxes(:)%canopy%dgpp
-      ! outaiwue      (:,jpngr) = outaiwue      (:,jpngr) + out_pmodel(1)%iwue * tile_fluxes(:)%canopy%dgpp
-
-      ! if (doy==ndayyear) then
-      !   if (sum(outagpp(:,jpngr))==0.0) then
-      !     outachi       (:,jpngr) = dummy
-      !     outaiwue      (:,jpngr) = dummy
-      !     outaci        (:,jpngr) = dummy
-      !     outags        (:,jpngr) = dummy
-      !     outavcmax_leaf(:,jpngr) = dummy
-      !   else
-      !     outachi       (:,jpngr) = outachi       (:,jpngr) / outagpp(:,jpngr)
-      !     outaiwue      (:,jpngr) = outaiwue      (:,jpngr) / outagpp(:,jpngr)
-      !     outaci        (:,jpngr) = outaci        (:,jpngr) / outagpp(:,jpngr)
-      !     outags        (:,jpngr) = outags        (:,jpngr) / outagpp(:,jpngr)
-      !     outavcmax_leaf(:,jpngr) = outavcmax_leaf(:,jpngr) / outagpp(:,jpngr)
-      !   end if
-      ! end if
-
-    end if
-
-
-  end subroutine getout_daily_gpp
-
-
-  subroutine getout_annual_gpp( jpngr )
-    !////////////////////////////////////////////////////////////////
-    ! Called once a year to gather annual output variables.
-    !
-    ! This is designed for use within SOFUN and requires arguments as
-    ! derived-types, defined elsewhere. For other applications, implement 
-    ! the function calls (e.g., calc_dgpp()) differently and 
-    ! comment/delete this subroutine.
-    !----------------------------------------------------------------
-    use md_interface
-
-    ! arguments
-    integer, intent(in) :: jpngr
-
-    ! local variables
-    integer :: pft
-
-    ! outanrlarea(jpngr) = anrlarea
-    if (interface%params_siml%loutgpp) then
-      ! xxx to do: get vcmax at annual maximum (of monthly values)
-      do pft=1,npft
-        outavcmax(pft,jpngr)    = maxval(outdvcmax(pft,:))
-        outavcmax_25(pft,jpngr) = maxval(outdvcmax25(pft,:))
-      end do
-    end if
-
-  end subroutine getout_annual_gpp
-
-
-  subroutine writeout_nc_gpp()
-    !/////////////////////////////////////////////////////////////////////////
-    ! Writes module-specific NetCDF output
-    !
-    ! This is designed for use within SOFUN and requires arguments as
-    ! derived-types, defined elsewhere. For other applications, implement 
-    ! the function calls (e.g., calc_dgpp()) differently and 
-    ! comment/delete this subroutine.
-    !-------------------------------------------------------------------------
-    use netcdf
-    use md_io_netcdf, only: write_nc_2D, write_nc_3D_time, check
-    
-    if ( .not. interface%steering%spinup ) then
-      !-------------------------------------------------------------------------
-      ! Annual GPP
-      !-------------------------------------------------------------------------
-      if (interface%params_siml%loutgpp) print*,'writing ', trim(ncoutfilnam_agpp), '...'
-      if (interface%params_siml%loutgpp) call write_nc_2D( trim(ncoutfilnam_agpp), &
-                                                              GPP_NAME, &
-                                                              interface%domaininfo%maxgrid, &
-                                                              interface%domaininfo%nlon, &
-                                                              interface%domaininfo%nlat, &
-                                                              interface%grid(:)%ilon, &
-                                                              interface%grid(:)%ilat, &
-                                                              interface%grid(:)%dogridcell, &
-                                                              sum( outagpp(:,:), dim=1 ) &
-                                                              )
-
-      if (       interface%steering%outyear>=interface%params_siml%daily_out_startyr &
-           .and. interface%steering%outyear<=interface%params_siml%daily_out_endyr ) then
-        !-------------------------------------------------------------------------
-        ! Daily GPP
-        !-------------------------------------------------------------------------
-        if (interface%params_siml%loutdgpp) print*,'writing ', trim(ncoutfilnam_dgpp), '...'
-        if (interface%params_siml%loutdgpp) call write_nc_3D_time( trim(ncoutfilnam_dgpp), &
-                                                                GPP_NAME, &
-                                                                interface%domaininfo%maxgrid, &
-                                                                interface%domaininfo%nlon, &
-                                                                interface%domaininfo%nlat, &
-                                                                interface%grid(:)%ilon, &
-                                                                interface%grid(:)%ilat, &
-                                                                interface%params_siml%outnt, &
-                                                                interface%grid(:)%dogridcell, &
-                                                                outdgpp(:,:) &
-                                                                )
-      end if
-    end if
-
-  end subroutine writeout_nc_gpp
-
-
-end module md_gpp
-=======
 module md_gpp
   !////////////////////////////////////////////////////////////////
   ! P-MODEL MODULE
@@ -2354,8 +313,6 @@
       tile(lu)%plant(pft)%vcmax25 = out_pmodel%vcmax25
       tile_fluxes(lu)%plant(pft)%vcmax25 = out_pmodel%vcmax25
       !print*,'tile_fluxes(lu)%plant(pft)%vcmax25      ', tile_fluxes(lu)%plant(pft)%vcmax25
-
-
       
 
     end do pftloop
@@ -4182,5 +2139,4 @@
   end subroutine writeout_nc_gpp
 
 
-end module md_gpp
->>>>>>> 66695c55
+end module md_gpp