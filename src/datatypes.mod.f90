module datatypes
  use md_interface, only: myinterface
  use md_params_core, only: out_max_cohorts

  ! define data types and constants
  implicit none
  ! ---- public types -------
  public :: spec_data_type, cohort_type, vegn_tile_type
  ! ------ public subroutines ---------
  public :: initialize_PFT_data, initialize_soilpars
  public :: Zero_diagnostics, hourly_diagnostics, daily_diagnostics, &
  annual_diagnostics
  public :: qscomp, esat

  


  ! ---- public variables ---------
  public :: spdata, soilpars
  ! parameters
  public :: MaxCohortID, &
  K1, K2, K_nitrogen, etaN, MLmixRatio, &
  fsc_fine, fsc_wood,  &
  GR_factor,  l_fract, retransN, f_initialBSW, &
  f_N_add, A_mort, B_mort,DBHtp

  !===============constants===============
  logical, public, parameter :: read_from_parameter_file = .TRUE.
  integer, public, parameter :: days_per_year  = 365
  integer, public, parameter :: hours_per_year = 365 * 24  ! 8760
  real,    public, parameter :: seconds_per_year = 365. * 24. * 3600.
  real,    public, parameter :: seconds_per_day = 24. * 3600.

  real,    public, parameter :: PI = 3.1415926
  integer, public, parameter :: MSPECIES = 15, Nsoiltypes = 7
  integer, public, parameter :: n_dim_soil_types = 9
  integer, public, parameter :: max_lev  = 3 ! Soil layers, for soil water dynamics
  integer, public, parameter :: num_l    = 3 ! Soil layers,
  integer, public, parameter :: LEAF_ON  = 1
  integer, public, parameter :: LEAF_OFF = 0
  integer, public, parameter :: & ! physiology types
  PT_C3        = 0, &
  PT_C4        = 1

  ! Soil water hydrualics
  real, public, parameter :: rzone = 2.0 !m
  real,public, parameter ::  thksl(max_lev)=(/0.05,0.45,1.5/) ! m, thickness of soil layers
  real, public, parameter :: psi_wilt  = -150.0  ! matric head at wilting
  real, public, parameter :: K_rel_min = 1.e-12
  real, public, parameter :: rate_fc   = 0.1/86400 ! 0.1 mm/d drainage rate at FC
  real, public, parameter :: ws0 = 0.02 ! hygroscopic point
  real, public, parameter :: Edepth = 0.05 !m, the depth of soil for surface evaporation
  integer, public, parameter :: & ! soil types
  Sand        = 1, &
  LoamySand   = 2, &
  SandyLoam   = 3, &
  SiltLoam    = 4, &
  FrittedClay = 5, &
  Loam        = 6, &
  Clay        = 7

  integer, public, parameter :: & ! phenology type
  PHEN_DECIDIOUS = 0, &
  PHEN_EVERGREEN = 1

  ! Soil SOM reference C/N ratios
  real, public, parameter :: CN0metabolicL  = 15.0 ! 25.0 ! 15.0
  real, public, parameter :: CN0structuralL = 40.0 ! 55.0 ! 35.0

  ! Physical constants
  real, public, parameter :: TFREEZE = 273.16
  real, public, parameter :: Rugas = 8.314472 ! universal gas constant, J K-1 mol-1
  real, public, parameter :: mol_C = 12.0e-3 ! molar mass of carbon, kg
  real, public, parameter :: mol_air = 28.96440e-3 ! molar mass of air, kg
  real, public, parameter :: mol_CO2 = 44.00995e-3 ! molar mass of CO2,kg
  real, public, parameter :: mol_h2o = 18.0e-3 ! molar mass of water, kg
  real, public, parameter :: cpair = 1010.
  real, public, parameter :: H2OLv0=2.501e6        !latent heat H2O (J/kg)
  real, public, parameter :: p_sea = 101325. !1.e5           ! atmospheric pressure  (Pa)
  real, public, parameter :: DENS_H2O = 1000. ! kg m-3

  !===============data types ==============================
  !-----------PFT data type----------------
  type spec_data_type
    integer :: lifeform     ! 0 for grasses, 1 for trees
    integer :: phenotype    ! phenology type: 0 for deciduous, 1 for evergreen
    integer :: pt           ! photosynthetic physiology of species
    ! leaf traits
    real    :: LMA          ! leaf mass per unit area, kg C/m2
    real    :: leafLS       ! leaf life span
    real    :: alpha_L      ! leaf turn over rate
    real    :: LNA          ! leaf Nitrogen per unit area, kg N/m2
    real    :: LNbase       ! basal leaf Nitrogen per unit area, kg N/m2, (Rubisco)
    real    :: CNleafsupport! leaf structural tissues, 175
    real    :: leaf_size    ! characteristic leaf size
    real    :: alpha_phot   ! photosynthesis efficiency
    real    :: m_cond       ! factor of stomatal conductance
    real    :: Vmax         ! max rubisco rate, mol m-2 s-1
    real    :: Vannual      ! annual productivity per unit area at full fun (kgC m-2 yr-1)
    real    :: gamma_L      ! leaf respiration coeficient (per yr)
    real    :: gamma_LN     ! leaf respiration coeficient per unit N
    real    :: wet_leaf_dreg ! wet leaf photosynthesis down-regulation
    ! root traits
    real    :: rho_FR       ! material density of fine roots (kgC m-3)
    real    :: root_r       ! radius of the fine roots, m
    real    :: root_zeta    ! e-folding parameter of root vertical distribution (m)
    real    :: root_frac(max_lev)    ! root fraction
    real    :: SRA          ! speific fine root area, m2/kg C
    real    :: SRL          ! specific root lenght
    real    :: gamma_FR     ! Fine root respiration rate, kgC kgC-1 yr-1
    real    :: alpha_FR     ! Turnover rate of Fine roots, fraction yr-1
    real    :: Kw_root      ! fine root water donductivity mol m m-2 s−1 MPa−1 ! 
    real    :: root_perm
    !  real    :: rho_N_up0   ! maximum N uptake rate
    !  real    :: N_roots0    ! root biomass at half of max. N-uptake rate
    real    :: NfixRate0    ! Reference N fixation rate (kgN kgC-1 root)
    real    :: NfixCost0    ! Carbon cost of N fixation (kgC kgN-1)
    ! wood traits
    real    :: rho_wood     ! woody density, kg C m-3 wood
    real    :: gamma_SW     ! sapwood respiration rate, kgC m-2 Acambium yr-1
    real    :: taperfactor

    ! Allometry
    real    :: alphaHT, thetaHT ! height = alphaHT * DBH ** thetaHT
    real    :: alphaCA, thetaCA ! crown area = alphaCA * DBH ** thetaCA
    real    :: alphaBM, thetaBM ! biomass = alphaBM * DBH ** thetaBM
    real    :: phiRL            ! ratio of fine root to leaf area
    real    :: phiCSA           ! ratio of sapwood CSA to target leaf area
    real    :: tauNSC           ! residence time of C in NSC (to define storage capacity)
    real    :: fNSNmax          ! multilier for NSNmax
    real    :: f_N_add
    ! Default C/N ratios
    real    :: CNleaf0
    real    :: CNroot0
    real    :: CNsw0
    real    :: CNwood0
    real    :: CNseed0
    ! phenology
    real    :: tc_crit         ! K, for turning OFF a growth season
    real    :: tc_crit_on      ! K, for turning ON a growth season
    real    :: gdd_crit        ! K, critical value of GDD5 for turning ON growth season
    !  vital rates
    real    :: maturalage       ! the age that can reproduce
    real    :: v_seed           ! fracton of G_SF to G_F
    real    :: seedlingsize     ! size of the seedlings, kgC/indiv
    real    :: prob_g,prob_e    ! germination and establishment probabilities
    real    :: mortrate_d_c     ! yearly mortality rate in canopy
    real    :: mortrate_d_u     ! yearly mortality rate in understory
    ! Population level variables
    real    :: LAImax,underLAImax ! max. LAI
    real    :: LAI_light        ! light controlled maximum LAI
    integer :: n_cc             ! for calculating LAImax via cc%LAImax derived from cc%NSN
    real    :: layerfrac        ! species layer fraction
    real    :: internal_gap_frac ! fraction of internal gaps in the canopy
    ! "internal" gaps are the gaps that are created within the canopy by the
    ! branch fall processes.
  end type

  !----------cohort-----------------
  type :: cohort_type
    ! ---- biological prognostic variables
    integer :: ccID    = 0   ! cohort ID
    integer :: species = 0   ! vegetation species
    real    :: gdd     = 0.0   ! for phenology
    integer :: status  = 0   ! growth status of plant: 1 for ON, 0 for OFF
    integer :: layer   = 1   ! the layer of this cohort (numbered from top, top layer=1)
    integer :: firstlayer = 0 ! 0 = never been in the first layer; 1 = at least one year in first layer
    real    :: layerfrac  = 0.0 ! fraction of layer area occupied by this cohort

    ! for populatin structure
    real    :: nindivs   = 1.0 ! density of vegetation, individuals/m2
    real    :: age       = 0.0 ! age of cohort, years
    real    :: dbh       = 0.0 ! diameter at breast height, m
    real    :: height    = 0.0 ! vegetation height, m
    real    :: crownarea = 1.0 ! crown area, m2/individual
    real    :: leafarea  = 0.0 ! total area of leaves, m2/individual
    real    :: lai       = 0.0 ! crown leaf area index, m2/m2
    ! carbon pools
    real    :: bl      = 0.0 ! biomass of leaves, kg C/individual
    real    :: br      = 0.0 ! biomass of fine roots, kg C/individual
    real    :: bsw     = 0.0 ! biomass of sapwood, kg C/individual
    real    :: bHW     = 0.0 ! biomass of heartwood, kg C/individual
    real    :: seedC   = 0.0 ! biomass put aside for future progeny, kg C/individual
    real    :: nsc     = 0.0 ! non-structural carbon, kg C/individual

    ! ----- carbon fluxes
    real :: gpp  = 0.0 ! gross primary productivity kg C/timestep
    real :: npp  = 0.0 ! net primary productivity kg C/timestep
    real :: resp = 0.0 ! plant respiration
    real :: resl = 0.0 ! leaf respiration
    real :: resr = 0.0 ! root respiration
    real :: resg = 0.0 ! growth respiration
    real :: NPPleaf,NPProot,NPPwood ! to record C allocated to leaf, root, and wood
    real :: dailyTrsp
    real :: dailyGPP   ! kgC/tree day-1
    real :: dailyNPP
    real :: dailyResp
    real :: dailyNup
    real :: dailyfixedN
    real :: annualTrsp
    real :: annualGPP ! C flux/tree
    real :: annualNPP
    real :: annualResp

    ! ---- Nitrogen model related parameters
    real    :: NSNmax = 0.
    real    :: NSN = 0.    ! non-structural N pool
    real    :: leafN = 0.
    real    :: sapwN= 0.
    real    :: woodN = 0. ! N of heart wood
    real    :: rootN = 0. ! N of fine roots
    real    :: seedN = 0. !
    real    :: N_uptake = 0.
    real    :: annualNup  = 0.0
    real    :: fixedN ! fixed N at each stem per tree
    real    :: annualfixedN = 0.0 ! annual N fixation per unit crown area

    ! TODO: see if we can make bl_max, br_max local variables
    real    :: bl_max  = 0.0 ! Max. leaf biomass, kg C/individual
    real    :: br_max  = 0.0 ! Max. fine root biomass, kg C/individual
    real    :: CSAsw   = 0.0
    real    :: topyear = 0.0 ! the years that a plant in top layer
    real    :: DBH_ys             ! DBH at the begining of a year (growing season)

    ! ---- water uptake-related variables
    real    :: root_length(max_lev) ! m
    real    :: rootarea ! total fine root area per tree
    real    :: rootdepth  ! maximum depth of fine roots
    real    :: rootareaL(max_lev) = 0.0 ! Root length per layer, m of root/m
    real    :: WupL(max_lev) = 0.0 ! normalized vertical distribution of uptake
    real    :: W_supply  ! potential water uptake rate per unit time per tree
    real    :: transp   ! transpiration rate per tree per hour
    real    :: uptake_frac(max_lev) ! for LM3 soil water uptake, Weng, 2017-10-28
    real    :: K_r,r_r
    real    :: root_zeta
    ! for photosynthesis
    real :: An_op = 0.0 ! mol C/(m2 of leaf per year)
    real :: An_cl = 0.0 ! mol C/(m2 of leaf per year)
    real :: w_scale =-9999
    real :: C_growth = 0.0 ! carbon gain since last growth, kg C/individual
    real :: N_growth = 0.0 ! Nitrogen used for plant tissue growth
    real :: extinct = 0.75     ! light extinction coefficient in the canopy for photosynthesis

  end type cohort_type

  !---------------------------
  type :: vegn_tile_type
    integer :: n_cohorts = 0
    integer :: n_years   = 0
    integer :: n_canopycc = 0
    type(cohort_type), pointer :: cohorts(:)=>NULL()
    real :: area  ! m2
    real :: age=0 ! tile age
    ! leaf area index
    real :: LAI  ! leaf area index
    real :: CAI  ! crown area index
    real :: LAIlayer(0:10) = 0.0 ! LAI of each crown layer, max. 9
    ! uptake-related variables
    real :: root_distance(max_lev) ! characteristic half-distance between fine roots, m
    ! averaged quantities for PPA phenology
    real :: tc_daily = 0.0
    real :: gdd      = 0.0 ! growing degree-days
    real :: tc_pheno = 0.0 ! smoothed canopy air temperature for phenology

    ! litter and soil carbon pools
    real :: litter = 0.0 ! litter flux
    real :: MicrobialC  = 0  ! Microbes (kg C/m2)
    real :: metabolicL  = 0  ! fast soil carbon pool, (kg C/m2)
    real :: structuralL = 0  ! slow soil carbon pool, (kg C/m2)

    !!  Nitrogen pools, Weng 2014-08-08
    real :: MicrobialN= 0
    real :: metabolicN = 0  ! fast soil nitrogen pool, (kg N/m2)
    real :: structuralN = 0  ! slow soil nitrogen pool, (kg N/m2)
    real :: mineralN = 0.  ! Mineral nitrogen pool, (kg N/m2)
    real :: totN = 0.
    real :: N_input        ! annual N input (kgN m-2 yr-1)
    real :: N_uptake  = 0.  ! kg N m-2 hour-1
    real :: annualN = 0.0  ! annual available N in a year
    real :: Nloss_yr= 0.0  ! annual N loss
    real :: N_P2S_yr= 0.0  ! annual N from plants to soil
    real :: previousN      ! an weighted annual available N
    real :: initialN0

    ! Soil water
    integer :: soiltype       ! lookup table for soil hydrologic parameters
    real :: FLDCAP, WILTPT  ! soil property: field capacity and wilting point (0.xx)
    real :: evap           ! kg m-2 per unit fast time step (mm/hour)
    real :: transp         ! kg m-2 hour-1
    real :: runoff        ! Water runoff of the veg tile, unit?
    real :: thetaS     ! moisture index (ws - wiltpt)/(fldcap - wiltpt)
    real :: wcl(max_lev)   ! volumetric soil water content for each layer
    real :: soilWater      ! kg m-2 in root zone
    ! ---- water uptake-related variables
    real    :: RAI ! root area index
    real    :: RAIL(max_lev) = 0.0 ! Root length per layer, m of root/m
    real    :: W_uptake  ! water uptake rate per unit time per m2

    !  Carbon fluxes
    real :: gpp =0 ! gross primary production, kgC m-2 yr-1
    real :: npp =0 ! net primary productivity
    real :: resp = 0 ! auto-respiration of plants
    real :: nep =0 ! net ecosystem productivity
    real :: rh  =0 ! soil carbon lost to the atmosphere
    ! daily diagnostics
    real :: dailyGPP
    real :: dailyNPP
    real :: dailyResp
    real :: dailyRh
    real :: dailyNup
    real :: dailyfixedN
    ! for annual diagnostics
    real :: dailyPrcp=0.0, annualPrcp = 0.0 ! mm m-2 yr-1
    real :: dailyTrsp=0.0, dailyEvap=0.0, dailyRoff=0.0 ! mm m-2 yr-1
    real :: annualTrsp=0.0, annualEvap=0.0, annualRoff=0.0 ! mm m-2 yr-1
    real :: annualGPP = 0.0 ! kgC m-2 ground yr-1
    real :: annualNPP = 0.0
    real :: annualResp = 0.0
    real :: annualRh   = 0.0
    real :: annualNup       ! accumulated N uptake kgN m-2 yr-1
    real :: annualfixedN = 0.  ! fixe N in a tile
    ! for annual reporting at tile level
    real :: NSC, SeedC, leafC, rootC, SapwoodC, WoodC
    real :: NSN, SeedN, leafN, rootN, SapwoodN, WoodN
    real :: totSeedC,totSeedN,totNewCC, totNewCN
  end type vegn_tile_type

  !---------------------------

  ! Rsofun comparison
















  !----------------------------------------
  type :: soil_pars_type
    real :: GMD ! geometric mean partice diameter, mm
    real :: GSD ! geometric standard deviation of particle size
    real :: vwc_wilt
    real :: vwc_fc
    real :: vwc_sat
    real :: vlc_min
    real :: k_sat_ref ! hydraulic conductivity of saturated soil, kg/(m2 s)
    real :: psi_sat_ref ! saturation soil water potential, m
    real :: chb         ! Soil texture parameter
    real :: alpha       ! vertical changes of soil property, 1: no change
    real :: heat_capacity_dry
    real::  tfreeze
  end type soil_pars_type


  type :: soil_prog_type
    real wl
    real ws
    real T
  end type soil_prog_type


  type :: soil_tile_type
    integer :: tag ! kind of the soil
    type(soil_pars_type) :: pars
    type(soil_prog_type), pointer :: prog(:)
    real,                 pointer :: w_fc(:)
    real,                 pointer :: w_wilt(:)
    real :: Eg_part_ref
    real :: z0_scalar
    ! data that were local to soil.f90
    real, pointer :: heat_capacity_dry(:)
    real, pointer :: e(:),f(:)
    ! added to avoid recalculation of soil hydraulics in case of Darcy uptake
    real          :: uptake_T ! update temperature from previous time step
    real, pointer :: psi(:) ! soil water potential
  end type soil_tile_type

  

  ! PFT-specific parameters
  type(spec_data_type), save :: spdata(0:MSPECIES) ! define PFTs
  ! Soil
  type(soil_pars_type), save :: soilpars(n_dim_soil_types) ! soil parameters

  !---------------------------------------
  integer :: MaxCohortID = 0

  ! Constants:
  ! Soil water properties
  real :: soiltype = SandyLoam  ! 1 Sand; 2
  real :: FLDCAP = 0.4  ! vol/vol
  real :: WILTPT = 0.05 ! vol/vol
  ! Carbon pools
  real :: K1 = 2 ! Fast soil C decomposition rate (yr-1)
  real :: K2 = 0.05 ! slow soil C decomposition rate (yr-1)
  real :: K_nitrogen = 8.0     ! mineral Nitrogen turnover rate
  real :: MLmixRatio = 0.8     ! the ratio of C and N returned to litters from microbes
  real :: etaN       = 0.025    ! N loss through runoff (organic and mineral)
  real :: LMAmin     = 0.02    ! minimum LMA, boundary condition
  real :: fsc_fine   = 1.0     ! fraction of fast turnover carbon in fine biomass
  real :: fsc_wood   = 0.0     ! fraction of fast turnover carbon in wood biomass
  real :: GR_factor  = 0.33 ! growth respiration factor
  real :: l_fract    = 0.0 ! 0.25  ! 0.5 ! fraction of the carbon retained after leaf drop
  real :: retransN   = 0.0   ! retranslocation coefficient of Nitrogen
  real :: f_initialBSW = 0.2 !0.01
  real :: f_N_add = 0.02 ! re-fill of N for sapwood

  ! Ensheng's growth parameters:
  real :: f_LFR_max =0.85 ! max allocation to leaves and fine roots ! wood_fract_min = 0.15 ! for understory mortality rate is calculated as:
  ! deathrate = mortrate_d_u * (1+A*exp(B*DBH))/(1+exp(B*DBH))
  real :: A_mort     = 9.0   ! A coefficient in understory mortality rate correction, 1/year
  real :: B_mort     = -60.0  ! B coefficient in understory mortality rate correction, 1/m
  real :: DBHtp      = 2.0 !  m, for canopy tree's mortality rate
  ! for leaf life span and LMA (leafLS = c_LLS * LMA
  real :: c_LLS  = 28.57143 ! yr/ (kg C m-2), 1/LMAs, where LMAs = 0.035

  ! reduction of bl_max and br_max for the understory vegetation, unitless
  real :: understory_lai_factor = 0.25
  !real :: rdepth(0: max_lev) = 0.0

  ! -------- PFT-specific parameters ----------
  ! c4grass  c3grass  temp-decid  tropical  evergreen  BE  BD  BN  NE  ND  G  D  T  A
  integer :: pt(0:MSPECIES) = 0
  !(/1, 0, 0, 0, 0, 0, 0, 0, 0, 0, 0, 0, 1, 1, 0, 0/) ! 0 for C3, 1 for C4
  integer :: phenotype(0:MSPECIES)= 0
  ! (/0,  0,  0,  0,  1,  1,  0,  0, 0, 0, 0, 0, 0, 0, 0, 0 /) ! 0 for Deciduous, 1 for evergreen
  integer :: lifeform(0:MSPECIES) = 1 ! life form of PFTs: 0 for grasses, 1 for trees

  ! root parameters
  real :: alpha_FR(0:MSPECIES) = 1.2 ! Fine root turnover rate yr-1
  !(/0.8, 0.8,0.8, 0.8, 0.8,0.8,0.8,0.8,1.0,1.0,0.6, 1.0, 0.55, 0.9, 0.55, 0.55/)
  real :: rho_FR(0:MSPECIES) = 200 ! woody density, kgC m-3
  real :: root_r(0:MSPECIES) = 2.9E-4
  !(/1.1e-4, 1.1e-4, 2.9e-4, 2.9e-4, 2.9e-4, 2.9e-4, 2.9e-4, 2.9e-4, 2.9e-4, 2.9e-4, 2.9e-4, 2.9e-4, 1.1e-4, 1.1e-4, 2.2e-4, 2.2e-4/)
  real    :: root_zeta(0:MSPECIES) = 0.29 !
  real :: Kw_root(0:MSPECIES)= 6.3E-8 * (1000000.0/18.0)*1.e-6 ! mol /(s m2 Mpa) ! 6.3±3.1×10−8 m s−1 MPa−1
  !(/1e-5, 1e-5, 1e-5, 1e-5, 1e-5, 1e-5, 1e-5, 1e-5, 1e-5, 1e-5, 1e-5, 1e-5, 1e-5, 1e-5, 1e-5, 1e-5/)
  ! fine root membrane permeability per unit membrane area, kg/(m3 s).
  ! Root membrane permeability is "high" for the value from Siqueira et al., 2008,
  ! Water Resource Research Vol. 44, W01432, converted to mass units
  !real :: rho_N_up0(0:MSPECIES) = 0.5 ! fraction of mineral N per hour
  !real :: N_roots0(0:MSPECIES) = 0.3 ! kgC m-2

  real :: leaf_size(0:MSPECIES)= 0.04 !
  ! photosynthesis parameters
  real :: Vmax(0:MSPECIES)= 35.0E-6 ! mol m-2 s-1
  real :: Vannual(0:MSPECIES) = 1.2 ! kgC m-2 yr-1
  real :: wet_leaf_dreg(0:MSPECIES) = 0.3 ! wet leaf photosynthesis down-regulation: 0.3 means
  ! photosynthesis of completely wet leaf will be 30% less than that of dry one,
  ! provided everything else is the same
  !(/1.2,1.2,1.2,1.2,1.2,1.2,1.2,1.2,1.2,1.2,1.2,1.2,1.2,1.2,1.2,1.2/)
  real :: m_cond(0:MSPECIES)= 7.0 !
  real :: alpha_phot(0:MSPECIES)=  0.06 !
  real :: gamma_L(0:MSPECIES)= 0.02 !
  real :: gamma_LN(0:MSPECIES)= 70.5 ! 25.0  ! kgC kgN-1 yr-1
  real :: gamma_SW(0:MSPECIES)= 0.08 ! 5.0e-4 ! kgC m-2 Acambium yr-1
  real :: gamma_FR(0:MSPECIES)= 12.0 ! 15 !kgC kgN-1 yr-1 ! 0.6: kgC kgN-1 yr-1
  real :: tc_crit(0:MSPECIES)= 283.16 ! OFF
  real :: tc_crit_on(0:MSPECIES)= 280.16 ! ON
  real :: gdd_crit(0:MSPECIES)= 280.0 !

  ! Allometry parameters
  real :: alphaHT(0:MSPECIES)      = 36.0
  real :: thetaHT(0:MSPECIES)      = 0.5 !
  real :: alphaCA(0:MSPECIES)      = 150.0
  real :: thetaCA(0:MSPECIES)      = 1.5
  real :: alphaBM(0:MSPECIES)      = 5200.0
  real :: thetaBM(0:MSPECIES)      = 2.5

  ! Reproduction prarameters
  real :: maturalage(0:MSPECIES)   = 5.0  ! year
  real :: v_seed(0:MSPECIES)       = 0.1  ! fraction of allocation to wood+seeds
  real :: seedlingsize(0:MSPECIES) = 0.05 ! kgC
  real :: prob_g(0:MSPECIES)       = 1.0
  real :: prob_e(0:MSPECIES)       = 1.0

  ! Mortality
  real :: mortrate_d_c(0:MSPECIES) = 0.01 ! yearly
  real :: mortrate_d_u(0:MSPECIES) = 0.075

  ! Leaf parameters
  real :: LMA(0:MSPECIES)          = 0.035  !  leaf mass per unit area, kg C/m2
  !(/0.04,    0.04,    0.035,   0.035,   0.140,  0.032, 0.032,  0.036,   0.036,   0.036,   0.036,   0.036,   0.036,   0.036,   0.036,   0.036  /)
  real :: leafLS(0:MSPECIES) = 1.0
  !(/1., 1., 1., 1., 3., 3., 1., 1.0, 1.0, 1.0, 1.0, 1.0, 1.0, 1.0, 1.0, 1.0 /)
  real :: LNbase(0:MSPECIES)        = 0.8E-3 !functional nitrogen per unit leaf area, kg N/m2
  real :: CNleafsupport(0:MSPECIES) = 80.0 ! CN ratio of leaf supporting tissues
  real :: rho_wood(0:MSPECIES)      = 300.0 ! kgC m-3
  real :: taperfactor(0:MSPECIES)   = 0.75 ! taper factor, from a cylinder to a tree
  real :: LAImax(0:MSPECIES)        = 3.5 ! maximum LAI for a tree
  real :: LAI_light(0:MSPECIES)     = 4.0 ! maximum LAI limited by light
  real :: tauNSC(0:MSPECIES)        = 3 ! 3 ! NSC residence time,years
  real :: fNSNmax(0:MSPECIES)       = 5 ! 5 ! multilier for NSNmax as sum of potential bl and br
  real :: phiRL(0:MSPECIES)         = 3.5 ! ratio of fine root area to leaf area
  real :: phiCSA(0:MSPECIES)        = 0.25E-4 ! ratio of sapwood area to leaf area
  ! C/N ratios for plant pools
  real :: CNleaf0(0:MSPECIES)   = 25. ! C/N ratios for leaves
  real :: CNsw0(0:MSPECIES)     = 350.0 ! C/N ratios for woody biomass
  real :: CNwood0(0:MSPECIES)   = 350.0 ! C/N ratios for woody biomass
  real :: CNroot0(0:MSPECIES)   = 40.0 ! C/N ratios for leaves ! Gordon & Jackson 2000
  real :: CNseed0(0:MSPECIES)   = 20.0 ! C/N ratios for seeds
  real :: NfixRate0(0:MSPECIES) = 0.0 !Reference N fixation rate (0.03 kgN kgC-1 root yr-1)
  real :: NfixCost0(0:MSPECIES) = 12.0 ! FUN model, Fisher et al. 2010, GBC
  real :: internal_gap_frac(0:MSPECIES)= 0.1 ! The gaps between trees

  ! -------------------------------------------


  ! soil parameters
  ! Coarse  Medium   Fine    CM     CF     MF    CMF    Peat    MCM
  real :: GMD(n_dim_soil_types) = & ! geometric mean partice diameter, mm
  (/ 0.7, 0.4, 0.3, 0.1, 0.1, 0.07, 0.007, 0.3, 0.3 /)
  real :: GSD(n_dim_soil_types) = & ! geometric standard deviation of particle size
  (/5.0, 5.3, 7.4, 6.1, 6.1, 14.0, 15.0, 7.4, 7.4 /)
  real :: vwc_sat(n_dim_soil_types)= &
  (/ 0.380, 0.445, 0.448, 0.412, 0.414, 0.446, 0.424, 0.445, 0.445   /)
  !real :: vlc_min(n_dim_soil_types)
  real :: k_sat_ref(n_dim_soil_types)= & ! mol/(s MPa m) , hydraulic conductivity of saturated soil,
  (/ 130.8, 75.1, 53.2, 12.1, 11.1, 12.7, 1.69, 53.2, 53.2 /)
  real :: psi_sat_ref(n_dim_soil_types) = & ! Pa
  (/ -600., -790., -910., -1580., -1680., -1880., -5980., -790., -790./)
  real :: chb(n_dim_soil_types) = &         ! Soil texture parameter
  (/   3.5,   6.4,  11.0,   4.8,   6.3,   8.4,   6.3,   6.4,   6.4   /)
  real :: alphaSoil(n_dim_soil_types) = 1.0       ! *** REPLACE LATER BY alpha(layer)
  real :: heat_capacity_dry(n_dim_soil_types) = &
  (/ 1.2e6, 1.1e6, 1.1e6, 1.1e6, 1.1e6, 1.1e6, 1.1e6, 1.4e6,   1.0   /)


  !----- Initial conditions -------------
  integer, parameter :: MAX_INIT_COHORTS = 10 ! Weng, 2014-10-01
  integer :: init_n_cohorts                        = MAX_INIT_COHORTS
  integer :: init_cohort_species(MAX_INIT_COHORTS) = 2
  real    :: init_cohort_nindivs(MAX_INIT_COHORTS) = 1.0  ! initial individual density, individual/m2
  real    :: init_cohort_bl(MAX_INIT_COHORTS)      = 0.0  ! initial biomass of leaves, kg C/individual
  real    :: init_cohort_br(MAX_INIT_COHORTS)      = 0.0  ! initial biomass of fine roots, kg C/individual
  real    :: init_cohort_bsw(MAX_INIT_COHORTS)     = 0.05 ! initial biomass of sapwood, kg C/individual
  real    :: init_cohort_bHW(MAX_INIT_COHORTS)     = 0.0  ! initial biomass of heartwood, kg C/tree
  real    :: init_cohort_seedC(MAX_INIT_COHORTS)   = 0.0  ! initial biomass of seeds, kg C/individual
  real    :: init_cohort_nsc(MAX_INIT_COHORTS)     = 0.05 ! initial non-structural biomass, kg C/
  !  initial soil Carbon and Nitrogen for a vegn tile, Weng 2012-10-24
  real   :: init_fast_soil_C  = 0.0  ! initial fast soil C, kg C/m2
  real   :: init_slow_soil_C  = 0.0  ! initial slow soil C, kg C/m2
  real   :: init_Nmineral = 0.015  ! Mineral nitrogen pool, (kg N/m2)
  real   :: N_input    = 0.0008 ! annual N input to soil N pool, kgN m-2 yr-1

  ! !Model run control
  ! real      :: myinterface%dt_fast_yr = 1.0 / (365.0 * 24.0) ! daily
  ! real      :: step_seconds = 3600.0

  character(len=80) :: filepath_in = '/Users/eweng/Documents/BiomeESS/forcingData/'
  character(len=160) :: climfile = 'US-Ha1forcing.txt'
  !integer   :: model_run_years = 100  ! xxx todo: not used
  !integer   :: runyears = 100  ! xxxxxxx todo: not used
  integer   :: equi_days       = 0 ! 100 * 365
  logical   :: outputhourly = .False.
  logical   :: outputdaily  = .True.
  logical   :: do_U_shaped_mortality = .False.
  logical   :: update_annualLAImax = .False.
  logical   :: do_closedN_run = .True. !.False.
  !---------------------------------

contains
  !=============== subroutines =================================

  ! ================Parameter initialization ===================
  ! =========================================================================
  subroutine initialize_soilpars(namelistfile)
    character(len=50),intent(in) :: namelistfile

    ! ---- local vars
    integer :: io           ! i/o status for the namelist
    integer :: ierr         ! error code, returned by i/o routines
    integer :: i
    integer :: nml_unit

    ! !  Read parameters from the parameter file (namelist)
    !   if(read_from_parameter_file)then
    !      nml_unit = 999
    !      open(nml_unit, file=namelistfile, form='formatted', action='read', status='old')
    !      read (nml_unit, nml=soil_data_nml, iostat=io, end=10)
    ! 10   close (nml_unit)
    !      write (*, nml=soil_data_nml)
    !   endif
    
    ! initialize soil parameters
    soilpars%GMD               = myinterface%params_soil%GMD(:) ! geometric mean partice diameter, mm
    soilpars%GSD               = myinterface%params_soil%GSD(:) ! geometric standard deviation of particle size
    soilpars%vwc_sat           = myinterface%params_soil%vwc_sat(:)
    soilpars%k_sat_ref         = myinterface%params_soil%k_sat_ref(:) ! hydraulic conductivity of saturated soil, kg/(m2 s)
    soilpars%psi_sat_ref       = myinterface%params_soil%psi_sat_ref(:) ! saturation soil water potential, m
    soilpars%chb               = myinterface%params_soil%chb(:)       ! Soil texture parameter
    soilpars%alpha             = myinterface%params_soil%alphaSoil(:)       ! *** REPLACE LATER BY alpha(layer)
    soilpars%heat_capacity_dry = myinterface%params_soil%heat_capacity_dry(:)

    ! ---- derived constant soil parameters
    ! w_fc (field capacity) set to w at which hydraulic conductivity equals
    ! a nominal drainage rate "rate_fc"
    ! w_wilt set to w at which psi is psi_wilt
    soilpars%vwc_wilt = soilpars%vwc_sat &
    *(soilpars%psi_sat_ref/(psi_wilt*soilpars%alpha))**(1/soilpars%chb)
    soilpars%vwc_fc = soilpars%vwc_sat &
    *(rate_fc/(soilpars%k_sat_ref*soilpars%alpha**2))**(1/(3+2*soilpars%chb))
    soilpars%vlc_min = soilpars%vwc_sat*K_rel_min**(1/(3+2*soilpars%chb))

  end subroutine initialize_soilpars

  ! ================================================
  subroutine initialize_PFT_data()

    ! Initialize PFT parameters
    ! ---- local vars
    integer :: io           ! i/o status for the namelist
    integer :: ierr         ! error code, returned by i/o routines
    integer :: i
    integer :: nml_unit

    ! initialize vegetation data structure
    spdata%pt            = myinterface%params_species%pt(:)
    spdata%phenotype     = myinterface%params_species%phenotype(:) !phenotype  
    spdata%Vmax          = Vmax
    spdata%Vannual       = Vannual
    spdata%m_cond        = m_cond
    spdata%alpha_phot    = alpha_phot
    spdata%wet_leaf_dreg = wet_leaf_dreg
    spdata%gamma_L       = gamma_L
    spdata%gamma_LN      = gamma_LN
    spdata%gamma_SW      = gamma_SW
    spdata%gamma_FR      = gamma_FR

    spdata%rho_FR    = rho_FR
    spdata%root_r    = root_r
    spdata%root_zeta = root_zeta
    spdata%Kw_root   = Kw_root
    !  spdata%rho_N_up0 = rho_N_up0
    !  spdata%N_roots0  = N_roots0

    spdata%leaf_size = leaf_size
    spdata%tc_crit   = tc_crit
    spdata%gdd_crit  = gdd_crit

    ! Plant traits
    spdata%LMA           = myinterface%params_species%LMA(:) ! leaf mass per unit area, kg C/m2
    spdata%LNbase        = myinterface%params_species%LNbase(:)   ! Basal leaf nitrogen per unit area, kg N/m2
    spdata%CNleafsupport = CNleafsupport
    spdata%lifeform      = myinterface%params_species%lifeform(:)
    spdata%alphaHT       = alphaHT
    spdata%thetaHT       = thetaHT
    spdata%alphaCA       = alphaCA
    spdata%thetaCA       = thetaCA
    spdata%alphaBM       = alphaBM
    spdata%thetaBM       = thetaBM
    
    spdata%maturalage   = myinterface%params_species%maturalage(:)
    spdata%v_seed       = v_seed
    spdata%seedlingsize = myinterface%params_species%seedlingsize(:)
    spdata%prob_g       = prob_g
    spdata%prob_e       = prob_e
    spdata%mortrate_d_c = myinterface%params_species%mortrate_d_c(:)
    spdata%mortrate_d_u = myinterface%params_species%mortrate_d_u(:)
    spdata%rho_wood     = rho_wood
    spdata%taperfactor  = taperfactor
    spdata%laimax       = myinterface%params_species%laimax(:)
    spdata%underLAImax  = laimax
    spdata%LAI_light    = myinterface%params_species%LAI_light(:)
    spdata%tauNSC       = tauNSC
    spdata%fNSNmax      = myinterface%params_species%fNSNmax(:)
    ! spdata%f_N_add      = myinterface%params_species%f_N_add
    spdata%phiRL        = myinterface%params_species%phiRL(:)
    spdata%phiCSA       = myinterface%params_species%phiCSA(:)

    ! root urnover rate
    spdata%alpha_FR     = alpha_FR


    !! Nitrogen Weng 2012-10-24
    ! spdata%CNleaf0 = CNleaf0
    spdata%CNsw0     = CNsw0
    spdata%CNwood0   = CNwood0
    spdata%CNroot0   = CNroot0
    spdata%CNseed0   = CNseed0
    spdata%Nfixrate0 = myinterface%params_species%Nfixrate0(:)
    spdata%NfixCost0 = myinterface%params_species%NfixCost0(:)

    spdata%internal_gap_frac = internal_gap_frac
    do i = 0, MSPECIES
      call init_derived_species_data(spdata(i))
    enddo
  end subroutine initialize_pft_data

  !------------------------------------------
  subroutine init_derived_species_data(sp)
    type(spec_data_type), intent(inout) :: sp
    ! ---- local vars ------
    integer :: i,j
    real :: rdepth(0:max_lev)
    real :: residual

    ! specific root area
    sp%SRA = 2.0/(sp%root_r*sp%rho_FR) ! m2/kgC
    ! root vertical profile
    rdepth=0.0
    do j=1,max_lev
      rdepth(j) = rdepth(j-1)+thksl(j)
      sp%root_frac(j) = exp(-rdepth(j-1)/sp%root_zeta)- &
      exp(-rdepth(j)  /sp%root_zeta)
    enddo
    residual = exp(-rdepth(max_lev)/sp%root_zeta)
    do j=1,max_lev
      sp%root_frac(j) = sp%root_frac(j) + residual*thksl(j)/rdepth(max_lev)
    enddo

    ! calculate alphaBM parameter of allometry. note that rho_wood was re-introduced for this calculation
    sp%alphaBM    = sp%rho_wood * sp%taperfactor * PI/4. * sp%alphaHT ! 5200

    !  Vmax as a function of LNbase
    sp%Vmax = 0.02 * sp%LNbase ! 0.03125 * sp%LNbase ! Vmax/LNbase= 25E-6/0.8E-3 = 0.03125 !
    !  CN0 of leaves
    sp%LNA     = sp%LNbase +  sp%LMA/sp%CNleafsupport
    sp%CNleaf0 = sp%LMA/sp%LNA
    !  Leaf life span as a function of LMA
    sp%leafLS = c_LLS * sp%LMA
    if(sp%leafLS>1.0)then
      sp%phenotype = 1
    else
      sp%phenotype = 0
    endif
    !  Leaf turnover rate, (leaf longevity as a function of LMA)
    sp%alpha_L = 1.0/sp%leafLS * sp%phenotype

  end subroutine init_derived_species_data

  ! ============================================================
  subroutine qscomp(T, p, qsat)
    real, intent(in) :: T    ! temperature, degK
    real, intent(in) :: p    ! pressure, Pa
    real, intent(out):: qsat ! saturated specific humidity, kg/kg
    !--------local var
    real :: esat ! sat. water vapor pressure
    real :: Temp ! degC

    ! calculate saturated specific humidity
    Temp = T - 273.16 ! degC
    esat=MIN(610.78*exp(17.27*Temp/(Temp+237.3)), p) ! Pa

    qsat = 0.622*esat /(p - 0.378*esat )

  end subroutine qscomp

  FUNCTION esat(T) ! pressure, Pa
    IMPLICIT NONE
    REAL :: esat
    REAL, INTENT(IN) :: T ! degC
    esat=610.78*exp(17.27*T/(T+237.3))
  END FUNCTION esat

  ! ==================================
  !==============for diagnostics============================================
  ! Weng, 2016-11-28
  subroutine Zero_diagnostics(vegn)
    ! for annual update
    type(vegn_tile_type), intent(inout) :: vegn
    !-------local var
    type(cohort_type),pointer :: cc
    integer :: i
<<<<<<< HEAD

=======
>>>>>>> a8b32d97
    !daily
    vegn%dailyfixedN = 0.
    vegn%dailyPrcp = 0.0
    vegn%dailyTrsp = 0.0
    vegn%dailyEvap = 0.0
    vegn%dailyRoff = 0.0
    vegn%dailyNup  = 0.0
    vegn%dailyGPP = 0.0
    vegn%dailyNPP = 0.0
    vegn%dailyResp = 0.0
    vegn%dailyRh   = 0.0

    !annual
    vegn%annualfixedN = 0.
    vegn%annualPrcp = 0.0
    vegn%annualTrsp = 0.0
    vegn%annualEvap = 0.0
    vegn%annualRoff = 0.0
    vegn%annualGPP = 0.0
    vegn%annualNPP = 0.0
    vegn%annualResp = 0.0
    vegn%annualRh   = 0.0
    vegn%N_P2S_yr  = 0.
    vegn%annualN   = 0.
    vegn%Nloss_yr  = 0.
    vegn%annualNup  = 0.0

    do i = 1, vegn%n_cohorts
      cc => vegn%cohorts(i)
      cc%C_growth = 0.0
      cc%N_growth = 0.0
      cc%gpp      = 0.0
      cc%npp      = 0.0
      cc%resp     = 0.0
      cc%resl     = 0.0
      cc%resr     = 0.0
      cc%resg     = 0.0
      cc%transp   = 0.0
      !daily
      cc%dailyTrsp = 0.0
      cc%dailyGPP = 0.0
      cc%dailyNPP = 0.0
      cc%dailyResp= 0.0
      cc%dailyNup   = 0.0
      cc%dailyfixedN = 0.0
      ! annual
      cc%annualTrsp = 0.0
      cc%annualGPP = 0.0
      cc%annualNPP = 0.0
      cc%annualResp= 0.0
      cc%annualNup   = 0.0
      cc%annualfixedN = 0.0
      cc%NPPleaf   = 0.0
      cc%NPProot   = 0.0
      cc%NPPwood   = 0.0
      cc%DBH_ys    = cc%DBH
    enddo
<<<<<<< HEAD

=======
>>>>>>> a8b32d97
  end subroutine Zero_diagnostics

  ! ========================
  subroutine summarize_tile(vegn)
  ! for annual update
  type(vegn_tile_type), intent(inout) :: vegn
  !-------local var
  type(cohort_type),pointer :: cc
  integer :: i

  ! State variables
  vegn%NSC     = 0.0
  vegn%SeedC   = 0.0
  vegn%leafC   = 0.0
  vegn%rootC   = 0.0
  vegn%SapwoodC= 0.0
  vegn%WoodC   = 0.0

  vegn%NSN     = 0.0
  vegn%SeedN   = 0.0
  vegn%leafN   = 0.0
  vegn%rootN   = 0.0
  vegn%SapwoodN= 0.0
  vegn%WoodN   = 0.0

  vegn%LAI     = 0.0
  vegn%CAI     = 0.0
  do i = 1, vegn%n_cohorts
    cc => vegn%cohorts(i)

    ! Vegn C pools:
    vegn%NSC      = vegn%NSC   + cc%NSC      * cc%nindivs
    vegn%SeedC    = vegn%SeedC + cc%seedC    * cc%nindivs
    vegn%leafC    = vegn%leafC + cc%bl       * cc%nindivs
    vegn%rootC    = vegn%rootC + cc%br       * cc%nindivs
    vegn%SapwoodC = vegn%SapwoodC + cc%bsw   * cc%nindivs
    vegn%woodC    = vegn%woodC    + cc%bHW   * cc%nindivs
    vegn%CAI      = vegn%CAI + cc%crownarea * cc%nindivs
    vegn%LAI      = vegn%LAI   + cc%leafarea * cc%nindivs

    ! Vegn N pools
    vegn%NSN     = vegn%NSN   + cc%NSN      * cc%nindivs
    vegn%SeedN   = vegn%SeedN + cc%seedN    * cc%nindivs
    vegn%leafN   = vegn%leafN + cc%leafN    * cc%nindivs
    vegn%rootN   = vegn%rootN + cc%rootN    * cc%nindivs
    vegn%SapwoodN= vegn%SapwoodN + cc%sapwN * cc%nindivs
    vegn%woodN   = vegn%woodN    + cc%woodN * cc%nindivs
  enddo

  end subroutine summarize_tile

  !=========================================================================
  ! Hourly fluxes sum to daily
  subroutine hourly_diagnostics(vegn, forcing, iyears, idoy, ihour, iday, fno1, out_hourly_tile)

    use md_forcing, only: climate_type, forcingData
    use md_interface, only: outtype_hourly_tile, myinterface

    type(vegn_tile_type), intent(inout) :: vegn
    type(climate_type),intent(in):: forcing
    !type(climate_type),intent(inout):: forcing
    integer, intent(in) :: iyears, idoy, ihour, iday, fno1
    type(outtype_hourly_tile) :: out_hourly_tile

    !-------local var ------
    type(cohort_type), pointer :: cc    ! current cohort
    integer :: i
    integer :: ntstepsyear

    vegn%age = vegn%age + myinterface%dt_fast_yr
    ! Tile summary
    vegn%GPP    = 0.
    vegn%NPP    = 0.; vegn%Resp   = 0.

    do i = 1, vegn%n_cohorts
      cc => vegn%cohorts(i)
      ! cohort daily
      cc%dailyTrsp = cc%dailyTrsp + cc%transp ! kg day-1
      cc%dailyGPP  = cc%dailygpp  + cc%gpp ! kg day-1
      cc%dailyNPP  = cc%dailyNpp  + cc%Npp ! kg day-1
      cc%dailyResp = cc%dailyResp + cc%Resp ! kg day-1

      ! Tile hourly
      vegn%GPP    = vegn%GPP    + cc%gpp    * cc%nindivs
      vegn%NPP    = vegn%NPP    + cc%Npp    * cc%nindivs
      vegn%Resp   = vegn%Resp   + cc%Resp   * cc%nindivs
    enddo
    ! NEP is equal to NNP minus soil respiration
    vegn%nep = vegn%npp - vegn%rh ! kgC m-2 hour-1; time step is hourly
    !! Output horly diagnostics

    ! xxx test: removing condition
    ! if (myinterface%params_siml%outputhourly .and. iday > myinterface%params_siml%equi_days) then
    if (.not. myinterface%steering%spinup) then

        out_hourly_tile%year      =  iyears    
        out_hourly_tile%doy       =  idoy   
        out_hourly_tile%hour      =  ihour    
        out_hourly_tile%rad       =  forcing%radiation    !forcingData 
        out_hourly_tile%Tair      =  forcing%Tair         !forcingData  
        out_hourly_tile%Prcp      =  forcing%rain         !forcingData 
        out_hourly_tile%GPP       =  vegn%GPP  
        out_hourly_tile%Resp      =  vegn%resp   
        out_hourly_tile%Transp    =  vegn%transp
        out_hourly_tile%Evap      =  vegn%evap   
        out_hourly_tile%Runoff    =  vegn%runoff   
        out_hourly_tile%Soilwater =  vegn%soilwater
        out_hourly_tile%wcl       =  vegn%wcl(1)    
        out_hourly_tile%FLDCAP    =  vegn%FLDCAP
        out_hourly_tile%WILTPT    =  vegn%WILTPT

      ! If(outputhourly.and. iday>equi_days) &
      write(fno1,'(3(I5,","),25(E11.4,","),25(F8.2,","))')  &
        iyears, idoy, ihour,      &
        forcing%radiation,    &  !forcingData 
        forcing%Tair,         &  !forcingData 
        forcing%rain,         &  !forcingData 
        vegn%GPP,vegn%resp,vegn%transp,  &
        vegn%evap,vegn%runoff,vegn%soilwater, &
        vegn%wcl(1),vegn%FLDCAP,vegn%WILTPT

    end if

    ! Daily summary:
    vegn%dailyNup  = vegn%dailyNup  + vegn%N_uptake
    vegn%dailyGPP  = vegn%dailyGPP  + vegn%gpp
    vegn%dailyNPP  = vegn%dailyNPP  + vegn%npp
    vegn%dailyResp = vegn%dailyResp + vegn%resp
    vegn%dailyRh   = vegn%dailyRh   + vegn%rh
    vegn%dailyTrsp = vegn%dailyTrsp + vegn%transp
    vegn%dailyEvap = vegn%dailyEvap + vegn%evap
    vegn%dailyRoff = vegn%dailyRoff + vegn%runoff
    vegn%dailyPrcp = vegn%dailyPrcp + forcing%rain * myinterface%step_seconds

  end subroutine hourly_diagnostics

  !============================================
  subroutine daily_diagnostics(vegn, forcing, iyears, idoy, iday, fno3, fno4, out_daily_cohorts, out_daily_tile)

    use md_forcing, only: climate_type
    use md_interface, only: outtype_daily_cohorts, outtype_daily_tile

    type(vegn_tile_type), intent(inout) :: vegn
    type(climate_type),intent(in):: forcing
    integer, intent(in) :: iyears, idoy, iday, fno3, fno4
    type(outtype_daily_cohorts), dimension(out_max_cohorts) :: out_daily_cohorts
    type(outtype_daily_tile) :: out_daily_tile

    !-------local var ------
    type(cohort_type), pointer :: cc    ! current cohort
    integer :: i
    integer, parameter :: ndayyear = 365  
    integer, parameter :: out_max_cohorts = 20     ! Try: Number of maximum cohorts

    ! Output and zero daily variables
    !!! daily !! cohorts output
    do i = 1, vegn%n_cohorts
      cc => vegn%cohorts(i)
      
      ! if(outputdaily.and. iday>equi_days) &
      ! if (myinterface%params_siml%outputdaily .and. iday > myinterface%params_siml%equi_days) then

        out_daily_cohorts(i)%year    = iyears
        out_daily_cohorts(i)%doy     = idoy
        out_daily_cohorts(i)%hour    = i
        out_daily_cohorts(i)%cID     = cc%ccID
        out_daily_cohorts(i)%PFT     = cc%species
        out_daily_cohorts(i)%layer   = cc%layer
        out_daily_cohorts(i)%density = cc%nindivs*10000
        out_daily_cohorts(i)%f_layer = cc%layerfrac
        out_daily_cohorts(i)%LAI     = cc%LAI
        out_daily_cohorts(i)%gpp     = cc%dailygpp
        out_daily_cohorts(i)%resp    = cc%dailyresp
        out_daily_cohorts(i)%transp  = cc%dailytrsp
        out_daily_cohorts(i)%NPPleaf  = cc%NPPleaf
        out_daily_cohorts(i)%NPProot  = cc%NPProot
        out_daily_cohorts(i)%NPPwood  = cc%NPPwood
        out_daily_cohorts(i)%NSC     = cc%NSC
        out_daily_cohorts(i)%seedC   = cc%seedC
        out_daily_cohorts(i)%leafC   = cc%bl
        out_daily_cohorts(i)%rootC   = cc%br
        out_daily_cohorts(i)%SW_C    = cc%bsw
        out_daily_cohorts(i)%HW_C    = cc%bHW
        out_daily_cohorts(i)%NSN     = cc%NSN*1000
        out_daily_cohorts(i)%seedN   = cc%seedN*1000
        out_daily_cohorts(i)%leafN   = cc%leafN*1000
        out_daily_cohorts(i)%rootN   = cc%rootN*1000
        out_daily_cohorts(i)%SW_N    = cc%sapwN*1000
        out_daily_cohorts(i)%HW_N    = cc%woodN*1000

        write(fno3,'(6(I5,","),1(F8.1,","),25(F12.4,","))')  &
          iyears,idoy,i, cc%ccID,cc%species,cc%layer,   &
          cc%nindivs*10000, cc%layerfrac, cc%LAI, &
          cc%dailygpp,cc%dailyresp,cc%dailytrsp, &
          cc%NPPleaf,cc%NPProot,cc%NPPwood, &
          cc%NSC, cc%seedC, cc%bl, cc%br, cc%bsw, cc%bHW, &
          cc%NSN*1000, cc%seedN*1000, cc%leafN*1000, &
          cc%rootN*1000,cc%sapwN*1000,cc%woodN*1000

      ! end if

      ! annual sum
      cc%annualGPP = cc%annualGPP + cc%dailyGPP
      cc%annualNPP = cc%annualNPP + cc%dailyNPP
      cc%annualResp = cc%annualResp + cc%dailyResp
      cc%annualTrsp = cc%annualTrsp + cc%dailyTrsp

      ! Zero Daily variables
      cc%dailyTrsp = 0.0
      cc%dailyGPP = 0.0
      cc%dailyNPP = 0.0
      cc%dailyResp = 0.0

    enddo

    !! Tile level, daily
    ! if(outputdaily.and. iday>equi_days) then
     !print*,'outputdaily ', outputdaily
     !print*,'equi_days   ', myinterface%params_siml%equi_days
     !print*,'iday        ', iday
    ! if (myinterface%params_siml%outputdaily .and. iday > myinterface%params_siml%equi_days) then
       !print*,'6a: ', vegn%SapwoodC
      call summarize_tile(vegn) !tilexxxx
       !print*,'6b: ', vegn%SapwoodC

        out_daily_tile%year      = iyears
        out_daily_tile%doy       = idoy
        out_daily_tile%Tc        = vegn%tc_daily
        out_daily_tile%Prcp      = vegn%dailyPrcp
        out_daily_tile%totWs     = vegn%soilwater
        out_daily_tile%Trsp      = vegn%dailyTrsp
        out_daily_tile%Evap      = vegn%dailyEvap
        out_daily_tile%Runoff    = vegn%dailyRoff
        out_daily_tile%ws1       = vegn%wcl(1)*thksl(1)*1000.
        out_daily_tile%ws2       = vegn%wcl(2)*thksl(2)*1000.
        out_daily_tile%ws3       = vegn%wcl(3)*thksl(3)*1000.
        out_daily_tile%LAI       = vegn%LAI
        out_daily_tile%GPP       = vegn%dailyGPP
        out_daily_tile%Rauto     = vegn%dailyResp
        out_daily_tile%Rh        = vegn%dailyRh
        out_daily_tile%NSC       = vegn%NSC
        out_daily_tile%seedC     = vegn%SeedC
        out_daily_tile%leafC     = vegn%leafC
        out_daily_tile%rootC     = vegn%rootC
        out_daily_tile%SW_C      = vegn%SapwoodC
        out_daily_tile%HW_C      = vegn%woodC
        out_daily_tile%NSN       = vegn%NSN*1000
        out_daily_tile%seedN     = vegn%SeedN*1000
        out_daily_tile%leafN     = vegn%leafN*1000
        out_daily_tile%rootN     = vegn%rootN*1000
        out_daily_tile%SW_N      = vegn%SapwoodN *1000
        out_daily_tile%HW_N      = vegn%WoodN *1000
        out_daily_tile%McrbC     = vegn%MicrobialC
        out_daily_tile%fastSOM   = vegn%metabolicL
        out_daily_tile%slowSOM   = vegn%structuralL
        out_daily_tile%McrbN     = vegn%MicrobialN*1000
        out_daily_tile%fastSoilN = vegn%metabolicN*1000
        out_daily_tile%slowSoilN = vegn%structuralN*1000
        out_daily_tile%mineralN  = vegn%mineralN*1000
        out_daily_tile%N_uptk    = vegn%dailyNup*1000

      write(fno4,'(2(I5,","),60(F12.6,","))') iyears, idoy,  &
        vegn%tc_daily, vegn%dailyPrcp, vegn%soilwater,      &
        vegn%dailyTrsp, vegn%dailyEvap,vegn%dailyRoff,      &
        vegn%wcl(1)*thksl(1)*1000.,vegn%wcl(2)*thksl(2)*1000., &
        vegn%wcl(3)*thksl(3)*1000., &
        vegn%LAI,vegn%dailyGPP, vegn%dailyResp, vegn%dailyRh, &
        vegn%NSC, vegn%SeedC, vegn%leafC, vegn%rootC,  &
        vegn%SapwoodC, vegn%woodC,                     &
        vegn%NSN*1000, vegn%SeedN*1000, vegn%leafN*1000,  &
        vegn%rootN*1000, vegn%SapwoodN *1000,  vegn%WoodN *1000,  &
        vegn%MicrobialC, vegn%metabolicL, vegn%structuralL, &
        vegn%MicrobialN*1000, vegn%metabolicN*1000, vegn%structuralN*1000, &
        vegn%mineralN*1000, vegn%dailyNup*1000

    ! endif

    !annual tile
    ! Annual summary:
    vegn%annualNup  = vegn%annualNup  + vegn%dailyNup
    vegn%annualGPP  = vegn%annualGPP  + vegn%dailygpp
    vegn%annualNPP  = vegn%annualNPP  + vegn%dailynpp
    vegn%annualResp = vegn%annualResp + vegn%dailyresp
    vegn%annualRh   = vegn%annualRh   + vegn%dailyrh
    vegn%annualPrcp = vegn%annualPrcp + vegn%dailyPrcp
    vegn%annualTrsp = vegn%annualTrsp + vegn%dailytrsp
    vegn%annualEvap = vegn%annualEvap + vegn%dailyevap
    vegn%annualRoff = vegn%annualRoff + vegn%dailyRoff

    !print*,'vegn%dailyevap, vegn%annualEvap', vegn%dailyevap, vegn%annualEvap
    !print*,'vegn%NSC, vegn%SapwoodC', vegn%NSC, vegn%SapwoodC
    !print*, '  NSC bl bsw bHW br seedC nindivs', cc%NSC,  cc%bl,  cc%bsw,  cc%bHW,  cc%br,   cc%seedC, cc%nindivs  ! xxx debug
    ! print*, 'more', vegn%NSN,  vegn%SeedN,  vegn%leafN,  vegn%rootN,  vegn%SapwoodN,  vegn%woodN  ! xxx debug

    ! zero:
    vegn%dailyNup  = 0.0
    vegn%dailyGPP  = 0.0
    vegn%dailyNPP  = 0.0
    vegn%dailyResp = 0.0
    vegn%dailyRh   = 0.0
    vegn%dailyPrcp = 0.0
    vegn%dailyTrsp = 0.0
    vegn%dailyEvap = 0.0
    vegn%dailyRoff = 0.0

  end subroutine daily_diagnostics

  !======================================================
  subroutine annual_diagnostics(vegn, iyears, fno2, fno5, out_annual_cohorts, out_annual_tile)

    use md_interface, only: outtype_annual_cohorts, outtype_annual_tile

    type(vegn_tile_type), intent(inout) :: vegn
    integer, intent(in) :: fno2, fno5, iyears
    type(outtype_annual_cohorts), dimension(out_max_cohorts) :: out_annual_cohorts
    type(outtype_annual_tile) :: out_annual_tile

    !   --------local var --------
    type(cohort_type), pointer :: cc
    real :: treeG, fseed, fleaf, froot, fwood, dDBH
    real :: plantC, plantN, soilC, soilN
    integer :: i
    integer, parameter :: out_max_cohorts = 20     ! Try: Number of maximum cohorts

    write(fno2,'(2(I6,","),1(F9.2,","))') iyears, vegn%n_cohorts,vegn%annualN*1000
    ! write(*,  '(2(I6,","),1(F9.2,","))')iyears !, vegn%n_cohorts,vegn%annualN*1000
    ! ! output yearly variables
    ! write(*,'(3(a5,","),25(a9,","))') &
    ! 'chtID','PFT','layer','density', 'f_layer',  &
    !    'dDBH','dbh','height','Acrown', &
    !    'wood','nsc', 'NSN','fNPPseed',     &
    !    'fNPPL','fNPPR','fNPPW','GPP-yr','NPP-yr', &
    !    'N_uptk','N_fix','spLAI'

    ! Cohotrs ouput
    do i = 1, vegn%n_cohorts

      cc => vegn%cohorts(i)
      treeG = cc%seedC + cc%NPPleaf + cc%NPProot + cc%NPPwood
      fseed = cc%seedC/treeG
      fleaf = cc%NPPleaf/treeG
      froot = cc%NPProot/treeG
      fwood = cc%NPPwood/treeG
      dDBH = (cc%DBH   - cc%DBH_ys)*1000.

      out_annual_cohorts(i)%cID     = cc%ccID
      out_annual_cohorts(i)%PFT     = cc%species
      out_annual_cohorts(i)%layer   = cc%layer
      out_annual_cohorts(i)%density = cc%nindivs*10000
      out_annual_cohorts(i)%f_layer = cc%layerfrac
      out_annual_cohorts(i)%dDBH    = dDBH
      out_annual_cohorts(i)%dbh     = cc%dbh
      out_annual_cohorts(i)%height  = cc%height
      out_annual_cohorts(i)%Acrown  = cc%crownarea
      out_annual_cohorts(i)%wood    = cc%bsw+cc%bHW
      out_annual_cohorts(i)%nsc     = cc%nsc
      out_annual_cohorts(i)%NSN     = cc%NSN*1000
      out_annual_cohorts(i)%NPPtr   = treeG
      out_annual_cohorts(i)%seed    = fseed
      out_annual_cohorts(i)%NPPL    = fleaf
      out_annual_cohorts(i)%NPPR    = froot
      out_annual_cohorts(i)%NPPW    = fwood
      out_annual_cohorts(i)%GPP     = cc%annualGPP
      out_annual_cohorts(i)%NPP     = cc%annualNPP
      out_annual_cohorts(i)%N_uptk  = cc%annualNup*1000
      out_annual_cohorts(i)%N_fix   = cc%annualfixedN*1000
      out_annual_cohorts(i)%maxLAI  = spdata(cc%species)%laimax


      write(fno2,'(1(I7,","),2(I4,","),1(F9.1,","),45(F12.4,","))')        &
        cc%ccID,cc%species,cc%layer,                        &
        cc%nindivs*10000, cc%layerfrac,dDBH,                &
        cc%dbh,cc%height,cc%crownarea,                      &
        cc%bsw+cc%bHW,cc%nsc,cc%NSN*1000,                   &
        treeG,fseed, fleaf, froot, fwood,                   &
        cc%annualGPP,cc%annualNPP,                          &
        cc%annualNup*1000,cc%annualfixedN*1000,             &
        spdata(cc%species)%laimax

      !! Screen output
      !write(*,'(1(I7,","),2(I4,","),1(F9.1,","),25(F9.2,","))')    &
      !            cc%ccID,cc%species,cc%layer,                     &
      !            cc%nindivs*10000, cc%layerfrac,dDBH,             &
      !            cc%dbh,cc%height,cc%crownarea,                   &
      !            cc%bsw+cc%bHW,cc%nsc,cc%NSN*1000,                &
      !            fseed, fleaf, froot, fwood,                      &
      !            cc%annualGPP/cc%crownarea,                       &
      !            cc%annualNPP/cc%crownarea,                       &
      !            cc%annualNup*1000,cc%annualfixedN*1000,          &
      !            spdata(cc%species)%laimax
    enddo

    ! tile pools output
    call summarize_tile(vegn)
    do i = 1, vegn%n_cohorts
      cc => vegn%cohorts(i)
      vegn%annualfixedN  = vegn%annualfixedN  + cc%annualfixedN * cc%nindivs
    enddo

    plantC    = vegn%NSC + vegn%SeedC + vegn%leafC + vegn%rootC + vegn%SapwoodC + vegn%woodC
    plantN    = vegn%NSN + vegn%SeedN + vegn%leafN + vegn%rootN + vegn%SapwoodN + vegn%woodN
    soilC     = vegn%MicrobialC + vegn%metabolicL + vegn%structuralL
    soilN     = vegn%MicrobialN + vegn%metabolicN + vegn%structuralN + vegn%mineralN
    vegn%totN = plantN + soilN
    
    out_annual_tile%year       = iyears
    out_annual_tile%CAI        = vegn%CAI
    out_annual_tile%LAI        = vegn%LAI
    out_annual_tile%GPP        = vegn%annualGPP
    out_annual_tile%Rauto      = vegn%annualResp
    out_annual_tile%Rh         = vegn%annualRh
    out_annual_tile%rain       = vegn%annualPrcp
    out_annual_tile%SoilWater  = vegn%SoilWater
    out_annual_tile%Transp     = vegn%annualTrsp
    out_annual_tile%Evap       = vegn%annualEvap
    out_annual_tile%Runoff     = vegn%annualRoff
    out_annual_tile%plantC     = plantC
    out_annual_tile%soilC      = soilC
    out_annual_tile%plantN     = plantN *1000
    out_annual_tile%soilN      = soilN * 1000
    out_annual_tile%totN       = (plantN+soilN)*1000
    out_annual_tile%NSC        = vegn%NSC
    out_annual_tile%SeedC      = vegn%SeedC
    out_annual_tile%leafC      = vegn%leafC
    out_annual_tile%rootC      = vegn%rootC
    out_annual_tile%SapwoodC   = vegn%SapwoodC
    out_annual_tile%WoodC      = vegn%woodC
    out_annual_tile%NSN        = vegn%NSN*1000
    out_annual_tile%SeedN      = vegn%SeedN*1000
    out_annual_tile%leafN      = vegn%leafN*1000
    out_annual_tile%rootN      = vegn%rootN*1000
    out_annual_tile%SapwoodN   = vegn%SapwoodN *1000
    out_annual_tile%WoodN      = vegn%WoodN *1000
    out_annual_tile%McrbC      = vegn%MicrobialC
    out_annual_tile%fastSOM    = vegn%metabolicL
    out_annual_tile%SlowSOM    = vegn%structuralL
    out_annual_tile%McrbN      = vegn%MicrobialN*1000
    out_annual_tile%fastSoilN  = vegn%metabolicN*1000
    out_annual_tile%slowSoilN  = vegn%structuralN*1000
    out_annual_tile%mineralN   = vegn%mineralN*1000
    out_annual_tile%N_fxed     = vegn%annualfixedN*1000
    out_annual_tile%N_uptk     = vegn%annualNup*1000
    out_annual_tile%N_yrMin    = vegn%annualN*1000
    out_annual_tile%N_P2S      = vegn%N_P2S_yr*1000
    out_annual_tile%N_loss     = vegn%Nloss_yr*1000
    out_annual_tile%totseedC   = vegn%totseedC*1000
    out_annual_tile%totseedN   = vegn%totseedN*1000
    out_annual_tile%Seedling_C = vegn%totNewCC*1000
    out_annual_tile%Seedling_N = vegn%totNewCN*1000

    !print*,'writing annual tile?'

    write(fno5,'(1(I5,","),27(F9.4,","),6(F9.3,","),18(F10.4,","))') &
      iyears,       &
      vegn%CAI, vegn%LAI, &
      vegn%annualGPP, vegn%annualResp, vegn%annualRh, &
      vegn%annualPrcp, vegn%SoilWater,vegn%annualTrsp, vegn%annualEvap, vegn%annualRoff, &
      plantC,soilC,plantN *1000, soilN * 1000, (plantN+soilN)*1000,&
      vegn%NSC, vegn%SeedC, vegn%leafC, vegn%rootC,  &
      vegn%SapwoodC, vegn%woodC,                     &
      vegn%NSN*1000, vegn%SeedN*1000, vegn%leafN*1000, vegn%rootN*1000, &
      vegn%SapwoodN *1000,  vegn%WoodN *1000,  &
      vegn%MicrobialC, vegn%metabolicL, vegn%structuralL, &
      vegn%MicrobialN*1000, vegn%metabolicN*1000, vegn%structuralN*1000, &
      vegn%mineralN*1000,   vegn%annualfixedN*1000, vegn%annualNup*1000, &
      vegn%annualN*1000,vegn%N_P2S_yr*1000, vegn%Nloss_yr*1000, &
      vegn%totseedC*1000,vegn%totseedN*1000,vegn%totNewCC*1000,vegn%totNewCN*1000
      
    ! I cannot figure out why N losing. Hack!
    if (do_closedN_run) call Recover_N_balance(vegn)

  end subroutine annual_diagnostics


  subroutine Recover_N_balance(vegn)
    
    type(vegn_tile_type), intent(inout) :: vegn

    if (abs(vegn%totN - vegn%initialN0) * 1000 > 0.001) then
      vegn%structuralN = vegn%structuralN - vegn%totN + vegn%initialN0
      vegn%totN =  vegn%initialN0
    endif

  end subroutine
  !================================================
end module datatypes


<|MERGE_RESOLUTION|>--- conflicted
+++ resolved
@@ -771,10 +771,7 @@
     !-------local var
     type(cohort_type),pointer :: cc
     integer :: i
-<<<<<<< HEAD
-
-=======
->>>>>>> a8b32d97
+
     !daily
     vegn%dailyfixedN = 0.
     vegn%dailyPrcp = 0.0
@@ -832,10 +829,7 @@
       cc%NPPwood   = 0.0
       cc%DBH_ys    = cc%DBH
     enddo
-<<<<<<< HEAD
-
-=======
->>>>>>> a8b32d97
+
   end subroutine Zero_diagnostics
 
   ! ========================
