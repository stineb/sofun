--- conflicted
+++ resolved
@@ -403,25 +403,7 @@
     do lu=1,nlu
       if (tile_fluxes(lu)%canopy%vcmax25 > tile_fluxes(lu)%canopy%avcmax25_max) tile_fluxes(lu)%canopy%avcmax25_max = tile_fluxes(lu)%canopy%vcmax25
     end do
-    !print*,'tile_fluxes(lu)%canopy%vcmax25',tile_fluxes(lu)%canopy%vcmax25
-
-
-    ! ! Annual maximum or weighted-sum
-    ! do lu=1,nlu
-
-    !   ! Weighted_sum method
-    !   tile_fluxes(lu)%canopy%avcmax25_mean = tile_fluxes(lu)%canopy%avcmax25_mean + tile_fluxes(lu)%canopy%vcmax25 * tile_fluxes(lu)%canopy%dgpp
-
-    !   ! Maximum method
-    !   if (tile_fluxes(lu)%canopy%vcmax25 > tile_fluxes(lu)%canopy%avcmax25_max) tile_fluxes(lu)%canopy%avcmax25_max = tile_fluxes(lu)%canopy%vcmax25
-      
-    !   ! if (tile_fluxes(lu)%canopy%agpp==0.0) then
-    !   !   tile_fluxes(lu)%canopy%avcmax25_weightedmean = 0.0
-    !   ! else  
-    !   !   tile_fluxes(lu)%canopy%avcmax25_weightedmean = tile_fluxes(lu)%canopy%avcmax25_mean / tile_fluxes(lu)%canopy%agpp
-    !   ! end if      
-
-    ! end do 
+
 
     !----------------------------------------------------------------
     ! PFT-level
@@ -442,27 +424,6 @@
         
     end do
 
-    ! ! weighted-sum
-    ! do lu=1,nlu
-
-    !   tile_fluxes(lu)%plant(:)%agpp = tile_fluxes(lu)%plant(:)%agpp + tile_fluxes(lu)%plant(:)%dgpp
-    !   tile_fluxes(lu)%plant(:)%avcmax25_mean = tile_fluxes(lu)%plant(:)%avcmax25_mean + tile_fluxes(lu)%plant(:)%vcmax25 * tile_fluxes(lu)%plant(:)%dgpp
-      
-    !   !print*,'tile_fluxes(lu)%plant(:)%avcmax25_mean', tile_fluxes(lu)%plant(:)%avcmax25_mean
-    !   if (tile_fluxes(lu)%plant(pft)%agpp == 0.0) then
-    !     tile_fluxes(lu)%plant(pft)%avcmax25_weightedmean = 0.0
-    !   else
-    !     tile_fluxes(lu)%plant(pft)%avcmax25_weightedmean = tile_fluxes(lu)%plant(pft)%avcmax25_mean / tile_fluxes(lu)%plant(pft)%agpp
-    !   end if
-    !   !Max              
-    !   do pft=1,npft
-    !     ! Annual maximum
-    !     if (tile_fluxes(lu)%plant(pft)%vcmax25 > tile_fluxes(lu)%plant(pft)%avcmax25_max) tile_fluxes(lu)%plant(pft)%avcmax25_max = tile_fluxes(lu)%plant(pft)%vcmax25
-    !     ! GPP-weighted annual mean
-    !     !tile_fluxes(lu)%plant(:)%avcmax25_mean = tile_fluxes(lu)%plant(:)%avcmax25_mean + tile_fluxes(lu)%plant(:)%vcmax25 * tile_fluxes(lu)%plant(:)%dgpp
-    !     !print*,'tile_fluxes(lu)%plant(pft)%avcmax25_mean', tile_fluxes(lu)%plant(pft)%avcmax25_mean
-    !   end do
-        
     ! end do
 
   end subroutine diag_daily
@@ -498,24 +459,6 @@
     !----------------------------------------------------------------
     ! Divide by annual total GPP for GPP-weighted sums 
     !----------------------------------------------------------------
-<<<<<<< HEAD
-    do lu = 1,nlu
-      if (tile_fluxes(lu)%canopy%agpp > 0.0) then
-
-        tile_fluxes(lu)%canopy%avcmax25_mean = tile_fluxes(lu)%canopy%avcmax25_mean / tile_fluxes(lu)%canopy%agpp
-        do pft = 1,npft
-          tile_fluxes(lu)%plant(pft)%avcmax25_mean = tile_fluxes(lu)%plant(pft)%avcmax25_mean / tile_fluxes(lu)%plant(pft)%agpp
-        end do
-
-      else
-
-        tile_fluxes(lu)%canopy%avcmax25_mean = 0.0
-        do pft = 1,npft
-          tile_fluxes(lu)%plant(pft)%avcmax25_mean = 0.0
-        end do
-        
-      end if
-=======
     ! !tile_fluxes(:)%canopy%avcmax25_mean = tile_fluxes(:)%canopy%avcmax25_mean / tile_fluxes(:)%canopy%agpp
 
     ! do pft = 1,npft
@@ -543,10 +486,8 @@
         else
           tile_fluxes(lu)%plant(pft)%avcmax25_mean = 0.0
         end if
-        !print*,'tile_fluxes(lu)%plant(pft)%avcmax25_mean', tile_fluxes(lu)%plant(pft)%avcmax25_mean
       end do    
 
->>>>>>> 9715c2a3
     end do
 
   end subroutine diag_annual
