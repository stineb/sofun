module md_params_core
  !////////////////////////////////////////////////////////////////
  ! This module contains parameters that are not modified, but needed
  ! to define variables, dimension lengths, etc.
  ! Copyright (C) 2015, see LICENSE, Benjamin David Stocker
  ! contact: b.stocker@imperial.ac.uk
  !----------------------------------------------------------------
  implicit none

  integer :: ntstepsyear                         ! 365 when daily
  integer, parameter :: ndayyear = 365           ! number of days in a year
<<<<<<< HEAD
  
=======
  integer, parameter :: nhoursyear = 8760        ! number of days in a year
>>>>>>> 29917cac
  integer, parameter :: nmonth = 12              ! number of months in a year
  ! real,    parameter :: secs_per_day = 86400.0   ! number of seconds in a day
  ! integer, parameter :: maxgrid = 1              ! number of spatial gridcells (dummy dimension for later code extension)
  ! integer, parameter :: nbucket = 2              ! number of buckets for soil water model
  ! integer, parameter :: npft = 1                 ! number of PFTs
  ! integer, parameter :: nlu = 1                  ! number of land units (tiles)
  ! integer, parameter :: lunat = 1                ! ID of natural land unit
  ! integer, parameter :: lucrop = 2               ! ID of crop land unit
  
  ! From LM3-PPA
  integer, parameter :: nlayers_soil = 3         ! number of soil layers
  integer, parameter :: n_dim_soil_types = 9     ! number of soil types
  integer, parameter :: MSPECIES = 15            ! number of species
  integer, parameter :: MAX_INIT_COHORTS = 10    ! Number of initial cohorts
  integer, parameter :: out_max_cohorts = 50     ! Try: Number of maximum cohorts

  integer, parameter :: nvars_hourly_tile = 15
  integer, parameter :: nvars_daily_tile = 35
  integer, parameter :: nvars_daily_cohorts = 27
  integer, parameter :: nvars_annual_tile = 44
  integer, parameter :: nvars_annual_cohorts = 23

  ! needed here
  real, parameter :: dummy = -9999.0             ! arbitrary dummy value
<<<<<<< HEAD

  ! integer, parameter, dimension(npft) :: pft_start = 1
  ! integer, parameter, dimension(npft) :: pft_end   = 1

  integer, parameter, dimension(nmonth)   :: ndaymonth = (/31,28,31,30,31,30,31,31,30,31,30,31/) ! number of days per month
  ! integer, parameter, dimension(nmonth+1) :: middaymonth = (/16,44,75,105,136,166,197,228,258,289,319,350,381/) ! day of year of middle-month-day
  ! integer, parameter, dimension(nmonth)   :: cumdaymonth = (/31,59,90,120,151,181,212,243,273,304,334,365/)

  ! real, parameter :: pi = 3.14159265359          ! pi - what else?
  ! real, parameter :: c_molmass = 12.0107         ! g C / mol C
  ! real, parameter :: n_molmass = 14.0067         ! g N / mol N
  ! real, parameter :: h2o_molmass = 44.013        ! g H2O / mol H2O
  ! real, parameter :: c_content_of_biomass = 0.46 ! gC / g-dry mass

  ! ! The following parameters are from SPLASH. 
  ! ! Defined here because parameters are used by climate input data unit conversions and
  ! ! because these are well-known parameters.
  ! ! XXX this was in SPLASH: real, parameter :: kTo = 288.15                ! base temperature, K (Prentice, unpublished)
  ! real, parameter :: kTkelvin = 273.15           ! freezing point in K (= 0 deg C) 
  ! real, parameter :: kTo = 298.15                ! base temperature, K (from P-model)
  ! real, parameter :: kR  = 8.31446262            ! universal gas constant, J/mol/K (Allen, 1973)
  ! real, parameter :: kMv = 18.02                 ! molecular weight of water vapor, g/mol (Tsilingiris, 2008)
  ! real, parameter :: kMa = 28.963                ! molecular weight of dry air, g/mol (Tsilingiris, 2008) XXX this was in SPLASH (WITH 1E-3 IN EQUATION) XXX
  ! real, parameter :: kfFEC = 2.04                ! from flux to energy conversion, umol/J (Meek et al., 1984)
  ! real, parameter :: kPo = 101325                ! standard atmosphere, Pa (Allen, 1973)
  ! real, parameter :: kL  = 0.0065                ! temperature lapse rate, K/m (Cavcar, 2000)
  ! real, parameter :: kG  = 9.80665               ! gravitational acceleration, m/s^2 (Allen, 1973)
  ! real, parameter :: k_karman = 0.41             ! Von Karman constant; from bigleaf R package
  ! real, parameter :: eps = 9.999e-6              ! numerical imprecision allowed in mass conservation tests
  ! real, parameter :: cp = 1004.834               ! specific heat of air for constant pressure (J K-1 kg-1); from bigleaf R package
  ! real, parameter :: Rd = 287.0586               ! gas constant of dry air (J kg-1 K-1) (Foken 2008 p. 245; from bigleaf R package)

=======
  real, parameter :: cp = 1.004834               ! specific heat of air for constant pressure (J K-1 g-1); from bigleaf R package
  real, parameter :: Rd = 287.0586               ! gas constant of dry air (J kg-1 K-1) (Foken 2008 p. 245; from bigleaf R package)
  real, parameter :: kGsc = 1360.8               ! solar constant (W m-2) (Kopp & Lean, 2011)
                                    
>>>>>>> 29917cac
end module md_params_core<|MERGE_RESOLUTION|>--- conflicted
+++ resolved
@@ -9,20 +9,9 @@
 
   integer :: ntstepsyear                         ! 365 when daily
   integer, parameter :: ndayyear = 365           ! number of days in a year
-<<<<<<< HEAD
   
-=======
-  integer, parameter :: nhoursyear = 8760        ! number of days in a year
->>>>>>> 29917cac
   integer, parameter :: nmonth = 12              ! number of months in a year
-  ! real,    parameter :: secs_per_day = 86400.0   ! number of seconds in a day
-  ! integer, parameter :: maxgrid = 1              ! number of spatial gridcells (dummy dimension for later code extension)
-  ! integer, parameter :: nbucket = 2              ! number of buckets for soil water model
-  ! integer, parameter :: npft = 1                 ! number of PFTs
-  ! integer, parameter :: nlu = 1                  ! number of land units (tiles)
-  ! integer, parameter :: lunat = 1                ! ID of natural land unit
-  ! integer, parameter :: lucrop = 2               ! ID of crop land unit
-  
+
   ! From LM3-PPA
   integer, parameter :: nlayers_soil = 3         ! number of soil layers
   integer, parameter :: n_dim_soil_types = 9     ! number of soil types
@@ -38,43 +27,7 @@
 
   ! needed here
   real, parameter :: dummy = -9999.0             ! arbitrary dummy value
-<<<<<<< HEAD
-
-  ! integer, parameter, dimension(npft) :: pft_start = 1
-  ! integer, parameter, dimension(npft) :: pft_end   = 1
 
   integer, parameter, dimension(nmonth)   :: ndaymonth = (/31,28,31,30,31,30,31,31,30,31,30,31/) ! number of days per month
-  ! integer, parameter, dimension(nmonth+1) :: middaymonth = (/16,44,75,105,136,166,197,228,258,289,319,350,381/) ! day of year of middle-month-day
-  ! integer, parameter, dimension(nmonth)   :: cumdaymonth = (/31,59,90,120,151,181,212,243,273,304,334,365/)
 
-  ! real, parameter :: pi = 3.14159265359          ! pi - what else?
-  ! real, parameter :: c_molmass = 12.0107         ! g C / mol C
-  ! real, parameter :: n_molmass = 14.0067         ! g N / mol N
-  ! real, parameter :: h2o_molmass = 44.013        ! g H2O / mol H2O
-  ! real, parameter :: c_content_of_biomass = 0.46 ! gC / g-dry mass
-
-  ! ! The following parameters are from SPLASH. 
-  ! ! Defined here because parameters are used by climate input data unit conversions and
-  ! ! because these are well-known parameters.
-  ! ! XXX this was in SPLASH: real, parameter :: kTo = 288.15                ! base temperature, K (Prentice, unpublished)
-  ! real, parameter :: kTkelvin = 273.15           ! freezing point in K (= 0 deg C) 
-  ! real, parameter :: kTo = 298.15                ! base temperature, K (from P-model)
-  ! real, parameter :: kR  = 8.31446262            ! universal gas constant, J/mol/K (Allen, 1973)
-  ! real, parameter :: kMv = 18.02                 ! molecular weight of water vapor, g/mol (Tsilingiris, 2008)
-  ! real, parameter :: kMa = 28.963                ! molecular weight of dry air, g/mol (Tsilingiris, 2008) XXX this was in SPLASH (WITH 1E-3 IN EQUATION) XXX
-  ! real, parameter :: kfFEC = 2.04                ! from flux to energy conversion, umol/J (Meek et al., 1984)
-  ! real, parameter :: kPo = 101325                ! standard atmosphere, Pa (Allen, 1973)
-  ! real, parameter :: kL  = 0.0065                ! temperature lapse rate, K/m (Cavcar, 2000)
-  ! real, parameter :: kG  = 9.80665               ! gravitational acceleration, m/s^2 (Allen, 1973)
-  ! real, parameter :: k_karman = 0.41             ! Von Karman constant; from bigleaf R package
-  ! real, parameter :: eps = 9.999e-6              ! numerical imprecision allowed in mass conservation tests
-  ! real, parameter :: cp = 1004.834               ! specific heat of air for constant pressure (J K-1 kg-1); from bigleaf R package
-  ! real, parameter :: Rd = 287.0586               ! gas constant of dry air (J kg-1 K-1) (Foken 2008 p. 245; from bigleaf R package)
-
-=======
-  real, parameter :: cp = 1.004834               ! specific heat of air for constant pressure (J K-1 g-1); from bigleaf R package
-  real, parameter :: Rd = 287.0586               ! gas constant of dry air (J kg-1 K-1) (Foken 2008 p. 245; from bigleaf R package)
-  real, parameter :: kGsc = 1360.8               ! solar constant (W m-2) (Kopp & Lean, 2011)
-                                    
->>>>>>> 29917cac
 end module md_params_core