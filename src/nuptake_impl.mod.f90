--- conflicted
+++ resolved
@@ -1,1419 +1,1412 @@
-module md_nuptake_impl
-  !////////////////////////////////////////////////////////////////
-  ! Contains functions for using empirical relationships to model
-  ! N uptake, driven by GPP 
-  !--------------------------------------------------------------
-  ! load modules
-  use md_params_core
-  use md_tile, only: tile_type, tile_fluxes_type
-  use md_interface, only: interface
-  use md_grid, only: gridtype, domaininfo_type
-
-  implicit none
-  private
-  public nuptake_impl, get_preds_nimpl, getpar_nimpl, initio_nc_nimpl, initoutput_nimpl, &
-    getout_annual_nimpl, writeout_nc_nimpl
-
-  !----------------------------------------------------------------
-  ! Variables without memory (not necessarily just fluxes; just define the type) 
-  !----------------------------------------------------------------
-  type plant_nimpl_fluxes_type
-    !Forest model
-    real :: anpp        ! annual total net primary production (gC m-2 yr-1)
-    real :: aanpp       ! annual aboveground net primary production (gC m-2 yr-1)
-    real :: abnpp       ! annual belowground net primary production (gC m-2 yr-1)
-    real :: alnpp       ! annual net primary production for leaf production (gC m-2 yr-1)
-    real :: awnpp       ! annual net primary production for wood production (gC m-2 yr-1)
-    real :: leafcn      ! the ratio of leaf nitrogen per mass to leaf carbon per mass (unitness)
-    real :: nre         ! nitrogen resorption efficiency of leaf
-    real :: alnf        ! annual leaf nitrogen flux (gN m-2 yr-2)
-    real :: awnf        ! annual wood nitrogen flux (gN m-2 yr-2)
-    real :: abnf        ! annual belowground(root) nitrogen flux (gN m-2 yr-2)
-    real :: nuptake     ! annual nitrogen uptake in ecosystem (gN m-2 yr-1)
-    real :: avcmax25    ! annual maximum carboxylation capacity (umol m-2 s-1)
-    !Grassland model    
-    real :: anpp_grass  ! annual total net primary production in grassland (gC m-2 yr-1)
-    real :: aanpp_grass  ! annual aboveground net primary production in grassland (gC m-2 yr-1)
-    real :: abnpp_grass  ! annual belowground net primary production in grassland (gC m-2 yr-1)
-    real :: alnf_grass        ! annual leaf nitrogen flux in grassland (gN m-2 yr-2)
-    real :: abnf_grass        ! annual belowground(root) nitrogen flux in grassland  (gN m-2 yr-2)
-    real :: nuptake_grass     ! annual nitrogen uptake in ecosystem in grassland (gN m-2 yr-1)
-  end type plant_nimpl_fluxes_type
-
-  type tile_nimpl_fluxes_type
-    type(plant_nimpl_fluxes_type), dimension(npft) :: plant
-  end type tile_nimpl_fluxes_type
-
-  !----------------------------------------------------------------
-  ! object containing module-specific fluxes (create this new object)
-  !----------------------------------------------------------------
-  type(tile_nimpl_fluxes_type), dimension(nlu) :: tile_nimpl_fluxes
-
-  !----------------------------------------------------------------
-  ! Coefficients of statistical models
-  !----------------------------------------------------------------
-  type coef_nimpl_type
-
-    !!!Forest model below
-    ! BP:GPP model
-    real :: cnsoil_bp
-    real :: age_bp
-    real :: fapar_bp
-    real :: alpha_bp
-    real :: intersect_bp
-
-    ! ANPP:GPP model
-    real :: cnsoil_anpp
-    real :: age_anpp
-    real :: fapar_anpp
-    real :: alpha_anpp
-    real :: intersect_anpp
-
-    ! ALNPP:NPP model
-    real :: ppfd_alnpp
-    real :: tg_alnpp
-    real :: vpd_alnpp
-    real :: intersect_alnpp
-
-    ! Leaf C:N model
-    real :: vcmax25_leafcn
-    real :: lma_leafcn
-    real :: cmass_leafcn
-
-    ! nre model
-    real :: tg_nre
-    real :: vpd_nre
-    real :: intersect_nre    
-
-    ! Constant ratio
-    real :: root_cn
-    real :: wood_cn
-
-    !!!Grassland model below
-    ! NPP:GPP model
-    real :: cue_grass
-
-    ! ANPP:NPP model
-    real :: tg_anpp_grass
-    real :: alpha_anpp_grass
-    real :: intersect_anpp_grass
-
-    ! Constant ratio of root in grassland
-    real :: root_cn_grass
-
-
-  end type coef_nimpl_type  
-
-  type(coef_nimpl_type) :: coef_nimpl
-
-  !----------------------------------------------------------------
-  ! Predictor fields
-  !----------------------------------------------------------------
-  type preds_nimpl_type
-    real :: cnsoil
-    real :: age
-    real :: fapar
-    real :: alpha
-    real :: ppfd
-    real :: tg
-    real :: vpd
-    real :: lma
-  end type preds_nimpl_type
-
-  type(preds_nimpl_type), dimension(:), allocatable :: preds_nimpl
-
-  !----------------------------------------------------------------
-  ! Specify file and variable names for NetCDF reading (Vcmax25 may need additional input from SOFUN)
-  !----------------------------------------------------------------
-  character(len=100), parameter :: filnam_cnsoil = "./input/global/nimpl/CNrt.nc"
-  character(len=100), parameter :: varnam_cnsoil = "CNrt"
-  character(len=100), parameter :: filnam_age    = "./input/global/nimpl/age.nc"
-  character(len=100), parameter :: varnam_age    = "age"
-  character(len=100), parameter :: filnam_fapar  = "./input/global/nimpl/fAPAR.nc"
-  character(len=100), parameter :: varnam_fapar  = "fAPAR"
-  character(len=100), parameter :: filnam_alpha  = "./input/global/nimpl/alpha.nc"
-  character(len=100), parameter :: varnam_alpha  = "alpha"
-  character(len=100), parameter :: filnam_ppfd   = "./input/global/nimpl/PPFD.nc"
-  character(len=100), parameter :: varnam_ppfd   = "PPFD"
-  character(len=100), parameter :: filnam_Tg     = "./input/global/nimpl/Tg.nc"
-  character(len=100), parameter :: varnam_Tg     = "Tg"
-  character(len=100), parameter :: filnam_vpd    = "./input/global/nimpl/vpd.nc"
-  character(len=100), parameter :: varnam_vpd    = "vpd"
-  character(len=100), parameter :: filnam_lma    = "./input/global/nimpl/LMA.nc"
-  character(len=100), parameter :: varnam_lma    = "LMA"
-  
-  !----------------------------------------------------------------
-  ! Module-specific output variables
-  !----------------------------------------------------------------
-  ! annual, forest
-  real, dimension(:), allocatable :: outanpp
-  real, dimension(:), allocatable :: outaanpp
-  real, dimension(:), allocatable :: outabnpp
-  real, dimension(:), allocatable :: outalnpp
-  real, dimension(:), allocatable :: outawnpp
-  real, dimension(:), allocatable :: outleafcn
-  real, dimension(:), allocatable :: outnre
-  real, dimension(:), allocatable :: outalnf
-  real, dimension(:), allocatable :: outawnf
-  real, dimension(:), allocatable :: outabnf
-  real, dimension(:), allocatable :: outnuptake
-  real, dimension(:), allocatable :: outavcmax25
-  ! annual, grassland
-  real, dimension(:), allocatable :: outanpp_grass
-  real, dimension(:), allocatable :: outaanpp_grass
-  real, dimension(:), allocatable :: outabnpp_grass
-  real, dimension(:), allocatable :: outalnf_grass
-  real, dimension(:), allocatable :: outabnf_grass
-  real, dimension(:), allocatable :: outnuptake_grass
-  !----------------------------------------------------------------
-  ! Module-specific NetCDF output file and variable names
-  !----------------------------------------------------------------
-  !Forest
-  character(len=256) :: ncoutfilnam_anpp
-  character(len=256) :: ncoutfilnam_aanpp
-  character(len=256) :: ncoutfilnam_abnpp
-  character(len=256) :: ncoutfilnam_alnpp
-  character(len=256) :: ncoutfilnam_awnpp
-  character(len=256) :: ncoutfilnam_leafcn
-  character(len=256) :: ncoutfilnam_nre
-  character(len=256) :: ncoutfilnam_lnf
-  character(len=256) :: ncoutfilnam_wnf
-  character(len=256) :: ncoutfilnam_bnf
-  character(len=256) :: ncoutfilnam_nuptake
-  character(len=256) :: ncoutfilnam_annualvcmax25
-  !Grassland
-  character(len=256) :: ncoutfilnam_anpp_grass
-  character(len=256) :: ncoutfilnam_aanpp_grass
-  character(len=256) :: ncoutfilnam_abnpp_grass
-  character(len=256) :: ncoutfilnam_lnf_grass
-  character(len=256) :: ncoutfilnam_bnf_grass
-  character(len=256) :: ncoutfilnam_nuptake_grass
-
-  !Forest
-  character(len=*), parameter :: NPP_NAME = "npp"
-  character(len=*), parameter :: ANPP_NAME = "anpp"
-  character(len=*), parameter :: BNPP_NAME = "bnpp"
-  character(len=*), parameter :: LNPP_NAME = "lnpp"
-  character(len=*), parameter :: WNPP_NAME = "wnpp"
-  character(len=*), parameter :: LEAFCN_NAME = "leafcn"
-  character(len=*), parameter :: NRE_NAME = "nre"
-  character(len=*), parameter :: LNF_NAME = "lnf"
-  character(len=*), parameter :: WNF_NAME = "wnf"
-  character(len=*), parameter :: BNF_NAME = "bnf"
-  character(len=*), parameter :: nuptake_NAME = "nuptake"
-  character(len=*), parameter :: ANNUALVCMAX25_NAME = "annualvcmax25"
-  !Grassland
-  character(len=*), parameter :: NPP_NAME_GRASS = "npp_grass"
-  character(len=*), parameter :: ANPP_NAME_GRASS = "anpp_grass"
-  character(len=*), parameter :: BNPP_NAME_GRASS = "bnpp_grass"
-  character(len=*), parameter :: LNF_NAME_GRASS = "lnf_grass"
-  character(len=*), parameter :: BNF_NAME_GRASS = "bnf_grass"
-  character(len=*), parameter :: nuptake_NAME_GRASS = "nuptake_grass"
-
-
-contains
-
-  subroutine nuptake_impl( jpngr, dogridcell, tile, tile_fluxes, init )
-    !////////////////////////////////////////////////////////////////
-    ! Determines all the downstream fluxes as a function of GPP
-    ! using pre-defined statistical relationships
-    !--------------------------------------------------------------
-    ! arguments
-    integer, intent(in) :: jpngr
-    logical, intent(in) :: dogridcell
-    type(tile_type), dimension(nlu), intent(in) :: tile
-    type(tile_fluxes_type), dimension(nlu), intent(in) :: tile_fluxes
-    logical, intent(in) :: init
-
-    ! local variable
-    integer :: lu, pft
-
-    !--------------------------------------------------------------
-    ! Predict using statistical models
-    ! Note that some data was log-transfromed (cnsoil, age, PPFD, vpd, Vcmax25, lma) while some are not (alpha, fAPAR, Tg)
-    ! All ratios were using logit function (logit(y)=x), therefore we should convert them into y = 1/(1+ exp(-x))
-    ! leaf c/n model were using log function, so it should be exp in advance
-    !--------------------------------------------------------------
-    ! Make tile_nimpl_fluxes a field
-    if (dogridcell) then
-      lu = 1
-      do pft = 1,npft
-        if ((preds_nimpl(jpngr)%cnsoil > 0.0).and.(preds_nimpl(jpngr)%age > 0.0).and.(preds_nimpl(jpngr)%fapar > 0.0).and.(preds_nimpl(jpngr)%alpha > 0.0)) then
-          tile_nimpl_fluxes(lu)%plant(pft)%anpp  = tile_fluxes(lu)%plant(pft)%agpp * (1/(1 + EXP(-(coef_nimpl%cnsoil_bp * LOG(preds_nimpl(jpngr)%cnsoil) + coef_nimpl%age_bp * LOG(preds_nimpl(jpngr)%age) + coef_nimpl%fapar_bp * preds_nimpl(jpngr)%fapar +coef_nimpl%alpha_bp * preds_nimpl(jpngr)%alpha + coef_nimpl%intersect_bp))))
-          tile_nimpl_fluxes(lu)%plant(pft)%aanpp = tile_fluxes(lu)%plant(pft)%agpp * (1/(1 + EXP(-(coef_nimpl%cnsoil_anpp * LOG(preds_nimpl(jpngr)%cnsoil) + coef_nimpl%age_anpp * LOG(preds_nimpl(jpngr)%age) + coef_nimpl%fapar_anpp * preds_nimpl(jpngr)%fapar +coef_nimpl%alpha_anpp * preds_nimpl(jpngr)%alpha + coef_nimpl%intersect_anpp))))
-          tile_nimpl_fluxes(lu)%plant(pft)%abnpp = tile_nimpl_fluxes(lu)%plant(pft)%anpp - tile_nimpl_fluxes(lu)%plant(pft)%aanpp
-          else
-            tile_nimpl_fluxes(lu)%plant(pft)%anpp  = 0
-            tile_nimpl_fluxes(lu)%plant(pft)%aanpp  = 0
-            tile_nimpl_fluxes(lu)%plant(pft)%abnpp = 0
-            !print*,'tile_fluxes(lu)%plant(pft)%agpp',tile_fluxes(lu)%plant(pft)%agpp 
-            !print*,'jpngr',jpngr
-            !print*,'tile_nimpl_fluxes(lu)%plant(pft)%anpp',tile_nimpl_fluxes(lu)%plant(pft)%anpp
-            !print*,'jpngr',jpngr            
-            !print*,'preds_nimpl(jpngr)%cnsoil ',preds_nimpl(jpngr)%cnsoil 
-            !print*,'jpngr',jpngr
-            !print*,'preds_nimpl(jpngr)%age ',preds_nimpl(jpngr)%age
-            !print*,'jpngr',jpngr 
-            !print*,'preds_nimpl(jpngr)%fapar',preds_nimpl(jpngr)%fapar
-            !print*,'jpngr',jpngr 
-            !print*,'preds_nimpl(jpngr)%alpha ',preds_nimpl(jpngr)%alpha
-            !print*,'jpngr',jpngr
-        end if
-
-        !tile_nimpl_fluxes(lu)%plant(pft)%abnpp = tile_nimpl_fluxes(lu)%plant(pft)%anpp - tile_nimpl_fluxes(lu)%plant(pft)%aanpp
-        !print*,'4'
-        if ((preds_nimpl(jpngr)%ppfd > 0.0).and.(preds_nimpl(jpngr)%vpd > 0.0)) then
-          tile_nimpl_fluxes(lu)%plant(pft)%alnpp = tile_nimpl_fluxes(lu)%plant(pft)%aanpp * (1/(1+EXP(-(coef_nimpl%ppfd_alnpp * LOG(preds_nimpl(jpngr)%ppfd) + coef_nimpl%tg_alnpp * preds_nimpl(jpngr)%tg + coef_nimpl%vpd_alnpp * LOG(preds_nimpl(jpngr)%vpd) + coef_nimpl%intersect_alnpp))))
-          else
-            tile_nimpl_fluxes(lu)%plant(pft)%alnpp = 0
-        end if
-        !print*,'5'
-        if ((preds_nimpl(jpngr)%cnsoil > 0.0).and.(preds_nimpl(jpngr)%age > 0.0).and.(preds_nimpl(jpngr)%fapar > 0.0).and.(preds_nimpl(jpngr)%alpha > 0.0).and.(preds_nimpl(jpngr)%ppfd > 0.0).and.(preds_nimpl(jpngr)%vpd > 0.0)) then
-          tile_nimpl_fluxes(lu)%plant(pft)%awnpp = tile_nimpl_fluxes(lu)%plant(pft)%aanpp - tile_nimpl_fluxes(lu)%plant(pft)%alnpp
-          else
-            tile_nimpl_fluxes(lu)%plant(pft)%awnpp = 0
-        end if
-        !model 1: Nmass ~ vcmax25/lma - r2 = 0.066
-        if ((preds_nimpl(jpngr)%lma > 0.0)) then
-          tile_nimpl_fluxes(lu)%plant(pft)%leafcn = (coef_nimpl%lma_leafcn/coef_nimpl%cmass_leafcn) + (coef_nimpl%vcmax25_leafcn/coef_nimpl%cmass_leafcn) * (tile_fluxes(lu)%canopy%avcmax25_max)/(preds_nimpl(jpngr)%lma)!it is actually leaf n/c here...    
-          !print*,'tile_nimpl_fluxes(lu)%plant(pft)%leafcn',tile_nimpl_fluxes(lu)%plant(pft)%leafcn
-          !print*,'jpngr',jpngr
-          else
-            tile_nimpl_fluxes(lu)%plant(pft)%leafcn = 0
-        end if      
-          !model 1b: Nmass ~ vcmax25/lma + soil C/N.
-          !tile_nimpl_fluxes(lu)%plant(pft)%leafcn = (0.017 + (0.005)*((tile_fluxes(lu)%plant(pft)%avcmax25_max)/(preds_nimpl(jpngr)%lma)) + (-0.0003)*(preds_nimpl(jpngr)%cnsoil))/0.4638 !it is actually leaf n/c here...
-          !model 1c: Nmass ~ vcmax25 + lma + soil C/N. 
-          !tile_nimpl_fluxes(lu)%plant(pft)%leafcn = (0.02922 + (-0.0004462)*(preds_nimpl(jpngr)%cnsoil) + 0.00002715*(tile_fluxes(lu)%plant(pft)%avcmax25_max) + (-0.00006713)*(preds_nimpl(jpngr)%lma))/0.4638 !it is actually leaf n/c here...
-        !model 2: Nmass ~ Tg + PPFD + LMA
-        !tile_nimpl_fluxes(lu)%plant(pft)%leafcn = (0.02035+ (-0.0001095)*preds_nimpl(jpngr)%tg + (0.00001875)*(preds_nimpl(jpngr)%ppfd) + (-0.00006863)*(preds_nimpl(jpngr)%lma))/0.4638  !it is actually leaf n/c here...the alternative model for PPFD + Tg + LMA     
-        
-        !nre
-        if (preds_nimpl(jpngr)%vpd > 0.0) then
-          tile_nimpl_fluxes(lu)%plant(pft)%nre = (1/(1+EXP(-(coef_nimpl%tg_nre * preds_nimpl(jpngr)%tg + coef_nimpl%vpd_nre * LOG(preds_nimpl(jpngr)%vpd) + coef_nimpl%intersect_nre))))
-          else
-            tile_nimpl_fluxes(lu)%plant(pft)%nre = 0
-        end if
-
-        !exclude nre in lnf????  
-        tile_nimpl_fluxes(lu)%plant(pft)%alnf = tile_nimpl_fluxes(lu)%plant(pft)%alnpp * tile_nimpl_fluxes(lu)%plant(pft)%leafcn * (1.0 - tile_nimpl_fluxes(lu)%plant(pft)%nre)!it is actually leaf n/c here. 
-        !tile_nimpl_fluxes(lu)%plant(pft)%alnf = tile_nimpl_fluxes(lu)%plant(pft)%alnpp * tile_nimpl_fluxes(lu)%plant(pft)%leafcn!it is actually leaf n/c here. 
-        
-        tile_nimpl_fluxes(lu)%plant(pft)%awnf = tile_nimpl_fluxes(lu)%plant(pft)%awnpp / coef_nimpl%wood_cn
-        tile_nimpl_fluxes(lu)%plant(pft)%abnf = tile_nimpl_fluxes(lu)%plant(pft)%abnpp / coef_nimpl%root_cn
-
-        !exclude nre in nuptake?????????          
-        tile_nimpl_fluxes(lu)%plant(pft)%nuptake = tile_nimpl_fluxes(lu)%plant(pft)%alnpp * tile_nimpl_fluxes(lu)%plant(pft)%leafcn * (1.0 - tile_nimpl_fluxes(lu)%plant(pft)%nre) + (tile_nimpl_fluxes(lu)%plant(pft)%awnpp / coef_nimpl%wood_cn) + (tile_nimpl_fluxes(lu)%plant(pft)%abnpp / coef_nimpl%root_cn)
-        !tile_nimpl_fluxes(lu)%plant(pft)%nuptake = tile_nimpl_fluxes(lu)%plant(pft)%alnpp * tile_nimpl_fluxes(lu)%plant(pft)%leafcn + (tile_nimpl_fluxes(lu)%plant(pft)%awnpp / coef_nimpl%wood_cn) + (tile_nimpl_fluxes(lu)%plant(pft)%abnpp / coef_nimpl%root_cn)
-
-        !!Grassland models
-        tile_nimpl_fluxes(lu)%plant(pft)%anpp_grass  = tile_fluxes(lu)%plant(pft)%agpp * coef_nimpl%cue_grass
-
-        if ((preds_nimpl(jpngr)%alpha > 0.0).and.(preds_nimpl(jpngr)%tg > 0.0)) then
-          tile_nimpl_fluxes(lu)%plant(pft)%aanpp_grass = tile_nimpl_fluxes(lu)%plant(pft)%anpp_grass * (1/(1+EXP(-(coef_nimpl%alpha_anpp_grass * preds_nimpl(jpngr)%alpha + coef_nimpl%tg_anpp_grass * preds_nimpl(jpngr)%tg + coef_nimpl%intersect_anpp_grass))))
-          tile_nimpl_fluxes(lu)%plant(pft)%abnpp_grass = tile_nimpl_fluxes(lu)%plant(pft)%anpp_grass - tile_nimpl_fluxes(lu)%plant(pft)%aanpp_grass         
-          else
-            tile_nimpl_fluxes(lu)%plant(pft)%aanpp_grass = 0
-            tile_nimpl_fluxes(lu)%plant(pft)%abnpp_grass = 0
-        end if        
-
-        tile_nimpl_fluxes(lu)%plant(pft)%alnf_grass = tile_nimpl_fluxes(lu)%plant(pft)%aanpp_grass * tile_nimpl_fluxes(lu)%plant(pft)%leafcn * (1.0 - tile_nimpl_fluxes(lu)%plant(pft)%nre)!it is actually leaf n/c here. 
-        tile_nimpl_fluxes(lu)%plant(pft)%abnf_grass = tile_nimpl_fluxes(lu)%plant(pft)%abnpp_grass / coef_nimpl%root_cn_grass
-        tile_nimpl_fluxes(lu)%plant(pft)%nuptake_grass = (tile_nimpl_fluxes(lu)%plant(pft)%abnpp_grass / coef_nimpl%root_cn_grass)  + tile_nimpl_fluxes(lu)%plant(pft)%aanpp_grass * tile_nimpl_fluxes(lu)%plant(pft)%leafcn * (1.0 - tile_nimpl_fluxes(lu)%plant(pft)%nre)
-
-      end do
-    else
-
-      lu = 1
-      !print*,'1 b'
-      tile_nimpl_fluxes(lu)%plant(:)%anpp  = dummy
-      !print*,'2 b'
-      tile_nimpl_fluxes(lu)%plant(:)%aanpp = dummy
-      !print*,'3 b'
-      tile_nimpl_fluxes(lu)%plant(:)%abnpp = dummy
-      !print*,'4 b'
-      tile_nimpl_fluxes(lu)%plant(:)%alnpp = dummy
-      !print*,'5 b'
-      tile_nimpl_fluxes(lu)%plant(:)%awnpp = dummy
-      !print*,'6 b'
-      tile_nimpl_fluxes(lu)%plant(:)%leafcn = dummy
-      !print*,'7 b'
-      tile_nimpl_fluxes(lu)%plant(:)%nre = dummy
-      tile_nimpl_fluxes(lu)%plant(:)%alnf = dummy
-      tile_nimpl_fluxes(lu)%plant(:)%awnf = dummy
-      tile_nimpl_fluxes(lu)%plant(:)%abnf = dummy
-
-      !!Grassland models
-      tile_nimpl_fluxes(lu)%plant(:)%anpp_grass = dummy
-      tile_nimpl_fluxes(lu)%plant(:)%aanpp_grass = dummy
-      tile_nimpl_fluxes(lu)%plant(:)%abnpp_grass = dummy
-      tile_nimpl_fluxes(lu)%plant(:)%alnf_grass = dummy
-      tile_nimpl_fluxes(lu)%plant(:)%abnf_grass = dummy
-      tile_nimpl_fluxes(lu)%plant(:)%nuptake_grass = dummy       
-
-    end if
-
-  end subroutine nuptake_impl
-
-
-  subroutine get_preds_nimpl( domaininfo, grid )
-    !////////////////////////////////////////////////////////////////
-    ! Some explanations XXX 
-    !----------------------------------------------------------------
-    ! arguments
-    use md_params_core, only: npft
-
-    ! arguments
-    type( domaininfo_type ), intent(in) :: domaininfo
-    type( gridtype ), dimension(domaininfo%maxgrid), intent(inout) :: grid
-
-    ! allocate memory
-    allocate( preds_nimpl(domaininfo%maxgrid) )
-
-    !--------------------------------------------------------------
-    ! Read predictor fields from files, populates 'preds_nimpl'
-    !--------------------------------------------------------------
-    ! NPP:GPP model
-    call get_preds_nc_byvar( trim(filnam_cnsoil), trim(varnam_cnsoil), domaininfo, grid, preds_nimpl(:)%cnsoil )
-    call get_preds_nc_byvar( trim(filnam_age),    trim(varnam_age),    domaininfo, grid, preds_nimpl(:)%age )
-    call get_preds_nc_byvar( trim(filnam_fapar),  trim(varnam_fapar),  domaininfo, grid, preds_nimpl(:)%fapar )
-    call get_preds_nc_byvar( trim(filnam_alpha),  trim(varnam_alpha),  domaininfo, grid, preds_nimpl(:)%alpha )
-
-    ! ! ANPP:GPP model
-    ! call get_preds_nc_byvar( trim(filnam_cnsoil), trim(varnam_cnsoil), domaininfo, grid, preds_nimpl(:)%cnsoil )
-    ! call get_preds_nc_byvar( trim(filnam_age),    trim(varnam_age),    domaininfo, grid, preds_nimpl(:)%age )
-    ! call get_preds_nc_byvar( trim(filnam_fapar),  trim(varnam_fapar),  domaininfo, grid, preds_nimpl(:)%fapar )
-    ! call get_preds_nc_byvar( trim(filnam_alpha),  trim(varnam_alpha),  domaininfo, grid, preds_nimpl(:)%alpha )
-
-    ! ALNPP:NPP model
-    call get_preds_nc_byvar( trim(filnam_ppfd), trim(varnam_ppfd), domaininfo, grid, preds_nimpl(:)%ppfd )
-    call get_preds_nc_byvar( trim(filnam_tg),   trim(varnam_tg),   domaininfo, grid, preds_nimpl(:)%tg )
-    call get_preds_nc_byvar( trim(filnam_vpd),  trim(varnam_vpd),  domaininfo, grid, preds_nimpl(:)%vpd )
-
-    ! Leaf C:N model
-    ! call get_preds_nc_byvar( trim(filnam_vcmax25), trim(varnam_vcmax25), domaininfo, grid, preds_nimpl(:)%vcmax25 )
-    call get_preds_nc_byvar( trim(filnam_lma),     trim(varnam_lma),     domaininfo, grid, preds_nimpl(:)%lma )
-
-  end subroutine get_preds_nimpl
-
-
-  subroutine getpar_nimpl()
-    !////////////////////////////////////////////////////////////////
-    !Extract all coeffients and constant in a dat file
-    !--------------------------------------------------------------
-    use md_sofunutils, only: getparreal
-    !!Forest models
-    ! BP/GPP model
-    coef_nimpl%cnsoil_bp  = getparreal( 'params/params_nimpl.dat', 'cnsoil_bp' )
-    coef_nimpl%age_bp     = getparreal( 'params/params_nimpl.dat', 'age_bp' )
-    coef_nimpl%fapar_bp  = getparreal( 'params/params_nimpl.dat', 'fapar_bp' )
-    coef_nimpl%alpha_bp     = getparreal( 'params/params_nimpl.dat', 'alpha_bp' )
-    coef_nimpl%intersect_bp     = getparreal( 'params/params_nimpl.dat', 'intersect_bp' )
-
-    ! ANPP/GPP model
-    coef_nimpl%cnsoil_anpp  = getparreal( 'params/params_nimpl.dat', 'cnsoil_anpp' )
-    coef_nimpl%age_anpp     = getparreal( 'params/params_nimpl.dat', 'age_anpp' )
-    coef_nimpl%fapar_anpp  = getparreal( 'params/params_nimpl.dat', 'fapar_anpp' )
-    coef_nimpl%alpha_anpp     = getparreal( 'params/params_nimpl.dat', 'alpha_anpp' )
-    coef_nimpl%intersect_anpp     = getparreal( 'params/params_nimpl.dat', 'intersect_anpp' )
-
-    ! ALNPP/NPP model
-    coef_nimpl%ppfd_alnpp = getparreal( 'params/params_nimpl.dat', 'ppfd_alnpp' )
-    coef_nimpl%tg_alnpp = getparreal( 'params/params_nimpl.dat', 'tg_alnpp' )
-    coef_nimpl%vpd_alnpp = getparreal( 'params/params_nimpl.dat', 'vpd_alnpp' )
-    coef_nimpl%intersect_alnpp     = getparreal( 'params/params_nimpl.dat', 'intersect_alnpp' )
-    
-    ! Leaf C:N model
-    coef_nimpl%vcmax25_leafcn = getparreal( 'params/params_nimpl.dat', 'vcmax25_leafcn' )
-    coef_nimpl%lma_leafcn = getparreal( 'params/params_nimpl.dat', 'lma_leafcn' )
-    coef_nimpl%cmass_leafcn     = getparreal( 'params/params_nimpl.dat', 'cmass_leafcn' )
-
-    ! leaf nre model
-    coef_nimpl%tg_nre = getparreal( 'params/params_nimpl.dat', 'tg_nre' )
-    coef_nimpl%vpd_nre = getparreal( 'params/params_nimpl.dat', 'vpd_nre' )
-    coef_nimpl%intersect_nre     = getparreal( 'params/params_nimpl.dat', 'intersect_nre' )
-
-    ! Constant
-    coef_nimpl%root_cn = getparreal( 'params/params_nimpl.dat', 'root_cn' )
-    coef_nimpl%wood_cn = getparreal( 'params/params_nimpl.dat', 'wood_cn' )
-
-    !!Grassland models
-    ! BP/GPP model
-    coef_nimpl%cue_grass = getparreal( 'params/params_nimpl.dat', 'cue_grass' )
-    ! ANPP/NPP model
-    coef_nimpl%tg_anpp_grass = getparreal( 'params/params_nimpl.dat', 'tg_anpp_grass' )
-    coef_nimpl%alpha_anpp_grass = getparreal( 'params/params_nimpl.dat', 'alpha_anpp_grass' )
-    coef_nimpl%intersect_anpp_grass = getparreal( 'params/params_nimpl.dat', 'intersect_anpp_grass' )
-    ! Constant of root C/N
-    coef_nimpl%root_cn_grass = getparreal( 'params/params_nimpl.dat', 'root_cn_grass' )
-
-  end subroutine getpar_nimpl
-
-
-  subroutine get_preds_nc_byvar( filnam, varname, domaininfo, grid, pred )
-    !////////////////////////////////////////////////////////////////
-    ! xxx add explanation here
-    !----------------------------------------------------------------
-    use netcdf
-    use md_io_netcdf, only: check
-
-    ! arguments
-    character(len=*) :: filnam
-    character(len=*) :: varname
-    type( domaininfo_type ), intent(in) :: domaininfo
-    type( gridtype ), dimension(domaininfo%maxgrid), intent(inout) :: grid
-    real, dimension(domaininfo%maxgrid), intent(out) :: pred
-
-    ! local variables
-    integer :: ncid, varid
-    integer :: latdimid, londimid
-    integer :: nlat_arr, nlon_arr
-    real, allocatable, dimension(:)   :: lon_arr
-    real, allocatable, dimension(:)   :: lat_arr
-    real, allocatable, dimension(:,:) :: pred_arr
-
-    integer :: i, pft, jpngr, ilon_arr, ilat_arr, n_noinfo
-    integer, dimension(domaininfo%maxgrid) :: ilon
-    integer, dimension(domaininfo%maxgrid) :: ilat
-    real, allocatable, dimension(:) :: tmp
-    real :: ncfillvalue
-    real :: dlat, dlon
-    character(len=3), parameter :: lonname = "lon"
-    character(len=3), parameter :: latname = "lat"
-    ! character(len=100), parameter :: dimname_pft = "z"
-    ! character(len=100), parameter :: varname = "pftcover"
-    ! character(len=100), parameter :: filnam = "./input/global/landcover/modis_landcover_halfdeg_2010_FILLED.nc"
-
-    !----------------------------------------------------------------  
-    ! Get vegetation cover information from file
-    !----------------------------------------------------------------
-    print*,'getting predictor from ', trim(filnam), ' ...'
-
-    ! Read arrays of all months of current year from file  
-    call check( nf90_open( trim(filnam), NF90_NOWRITE, ncid ) )
-
-    ! get dimension ID for latitude
-    call check( nf90_inq_dimid( ncid, trim(latname), latdimid ) )
-
-    ! Get latitude information: nlat
-    call check( nf90_inquire_dimension( ncid, latdimid, len = nlat_arr ) )
-
-    ! get dimension ID for longitude
-    call check( nf90_inq_dimid( ncid, trim(lonname), londimid ) )
-
-    ! Get latitude information: nlon
-    call check( nf90_inquire_dimension( ncid, londimid, len = nlon_arr ) )
-
-    ! for index association, get ilon and ilat vectors
-    ! Allocate array sizes now knowing nlon and nlat 
-    allocate( lon_arr(nlon_arr) )
-    allocate( lat_arr(nlat_arr) )
-
-    !! Get longitude and latitude values
-    !call check( nf90_get_var( ncid, londimid, lon_arr ) )
-    !call check( nf90_get_var( ncid, latdimid, lat_arr ) )
-
-    ! xxx try:
-    lon_arr = (/ (i, i = 1,nlon_arr) /)
-    lon_arr = (lon_arr - 1) * 0.5 - 180.0 + 0.25 
-    lat_arr = (/ (i, i = 1,nlat_arr) /)
-    lat_arr = (lat_arr - 1) * 0.5 - 90.0 + 0.25 
-
-    ! Check if the resolution of the climate input files is identical to the model grid resolution
-    dlon = lon_arr(2) - lon_arr(1)
-    dlat = lat_arr(2) - lat_arr(1)
-
-    !print*,'dlon', dlon
-    !print*,'dlat', dlat
-
-    if (dlon/=domaininfo%dlon) stop 'Longitude resolution of nimpl predictor file is not identical with model grid.'
-    if (dlat/=domaininfo%dlat) stop 'latitude resolution of nimpl predictor file is not identical with model grid.'
-
-    ! get index associations
-    do jpngr=1,domaininfo%maxgrid
-      ilon_arr = 1
-      do while (grid(jpngr)%lon/=lon_arr(ilon_arr))
-        ilon_arr = ilon_arr + 1
-      end do
-      ilon(jpngr) = ilon_arr
-
-      ilat_arr = 1
-      do while (grid(jpngr)%lat/=lat_arr(ilat_arr))
-        ilat_arr = ilat_arr + 1
-      end do
-      ilat(jpngr) = ilat_arr
-    end do
-
-    ! allocate size of output array
-    allocate( pred_arr(nlon_arr,nlat_arr) )
-    ! allocate( tmp(npft_in))
-
-    ! Get the varid of the data variable, based on its name
-    call check( nf90_inq_varid( ncid, trim(varname), varid ) )
-
-    ! Read the array
-    call check( nf90_get_var( ncid, varid, pred_arr, start=(/1, 1/), count=(/nlon_arr, nlat_arr/) ) )
-
-    ! Get _FillValue from file (assuming that all are the same for WATCH-WFDEI)
-    call check( nf90_get_att( ncid, varid, "_FillValue", ncfillvalue ) )
-
-    ! close NetCDF files
-    call check( nf90_close( ncid ) )
-
-    ! read from array to define field    
-    do jpngr=1,domaininfo%maxgrid
-      
-      pred(jpngr) = pred_arr(ilon(jpngr),ilat(jpngr))
-
-      ! is data actually available?
-      if (pred(jpngr)==ncfillvalue) then
-        pred(jpngr) = dummy
-        !grid(jpngr)%dogridcell = .false.
-      end if
-
-    end do
-
-<<<<<<< HEAD
-    ! test
-    print*,'lon, lat, pred', lon_arr(400), lat_arr(130), pred_arr(400, 130)
-=======
-    !print*, 'lon,lat,pred',lon_arr(400),lat_arr(130),pred_arr(400,130)
->>>>>>> 97010698
-
-    ! deallocate memory again (the problem is that climate input files are of unequal length in the record dimension)
-    deallocate( pred_arr )
-    deallocate( lon_arr )
-    deallocate( lat_arr )
-
-    return
-
-  end subroutine get_preds_nc_byvar
-
-
-  subroutine initio_nc_nimpl()
-    !////////////////////////////////////////////////////////////////
-    ! Initialises module-specific NetCDF output files.
-    !
-    ! This is designed for use within SOFUN and requires arguments as
-    ! derived-types, defined elsewhere. For other applications, implement 
-    ! the function calls (e.g., calc_dgpp()) differently and 
-    ! comment/delete this subroutine.
-    !----------------------------------------------------------------
-    use netcdf
-    use md_io_netcdf, only: init_nc_3D_time, check
-    
-    ! local variables
-    character(len=256) :: prefix
-
-    character(len=*), parameter :: TITLE = "SOFUN GP-model output, module md_nimpl"
-    !character(len=12) :: coef_age_bp_char
-
-    integer :: jpngr, doy
-
-    character(len=4)  :: year_char
-    write(year_char,999) interface%steering%outyear
-
-    ! convert parameter values to charaters
-    !write(coef_age_bp_char,888) coef_nimpl%age_bp
-    ! xxx complement. this is like as.character()
-
-    prefix = "./output_nc/"//trim(interface%params_siml%runname)
-
-    if ( .not. interface%steering%spinup ) then
-      !----------------------------------------------------------------
-      ! Annual NPP output file (anpp)
-      !----------------------------------------------------------------
-      if (interface%params_siml%loutnimpl) then
-        ncoutfilnam_anpp = trim(prefix)//'.'//year_char//".a.npp.nc"
-        print*,'initialising ', trim(ncoutfilnam_anpp), '...'
-        call init_nc_3D_time(  filnam  = trim(ncoutfilnam_anpp), &
-                          nlon     = interface%domaininfo%nlon, &
-                          nlat     = interface%domaininfo%nlat, &
-                          lon      = interface%domaininfo%lon, &
-                          lat      = interface%domaininfo%lat, &
-                          outyear  = interface%steering%outyear, &
-                          outdt    = 365, &
-                          outnt    = 1, &
-                          varnam   = NPP_NAME, &
-                          varunits = "gC m-2 yr-1", &
-                          longnam  = "annual net primary productivivty", &
-                          title    = TITLE & 
-                          !globatt1_nam = "coef_age_bp", globatt1_val = coef_age_bp_char &
-                          ! XXX add more attributes XXX
-                          )
-      end if
-      !----------------------------------------------------------------
-      ! Annual ANPP output file (aanpp)
-      !----------------------------------------------------------------
-      if (interface%params_siml%loutnimpl) then
-        ncoutfilnam_aanpp = trim(prefix)//'.'//year_char//".a.anpp.nc"
-        print*,'initialising ', trim(ncoutfilnam_aanpp), '...'
-        call init_nc_3D_time(  filnam  = trim(ncoutfilnam_aanpp), &
-                          nlon     = interface%domaininfo%nlon, &
-                          nlat     = interface%domaininfo%nlat, &
-                          lon      = interface%domaininfo%lon, &
-                          lat      = interface%domaininfo%lat, &
-                          outyear  = interface%steering%outyear, &
-                          outdt    = 365, &
-                          outnt    = 1, &
-                          varnam   = ANPP_NAME, &
-                          varunits = "gC m-2 yr-1", &
-                          longnam  = "annual aboveground net primary productivivty", &
-                          title    = TITLE &
-                          !globatt1_nam = "coef_age_bp", globatt1_val = coef_age_bp_char &
-                          ! XXX add more attributes XXX
-                          )      
-      end if
-      !----------------------------------------------------------------
-      ! Annual BNPP output file (abnpp)
-      !----------------------------------------------------------------
-      if (interface%params_siml%loutnimpl) then
-        ncoutfilnam_abnpp = trim(prefix)//'.'//year_char//".a.bnpp.nc"
-        print*,'initialising ', trim(ncoutfilnam_abnpp), '...'
-        call init_nc_3D_time(  filnam  = trim(ncoutfilnam_abnpp), &
-                          nlon     = interface%domaininfo%nlon, &
-                          nlat     = interface%domaininfo%nlat, &
-                          lon      = interface%domaininfo%lon, &
-                          lat      = interface%domaininfo%lat, &
-                          outyear  = interface%steering%outyear, &
-                          outdt    = 365, &
-                          outnt    = 1, &
-                          varnam   = BNPP_NAME, &
-                          varunits = "gC m-2 yr-1", &
-                          longnam  = "annual belowground net primary productivivty", &
-                          title    = TITLE &
-                          !globatt1_nam = "coef_age_bp", globatt1_val = coef_age_bp_char &
-                          ! XXX add more attributes XXX
-                          )      
-      end if
-      !----------------------------------------------------------------
-      ! Annual leaf NPP output file (alnpp)
-      !----------------------------------------------------------------
-      if (interface%params_siml%loutnimpl) then
-        ncoutfilnam_alnpp = trim(prefix)//'.'//year_char//".a.lnpp.nc"
-        print*,'initialising ', trim(ncoutfilnam_alnpp), '...'
-        call init_nc_3D_time(  filnam  = trim(ncoutfilnam_alnpp), &
-                          nlon     = interface%domaininfo%nlon, &
-                          nlat     = interface%domaininfo%nlat, &
-                          lon      = interface%domaininfo%lon, &
-                          lat      = interface%domaininfo%lat, &
-                          outyear  = interface%steering%outyear, &
-                          outdt    = 365, &
-                          outnt    = 1, &
-                          varnam   = LNPP_NAME, &
-                          varunits = "gC m-2 yr-1", &
-                          longnam  = "annual leaf net primary productivivty", &
-                          title    = TITLE &
-                          !globatt1_nam = "coef_age_bp", globatt1_val = coef_age_bp_char &
-                          ! XXX add more attributes XXX
-                          )   
-      end if
-      !----------------------------------------------------------------
-      ! Annual wood NPP output file (awnpp)
-      !----------------------------------------------------------------
-      if (interface%params_siml%loutnimpl) then
-        ncoutfilnam_awnpp = trim(prefix)//'.'//year_char//".a.wnpp.nc"
-        print*,'initialising ', trim(ncoutfilnam_awnpp), '...'
-        call init_nc_3D_time(  filnam  = trim(ncoutfilnam_awnpp), &
-                          nlon     = interface%domaininfo%nlon, &
-                          nlat     = interface%domaininfo%nlat, &
-                          lon      = interface%domaininfo%lon, &
-                          lat      = interface%domaininfo%lat, &
-                          outyear  = interface%steering%outyear, &
-                          outdt    = 365, &
-                          outnt    = 1, &
-                          varnam   = WNPP_NAME, &
-                          varunits = "gC m-2 yr-1", &
-                          longnam  = "annual wood net primary productivivty", &
-                          title    = TITLE &
-                          !globatt1_nam = "coef_age_bp", globatt1_val = coef_age_bp_char &
-                          ! XXX add more attributes XXX
-                          )
-      end if
-      !----------------------------------------------------------------
-      ! Annual leaf C/N output file (leafcn)
-      !----------------------------------------------------------------
-      if (interface%params_siml%loutnimpl) then
-        ncoutfilnam_leafcn = trim(prefix)//'.'//year_char//".a.leafcn.nc"
-        print*,'initialising ', trim(ncoutfilnam_leafcn), '...'
-        call init_nc_3D_time(  filnam  = trim(ncoutfilnam_leafcn), &
-                          nlon     = interface%domaininfo%nlon, &
-                          nlat     = interface%domaininfo%nlat, &
-                          lon      = interface%domaininfo%lon, &
-                          lat      = interface%domaininfo%lat, &
-                          outyear  = interface%steering%outyear, &
-                          outdt    = 365, &
-                          outnt    = 1, &
-                          varnam   = LEAFCN_NAME, &
-                          varunits = "unitness", &
-                          longnam  = "leaf carbon to nitrogen ratio", &
-                          title    = TITLE &
-                          !globatt1_nam = "coef_age_bp", globatt1_val = coef_age_bp_char &
-                          ! XXX add more attributes XXX
-                          )                              
-      end if
-      !----------------------------------------------------------------
-      ! Annual leaf nitrogen efficiency (nre)
-      !----------------------------------------------------------------
-      if (interface%params_siml%loutnimpl) then
-        ncoutfilnam_nre = trim(prefix)//'.'//year_char//".a.nre.nc"
-        print*,'initialising ', trim(ncoutfilnam_nre), '...'
-        call init_nc_3D_time(  filnam  = trim(ncoutfilnam_nre), &
-                          nlon     = interface%domaininfo%nlon, &
-                          nlat     = interface%domaininfo%nlat, &
-                          lon      = interface%domaininfo%lon, &
-                          lat      = interface%domaininfo%lat, &
-                          outyear  = interface%steering%outyear, &
-                          outdt    = 365, &
-                          outnt    = 1, &
-                          varnam   = NRE_NAME, &
-                          varunits = "unitness", &
-                          longnam  = "leaf nitrogen resorption efficiency", &
-                          title    = TITLE &
-                          !globatt1_nam = "coef_age_bp", globatt1_val = coef_age_bp_char &
-                          ! XXX add more attributes XXX
-                          )                              
-      end if
-      !----------------------------------------------------------------
-      ! Annual leaf nitrogen flux output file (lnf)
-      !----------------------------------------------------------------
-      if (interface%params_siml%loutnimpl) then
-        ncoutfilnam_lnf = trim(prefix)//'.'//year_char//".a.lnf.nc"
-        print*,'initialising ', trim(ncoutfilnam_lnf), '...'
-        call init_nc_3D_time(  filnam  = trim(ncoutfilnam_lnf), &
-                          nlon     = interface%domaininfo%nlon, &
-                          nlat     = interface%domaininfo%nlat, &
-                          lon      = interface%domaininfo%lon, &
-                          lat      = interface%domaininfo%lat, &
-                          outyear  = interface%steering%outyear, &
-                          outdt    = 365, &
-                          outnt    = 1, &
-                          varnam   = LNF_NAME, &
-                          varunits = "gN m-2 yr-1", &
-                          longnam  = "Nitrogen flux at leaf compartment", &
-                          title    = TITLE &
-                          !globatt1_nam = "coef_age_bp", globatt1_val = coef_age_bp_char &
-                          ! XXX add more attributes XXX
-                          )   
-      end if
-      !----------------------------------------------------------------
-      ! Annual wood nitrogen flux output file (wnf)
-      !----------------------------------------------------------------
-      if (interface%params_siml%loutnimpl) then
-        ncoutfilnam_wnf = trim(prefix)//'.'//year_char//".a.wnf.nc"
-        print*,'initialising ', trim(ncoutfilnam_wnf), '...'
-        call init_nc_3D_time(  filnam  = trim(ncoutfilnam_wnf), &
-                          nlon     = interface%domaininfo%nlon, &
-                          nlat     = interface%domaininfo%nlat, &
-                          lon      = interface%domaininfo%lon, &
-                          lat      = interface%domaininfo%lat, &
-                          outyear  = interface%steering%outyear, &
-                          outdt    = 365, &
-                          outnt    = 1, &
-                          varnam   = WNF_NAME, &
-                          varunits = "gN m-2 yr-1", &
-                          longnam  = "Nitrogen flux at wood compartment", &
-                          title    = TITLE &
-                          !globatt1_nam = "coef_age_bp", globatt1_val = coef_age_bp_char &
-                          ! XXX add more attributes XXX
-                          )   
-      end if
-      !----------------------------------------------------------------
-      ! Annual belowground nitrogen flux output file (bnf)
-      !----------------------------------------------------------------
-      if (interface%params_siml%loutnimpl) then
-        ncoutfilnam_bnf = trim(prefix)//'.'//year_char//".a.bnf.nc"
-        print*,'initialising ', trim(ncoutfilnam_bnf), '...'
-        call init_nc_3D_time(  filnam  = trim(ncoutfilnam_bnf), &
-                          nlon     = interface%domaininfo%nlon, &
-                          nlat     = interface%domaininfo%nlat, &
-                          lon      = interface%domaininfo%lon, &
-                          lat      = interface%domaininfo%lat, &
-                          outyear  = interface%steering%outyear, &
-                          outdt    = 365, &
-                          outnt    = 1, &
-                          varnam   = BNF_NAME, &
-                          varunits = "gN m-2 yr-1", &
-                          longnam  = "Nitrogen flux at belowground compartment", &
-                          title    = TITLE &
-                          !globatt1_nam = "coef_age_bp", globatt1_val = coef_age_bp_char &
-                          ! XXX add more attributes XXX
-                          )
-      end if
-      !----------------------------------------------------------------
-      ! Annual N uptake in ecosystem (nuptake)
-      !----------------------------------------------------------------
-      if (interface%params_siml%loutnimpl) then
-        ncoutfilnam_nuptake = trim(prefix)//'.'//year_char//".a.nuptake.nc"
-        print*,'initialising ', trim(ncoutfilnam_nuptake), '...'
-        call init_nc_3D_time(  filnam  = trim(ncoutfilnam_nuptake), &
-                          nlon     = interface%domaininfo%nlon, &
-                          nlat     = interface%domaininfo%nlat, &
-                          lon      = interface%domaininfo%lon, &
-                          lat      = interface%domaininfo%lat, &
-                          outyear  = interface%steering%outyear, &
-                          outdt    = 365, &
-                          outnt    = 1, &
-                          varnam   = nuptake_NAME, &
-                          varunits = "gN m-2 yr-1", &
-                          longnam  = "Annual nitrogen uptake in ecosystem", &
-                          title    = TITLE &
-                          !globatt1_nam = "coef_age_bp", globatt1_val = coef_age_bp_char &
-                          ! XXX add more attributes XXX
-                          )
-      end if
-      !----------------------------------------------------------------
-      ! Annual vcmax25 (annualvcmax25)
-      !----------------------------------------------------------------
-      if (interface%params_siml%loutnimpl) then
-        ncoutfilnam_annualvcmax25 = trim(prefix)//'.'//year_char//".a.annualvcmax25.nc"
-        print*,'initialising ', trim(ncoutfilnam_annualvcmax25), '...'
-        call init_nc_3D_time(  filnam  = trim(ncoutfilnam_annualvcmax25), &
-                          nlon     = interface%domaininfo%nlon, &
-                          nlat     = interface%domaininfo%nlat, &
-                          lon      = interface%domaininfo%lon, &
-                          lat      = interface%domaininfo%lat, &
-                          outyear  = interface%steering%outyear, &
-                          outdt    = 365, &
-                          outnt    = 1, &
-                          varnam   = ANNUALVCMAX25_NAME, &
-                          varunits = "umol m-2 s-1", &
-                          longnam  = "Annual maximum carboxylation capacity", &
-                          title    = TITLE &
-                          !globatt1_nam = "coef_age_bp", globatt1_val = coef_age_bp_char &
-                          ! XXX add more attributes XXX
-                          )
-      end if
-      !Grassland models
-      !----------------------------------------------------------------
-      ! Annual NPP output file in grassland (anpp_grass)
-      !----------------------------------------------------------------
-      if (interface%params_siml%loutnimpl) then
-        ncoutfilnam_anpp_grass = trim(prefix)//'.'//year_char//".a.npp_grass.nc"
-        print*,'initialising ', trim(ncoutfilnam_anpp_grass), '...'
-        call init_nc_3D_time(  filnam  = trim(ncoutfilnam_anpp_grass), &
-                          nlon     = interface%domaininfo%nlon, &
-                          nlat     = interface%domaininfo%nlat, &
-                          lon      = interface%domaininfo%lon, &
-                          lat      = interface%domaininfo%lat, &
-                          outyear  = interface%steering%outyear, &
-                          outdt    = 365, &
-                          outnt    = 1, &
-                          varnam   = NPP_NAME_GRASS, &
-                          varunits = "gC m-2 yr-1", &
-                          longnam  = "annual net primary productivivty in grassland", &
-                          title    = TITLE & 
-                          !globatt1_nam = "coef_age_bp", globatt1_val = coef_age_bp_char &
-                          ! XXX add more attributes XXX
-                          )
-      end if
-      !----------------------------------------------------------------
-      ! Annual ANPP output file in grassland (aanpp_grass)
-      !----------------------------------------------------------------
-      if (interface%params_siml%loutnimpl) then
-        ncoutfilnam_aanpp_grass = trim(prefix)//'.'//year_char//".a.anpp_grass.nc"
-        print*,'initialising ', trim(ncoutfilnam_aanpp_grass), '...'
-        call init_nc_3D_time(  filnam  = trim(ncoutfilnam_aanpp_grass), &
-                          nlon     = interface%domaininfo%nlon, &
-                          nlat     = interface%domaininfo%nlat, &
-                          lon      = interface%domaininfo%lon, &
-                          lat      = interface%domaininfo%lat, &
-                          outyear  = interface%steering%outyear, &
-                          outdt    = 365, &
-                          outnt    = 1, &
-                          varnam   = ANPP_NAME_GRASS, &
-                          varunits = "gC m-2 yr-1", &
-                          longnam  = "annual aboveground net primary productivivty in grassland", &
-                          title    = TITLE &
-                          !globatt1_nam = "coef_age_bp", globatt1_val = coef_age_bp_char &
-                          ! XXX add more attributes XXX
-                          )      
-      end if
-      !----------------------------------------------------------------
-      ! Annual BNPP output file in grassland (abnpp_grass)
-      !----------------------------------------------------------------
-      if (interface%params_siml%loutnimpl) then
-        ncoutfilnam_abnpp_grass = trim(prefix)//'.'//year_char//".a.bnpp_grass.nc"
-        print*,'initialising ', trim(ncoutfilnam_abnpp_grass), '...'
-        call init_nc_3D_time(  filnam  = trim(ncoutfilnam_abnpp_grass), &
-                          nlon     = interface%domaininfo%nlon, &
-                          nlat     = interface%domaininfo%nlat, &
-                          lon      = interface%domaininfo%lon, &
-                          lat      = interface%domaininfo%lat, &
-                          outyear  = interface%steering%outyear, &
-                          outdt    = 365, &
-                          outnt    = 1, &
-                          varnam   = BNPP_NAME_GRASS, &
-                          varunits = "gC m-2 yr-1", &
-                          longnam  = "annual belowground net primary productivivty in grassland", &
-                          title    = TITLE &
-                          !globatt1_nam = "coef_age_bp", globatt1_val = coef_age_bp_char &
-                          ! XXX add more attributes XXX
-                          )      
-      end if
-      !----------------------------------------------------------------
-      ! Annual leaf nitrogen flux output file in grassland  (lnf_grass)
-      !----------------------------------------------------------------
-      if (interface%params_siml%loutnimpl) then
-        ncoutfilnam_lnf_grass = trim(prefix)//'.'//year_char//".a.lnf_grass.nc"
-        print*,'initialising ', trim(ncoutfilnam_lnf_grass), '...'
-        call init_nc_3D_time(  filnam  = trim(ncoutfilnam_lnf_grass), &
-                          nlon     = interface%domaininfo%nlon, &
-                          nlat     = interface%domaininfo%nlat, &
-                          lon      = interface%domaininfo%lon, &
-                          lat      = interface%domaininfo%lat, &
-                          outyear  = interface%steering%outyear, &
-                          outdt    = 365, &
-                          outnt    = 1, &
-                          varnam   = LNF_NAME_GRASS, &
-                          varunits = "gN m-2 yr-1", &
-                          longnam  = "Nitrogen flux at leaf compartment in grassland", &
-                          title    = TITLE &
-                          !globatt1_nam = "coef_age_bp", globatt1_val = coef_age_bp_char &
-                          ! XXX add more attributes XXX
-                          )   
-      end if
-      !----------------------------------------------------------------
-      ! Annual belowground nitrogen flux output file in grassland (bnf_grass)
-      !----------------------------------------------------------------
-      if (interface%params_siml%loutnimpl) then
-        ncoutfilnam_bnf_grass = trim(prefix)//'.'//year_char//".a.bnf_grass.nc"
-        print*,'initialising ', trim(ncoutfilnam_bnf_grass), '...'
-        call init_nc_3D_time(  filnam  = trim(ncoutfilnam_bnf_grass), &
-                          nlon     = interface%domaininfo%nlon, &
-                          nlat     = interface%domaininfo%nlat, &
-                          lon      = interface%domaininfo%lon, &
-                          lat      = interface%domaininfo%lat, &
-                          outyear  = interface%steering%outyear, &
-                          outdt    = 365, &
-                          outnt    = 1, &
-                          varnam   = BNF_NAME_GRASS, &
-                          varunits = "gN m-2 yr-1", &
-                          longnam  = "Nitrogen flux at belowground compartment in grassland", &
-                          title    = TITLE &
-                          !globatt1_nam = "coef_age_bp", globatt1_val = coef_age_bp_char &
-                          ! XXX add more attributes XXX
-                          )
-      end if
-      !----------------------------------------------------------------
-      ! Annual N uptake in ecosystem in grassland (nuptake_grass)
-      !----------------------------------------------------------------
-      if (interface%params_siml%loutnimpl) then
-        ncoutfilnam_nuptake_grass = trim(prefix)//'.'//year_char//".a.nuptake_grass.nc"
-        print*,'initialising ', trim(ncoutfilnam_nuptake_grass), '...'
-        call init_nc_3D_time(  filnam  = trim(ncoutfilnam_nuptake_grass), &
-                          nlon     = interface%domaininfo%nlon, &
-                          nlat     = interface%domaininfo%nlat, &
-                          lon      = interface%domaininfo%lon, &
-                          lat      = interface%domaininfo%lat, &
-                          outyear  = interface%steering%outyear, &
-                          outdt    = 365, &
-                          outnt    = 1, &
-                          varnam   = nuptake_NAME_GRASS, &
-                          varunits = "gN m-2 yr-1", &
-                          longnam  = "Annual nitrogen uptake in ecosystem in grassland", &
-                          title    = TITLE &
-                          !globatt1_nam = "coef_age_bp", globatt1_val = coef_age_bp_char &
-                          ! XXX add more attributes XXX
-                          )
-      end if      
-    end if
-
-    888  format (F12.6)  ! for numeric (decimals)
-    999  format (I4.4)   ! for integers
-    
-  end subroutine initio_nc_nimpl
-
-
-  subroutine initoutput_nimpl( ngridcells )
-    !////////////////////////////////////////////////////////////////
-    ! Initialises module-specific output variables
-    !
-    ! This is designed for use within SOFUN and requires arguments as
-    ! derived-types, defined elsewhere. For other applications, implement 
-    ! the function calls (e.g., calc_dgpp()) differently and 
-    ! comment/delete this subroutine.
-    !----------------------------------------------------------------
-    use md_interface
-
-    ! arguments
-    integer, intent(in) :: ngridcells
-
-    ! annual
-    if (interface%params_siml%loutnimpl) then
-
-      if (interface%steering%init) then
-        !Forest
-        allocate( outanpp(ngridcells) )
-        allocate( outaanpp(ngridcells) )
-        allocate( outabnpp(ngridcells) )
-        allocate( outalnpp(ngridcells) )
-        allocate( outawnpp(ngridcells) )
-        allocate( outleafcn(ngridcells) )
-        allocate( outnre(ngridcells) )
-        allocate( outalnf(ngridcells) )
-        allocate( outawnf(ngridcells) )
-        allocate( outabnf(ngridcells) )
-        allocate( outnuptake(ngridcells) )
-        allocate( outavcmax25(ngridcells) )
-        !Grassland
-        allocate( outanpp_grass(ngridcells) )  
-        allocate( outaanpp_grass(ngridcells) )        
-        allocate( outabnpp_grass(ngridcells) )
-        allocate( outalnf_grass(ngridcells) )
-        allocate( outabnf_grass(ngridcells) )
-        allocate( outnuptake_grass(ngridcells) )
-      end if
-      !Forest
-      outanpp(:) = 0.0
-      outaanpp(:) = 0.0
-      outabnpp(:) = 0.0
-      outalnpp(:) = 0.0
-      outawnpp(:) = 0.0
-      outleafcn(:) = 0.0
-      outnre(:) = 0.0
-      outalnf(:) = 0.0
-      outawnf(:) = 0.0
-      outabnf(:) = 0.0
-      outnuptake(:) = 0.0
-      outavcmax25(:) = 0.0
-      !Grassland
-      outanpp_grass(:) = 0.0
-      outaanpp_grass(:) = 0.0
-      outabnpp_grass(:) = 0.0
-      outalnf_grass(:) = 0.0
-      outabnf_grass(:) = 0.0
-      outnuptake_grass(:) = 0.0    
-    end if
-
-  end subroutine initoutput_nimpl
-
-
-  subroutine getout_annual_nimpl( jpngr, tile, tile_fluxes )
-    !////////////////////////////////////////////////////////////////
-    ! Called once a year to gather annual output variables.
-    !
-    ! This is designed for use within SOFUN and requires arguments as
-    ! derived-types, defined elsewhere. For other applications, implement 
-    ! the function calls (e.g., calc_dgpp()) differently and 
-    ! comment/delete this subroutine.
-    !----------------------------------------------------------------
-    use md_interface
-
-    ! arguments
-    integer, intent(in) :: jpngr
-    type(tile_type), dimension(nlu), intent(in) :: tile
-    !type(tile_fluxes_type), dimension(nlu), intent(in) :: tile_fluxes
-    type(tile_fluxes_type), dimension(nlu), intent(in) :: tile_fluxes
-
-    ! local variables
-    integer :: pft, lu
-
-    ! outanrlarea(jpngr) = anrlarea
-    if (interface%params_siml%loutnimpl) then
-
-      lu = 1
-      if ( abs(sum(tile(lu)%plant(:)%fpc_grid) - 1.0) > eps ) stop 'getout_annual_nimpl(): fpc_grid does not sum up to 1.0'
-      !print*,'jpngr',jpngr
-      !print*,'sum(tile(lu)%plant(:)%fpc_grid)',sum(tile(lu)%plant(:)%fpc_grid)
-      ! grid-cell average across PFTs, weighted by their FPC grid 
-      !Forest
-      outanpp(jpngr) = sum( tile_nimpl_fluxes(lu)%plant(:)%anpp * 1.0 ) ! because npp was derived from gpp, while gpp has already been accounted by fpc_grid, there no need to multiply again!
-      outaanpp(jpngr) = sum( tile_nimpl_fluxes(lu)%plant(:)%aanpp * 1.0 )
-      outabnpp(jpngr) = sum( tile_nimpl_fluxes(lu)%plant(:)%abnpp * 1.0)
-      outalnpp(jpngr) = sum( tile_nimpl_fluxes(lu)%plant(:)%alnpp * 1.0)
-      outawnpp(jpngr) = sum( tile_nimpl_fluxes(lu)%plant(:)%awnpp * 1.0)
-      outleafcn(jpngr) = sum( tile_nimpl_fluxes(lu)%plant(:)%leafcn * 0.5) !Because here leafcn was derived from canopy vcmax25 (has been applied by weighted-sum method already). So c3 and c4 leaf c/n is the same here, so just halve them here.
-      outnre(jpngr) = sum( tile_nimpl_fluxes(lu)%plant(:)%nre * 0.5)! There is no difference (classfication) between c3 and c4! They are the same value of c3 and c4, so let's just half-weight them.
-      outalnf(jpngr) = sum( tile_nimpl_fluxes(lu)%plant(:)%alnf * 1.0)
-      outawnf(jpngr) = sum( tile_nimpl_fluxes(lu)%plant(:)%awnf * 1.0)
-      outabnf(jpngr) = sum( tile_nimpl_fluxes(lu)%plant(:)%abnf * 1.0)
-      outnuptake(jpngr) = sum( tile_nimpl_fluxes(lu)%plant(:)%nuptake * 1.0 )
-      outavcmax25(jpngr) = sum( tile_fluxes(lu)%plant(:)%avcmax25_max * tile(lu)%plant(:)%fpc_grid) !same above, in the end this result should be = canopy vcmax25
-      !Grassland
-      outanpp_grass(jpngr) = sum( tile_nimpl_fluxes(lu)%plant(:)%anpp_grass * 1.0)
-      outaanpp_grass(jpngr) = sum( tile_nimpl_fluxes(lu)%plant(:)%aanpp_grass * 1.0)
-      outabnpp_grass(jpngr) = sum( tile_nimpl_fluxes(lu)%plant(:)%abnpp_grass * 1.0)
-      outalnf_grass(jpngr) = sum( tile_nimpl_fluxes(lu)%plant(:)%alnf_grass * 1.0)
-      outabnf_grass(jpngr) = sum( tile_nimpl_fluxes(lu)%plant(:)%abnf_grass * 1.0)
-      outnuptake_grass(jpngr) = sum( tile_nimpl_fluxes(lu)%plant(:)%nuptake_grass * 1.0)
-    end if
-
-  end subroutine getout_annual_nimpl
-
-
-  subroutine writeout_nc_nimpl()
-    !/////////////////////////////////////////////////////////////////////////
-    ! Writes module-specific NetCDF output
-    !
-    ! This is designed for use within SOFUN and requires arguments as
-    ! derived-types, defined elsewhere. For other applications, implement 
-    ! the function calls (e.g., calc_dgpp()) differently and 
-    ! comment/delete this subroutine.
-    !-------------------------------------------------------------------------
-    use netcdf
-    use md_io_netcdf, only: write_nc_2D, write_nc_3D_time, check
-    
-    if ( .not. interface%steering%spinup ) then
-      !Forest model
-      !-------------------------------------------------------------------------
-      ! Annual NPP
-      !-------------------------------------------------------------------------
-      if (interface%params_siml%loutnimpl) print*,'writing ', trim(ncoutfilnam_anpp), '...'
-      if (interface%params_siml%loutnimpl) call write_nc_2D( trim(ncoutfilnam_anpp), &
-                                                              NPP_NAME, &
-                                                              interface%domaininfo%maxgrid, &
-                                                              interface%domaininfo%nlon, &
-                                                              interface%domaininfo%nlat, &
-                                                              interface%grid(:)%ilon, &
-                                                              interface%grid(:)%ilat, &
-                                                              interface%grid(:)%dogridcell, &
-                                                              outanpp(:) &
-                                                              )
-    
-      !-------------------------------------------------------------------------
-      ! Annual ANPP
-      !-------------------------------------------------------------------------
-      if (interface%params_siml%loutnimpl) print*,'writing ', trim(ncoutfilnam_aanpp), '...'
-      if (interface%params_siml%loutnimpl) call write_nc_2D( trim(ncoutfilnam_aanpp), &
-                                                              ANPP_NAME, &
-                                                              interface%domaininfo%maxgrid, &
-                                                              interface%domaininfo%nlon, &
-                                                              interface%domaininfo%nlat, &
-                                                              interface%grid(:)%ilon, &
-                                                              interface%grid(:)%ilat, &
-                                                              interface%grid(:)%dogridcell, &
-                                                              outaanpp(:) &
-                                                              )
-      !-------------------------------------------------------------------------
-      ! Annual BNPP
-      !-------------------------------------------------------------------------
-      if (interface%params_siml%loutnimpl) print*,'writing ', trim(ncoutfilnam_abnpp), '...'
-      if (interface%params_siml%loutnimpl) call write_nc_2D( trim(ncoutfilnam_abnpp), &
-                                                              BNPP_NAME, &
-                                                              interface%domaininfo%maxgrid, &
-                                                              interface%domaininfo%nlon, &
-                                                              interface%domaininfo%nlat, &
-                                                              interface%grid(:)%ilon, &
-                                                              interface%grid(:)%ilat, &
-                                                              interface%grid(:)%dogridcell, &
-                                                              outabnpp(:) &
-                                                              )
-      !-------------------------------------------------------------------------
-      ! Annual LNPP
-      !-------------------------------------------------------------------------
-      if (interface%params_siml%loutnimpl) print*,'writing ', trim(ncoutfilnam_alnpp), '...'
-      if (interface%params_siml%loutnimpl) call write_nc_2D( trim(ncoutfilnam_alnpp), &
-                                                              LNPP_NAME, &
-                                                              interface%domaininfo%maxgrid, &
-                                                              interface%domaininfo%nlon, &
-                                                              interface%domaininfo%nlat, &
-                                                              interface%grid(:)%ilon, &
-                                                              interface%grid(:)%ilat, &
-                                                              interface%grid(:)%dogridcell, &
-                                                              outalnpp(:) &
-                                                              )
-      !-------------------------------------------------------------------------
-      ! Annual WNPP
-      !-------------------------------------------------------------------------
-      if (interface%params_siml%loutnimpl) print*,'writing ', trim(ncoutfilnam_awnpp), '...'
-      if (interface%params_siml%loutnimpl) call write_nc_2D( trim(ncoutfilnam_awnpp), &
-                                                              WNPP_NAME, &
-                                                              interface%domaininfo%maxgrid, &
-                                                              interface%domaininfo%nlon, &
-                                                              interface%domaininfo%nlat, &
-                                                              interface%grid(:)%ilon, &
-                                                              interface%grid(:)%ilat, &
-                                                              interface%grid(:)%dogridcell, &
-                                                              outawnpp(:) &
-                                                              )
-      !-------------------------------------------------------------------------
-      ! Annual leafcn
-      !-------------------------------------------------------------------------
-      if (interface%params_siml%loutnimpl) print*,'writing ', trim(ncoutfilnam_leafcn), '...'
-      if (interface%params_siml%loutnimpl) call write_nc_2D( trim(ncoutfilnam_leafcn), &
-                                                              LEAFCN_NAME, &
-                                                              interface%domaininfo%maxgrid, &
-                                                              interface%domaininfo%nlon, &
-                                                              interface%domaininfo%nlat, &
-                                                              interface%grid(:)%ilon, &
-                                                              interface%grid(:)%ilat, &
-                                                              interface%grid(:)%dogridcell, &
-                                                              outleafcn(:) &
-                                                              )
-      !-------------------------------------------------------------------------
-      ! Annual nre
-      !-------------------------------------------------------------------------
-      if (interface%params_siml%loutnimpl) print*,'writing ', trim(ncoutfilnam_nre), '...'
-      if (interface%params_siml%loutnimpl) call write_nc_2D( trim(ncoutfilnam_nre), &
-                                                              NRE_NAME, &
-                                                              interface%domaininfo%maxgrid, &
-                                                              interface%domaininfo%nlon, &
-                                                              interface%domaininfo%nlat, &
-                                                              interface%grid(:)%ilon, &
-                                                              interface%grid(:)%ilat, &
-                                                              interface%grid(:)%dogridcell, &
-                                                              outnre(:) &
-                                                              )
-      !-------------------------------------------------------------------------
-      ! Annual lnf
-      !-------------------------------------------------------------------------
-      if (interface%params_siml%loutnimpl) print*,'writing ', trim(ncoutfilnam_lnf), '...'
-      if (interface%params_siml%loutnimpl) call write_nc_2D( trim(ncoutfilnam_lnf), &
-                                                              LNF_NAME, &
-                                                              interface%domaininfo%maxgrid, &
-                                                              interface%domaininfo%nlon, &
-                                                              interface%domaininfo%nlat, &
-                                                              interface%grid(:)%ilon, &
-                                                              interface%grid(:)%ilat, &
-                                                              interface%grid(:)%dogridcell, &
-                                                              outalnf(:) &
-                                                              )
-      !-------------------------------------------------------------------------
-      ! Annual wnf
-      !-------------------------------------------------------------------------
-      if (interface%params_siml%loutnimpl) print*,'writing ', trim(ncoutfilnam_wnf), '...'
-      if (interface%params_siml%loutnimpl) call write_nc_2D( trim(ncoutfilnam_wnf), &
-                                                              WNF_NAME, &
-                                                              interface%domaininfo%maxgrid, &
-                                                              interface%domaininfo%nlon, &
-                                                              interface%domaininfo%nlat, &
-                                                              interface%grid(:)%ilon, &
-                                                              interface%grid(:)%ilat, &
-                                                              interface%grid(:)%dogridcell, &
-                                                              outawnf(:) &
-                                                              )
-      !-------------------------------------------------------------------------
-      ! Annual bnf
-      !-------------------------------------------------------------------------
-      if (interface%params_siml%loutnimpl) print*,'writing ', trim(ncoutfilnam_bnf), '...'
-      if (interface%params_siml%loutnimpl) call write_nc_2D( trim(ncoutfilnam_bnf), &
-                                                              BNF_NAME, &
-                                                              interface%domaininfo%maxgrid, &
-                                                              interface%domaininfo%nlon, &
-                                                              interface%domaininfo%nlat, &
-                                                              interface%grid(:)%ilon, &
-                                                              interface%grid(:)%ilat, &
-                                                              interface%grid(:)%dogridcell, &
-                                                              outabnf(:) &
-                                                              )
-      !-------------------------------------------------------------------------
-      ! Annual nuptake
-      !-------------------------------------------------------------------------
-      if (interface%params_siml%loutnimpl) print*,'writing ', trim(ncoutfilnam_nuptake), '...'
-      if (interface%params_siml%loutnimpl) call write_nc_2D( trim(ncoutfilnam_nuptake), &
-                                                              nuptake_NAME, &
-                                                              interface%domaininfo%maxgrid, &
-                                                              interface%domaininfo%nlon, &
-                                                              interface%domaininfo%nlat, &
-                                                              interface%grid(:)%ilon, &
-                                                              interface%grid(:)%ilat, &
-                                                              interface%grid(:)%dogridcell, &
-                                                              outnuptake(:) &
-                                                              )
-      !-------------------------------------------------------------------------
-      ! Annual annualvcmax25 --> not used anymore
-      !-------------------------------------------------------------------------
-      if (interface%params_siml%loutnimpl) print*,'writing ', trim(ncoutfilnam_annualvcmax25), '...'
-      if (interface%params_siml%loutnimpl) call write_nc_2D( trim(ncoutfilnam_annualvcmax25), &
-                                                              ANNUALVCMAX25_NAME, &
-                                                              interface%domaininfo%maxgrid, &
-                                                              interface%domaininfo%nlon, &
-                                                              interface%domaininfo%nlat, &
-                                                              interface%grid(:)%ilon, &
-                                                              interface%grid(:)%ilat, &
-                                                              interface%grid(:)%dogridcell, &
-                                                              outavcmax25(:) &
-                                                              )
-      !Grassland model
-      !-------------------------------------------------------------------------
-      ! Annual NPP in grassland
-      !-------------------------------------------------------------------------
-      if (interface%params_siml%loutnimpl) print*,'writing ', trim(ncoutfilnam_anpp_grass), '...'
-      if (interface%params_siml%loutnimpl) call write_nc_2D( trim(ncoutfilnam_anpp_grass), &
-                                                              NPP_NAME_GRASS, &
-                                                              interface%domaininfo%maxgrid, &
-                                                              interface%domaininfo%nlon, &
-                                                              interface%domaininfo%nlat, &
-                                                              interface%grid(:)%ilon, &
-                                                              interface%grid(:)%ilat, &
-                                                              interface%grid(:)%dogridcell, &
-                                                              outanpp_grass(:) &
-                                                              )
-    
-      !-------------------------------------------------------------------------
-      ! Annual ANPP in grassland
-      !-------------------------------------------------------------------------
-      if (interface%params_siml%loutnimpl) print*,'writing ', trim(ncoutfilnam_aanpp_grass), '...'
-      if (interface%params_siml%loutnimpl) call write_nc_2D( trim(ncoutfilnam_aanpp_grass), &
-                                                              ANPP_NAME_GRASS, &
-                                                              interface%domaininfo%maxgrid, &
-                                                              interface%domaininfo%nlon, &
-                                                              interface%domaininfo%nlat, &
-                                                              interface%grid(:)%ilon, &
-                                                              interface%grid(:)%ilat, &
-                                                              interface%grid(:)%dogridcell, &
-                                                              outaanpp_grass(:) &
-                                                              )
-      !-------------------------------------------------------------------------
-      ! Annual BNPP in grassland
-      !-------------------------------------------------------------------------
-      if (interface%params_siml%loutnimpl) print*,'writing ', trim(ncoutfilnam_abnpp_grass), '...'
-      if (interface%params_siml%loutnimpl) call write_nc_2D( trim(ncoutfilnam_abnpp_grass), &
-                                                              BNPP_NAME_GRASS, &
-                                                              interface%domaininfo%maxgrid, &
-                                                              interface%domaininfo%nlon, &
-                                                              interface%domaininfo%nlat, &
-                                                              interface%grid(:)%ilon, &
-                                                              interface%grid(:)%ilat, &
-                                                              interface%grid(:)%dogridcell, &
-                                                              outabnpp_grass(:) &
-                                                              )
-      !-------------------------------------------------------------------------
-      ! Annual lnf in grassland
-      !-------------------------------------------------------------------------
-      if (interface%params_siml%loutnimpl) print*,'writing ', trim(ncoutfilnam_lnf_grass), '...'
-      if (interface%params_siml%loutnimpl) call write_nc_2D( trim(ncoutfilnam_lnf_grass), &
-                                                              LNF_NAME_GRASS, &
-                                                              interface%domaininfo%maxgrid, &
-                                                              interface%domaininfo%nlon, &
-                                                              interface%domaininfo%nlat, &
-                                                              interface%grid(:)%ilon, &
-                                                              interface%grid(:)%ilat, &
-                                                              interface%grid(:)%dogridcell, &
-                                                              outalnf_grass(:) &
-                                                              )
-      !-------------------------------------------------------------------------
-      ! Annual bnf in grassland
-      !-------------------------------------------------------------------------
-      if (interface%params_siml%loutnimpl) print*,'writing ', trim(ncoutfilnam_bnf_grass), '...'
-      if (interface%params_siml%loutnimpl) call write_nc_2D( trim(ncoutfilnam_bnf_grass), &
-                                                              BNF_NAME_GRASS, &
-                                                              interface%domaininfo%maxgrid, &
-                                                              interface%domaininfo%nlon, &
-                                                              interface%domaininfo%nlat, &
-                                                              interface%grid(:)%ilon, &
-                                                              interface%grid(:)%ilat, &
-                                                              interface%grid(:)%dogridcell, &
-                                                              outabnf_grass(:) &
-                                                              )
-      !-------------------------------------------------------------------------
-      ! Annual nuptake in grassland
-      !-------------------------------------------------------------------------
-      if (interface%params_siml%loutnimpl) print*,'writing ', trim(ncoutfilnam_nuptake_grass), '...'
-      if (interface%params_siml%loutnimpl) call write_nc_2D( trim(ncoutfilnam_nuptake_grass), &
-                                                              nuptake_NAME_GRASS, &
-                                                              interface%domaininfo%maxgrid, &
-                                                              interface%domaininfo%nlon, &
-                                                              interface%domaininfo%nlat, &
-                                                              interface%grid(:)%ilon, &
-                                                              interface%grid(:)%ilat, &
-                                                              interface%grid(:)%dogridcell, &
-                                                              outnuptake_grass(:) &
-                                                              )
-    end if
-
-  end subroutine writeout_nc_nimpl
-
-
-end module md_nuptake_impl
+module md_nuptake_impl
+  !////////////////////////////////////////////////////////////////
+  ! Contains functions for using empirical relationships to model
+  ! N uptake, driven by GPP 
+  !--------------------------------------------------------------
+  ! load modules
+  use md_params_core
+  use md_tile, only: tile_type, tile_fluxes_type
+  use md_interface, only: interface
+  use md_grid, only: gridtype, domaininfo_type
+
+  implicit none
+  private
+  public nuptake_impl, get_preds_nimpl, getpar_nimpl, initio_nc_nimpl, initoutput_nimpl, &
+    getout_annual_nimpl, writeout_nc_nimpl
+
+  !----------------------------------------------------------------
+  ! Variables without memory (not necessarily just fluxes; just define the type) 
+  !----------------------------------------------------------------
+  type plant_nimpl_fluxes_type
+    !Forest model
+    real :: anpp        ! annual total net primary production (gC m-2 yr-1)
+    real :: aanpp       ! annual aboveground net primary production (gC m-2 yr-1)
+    real :: abnpp       ! annual belowground net primary production (gC m-2 yr-1)
+    real :: alnpp       ! annual net primary production for leaf production (gC m-2 yr-1)
+    real :: awnpp       ! annual net primary production for wood production (gC m-2 yr-1)
+    real :: leafcn      ! the ratio of leaf nitrogen per mass to leaf carbon per mass (unitness)
+    real :: nre         ! nitrogen resorption efficiency of leaf
+    real :: alnf        ! annual leaf nitrogen flux (gN m-2 yr-2)
+    real :: awnf        ! annual wood nitrogen flux (gN m-2 yr-2)
+    real :: abnf        ! annual belowground(root) nitrogen flux (gN m-2 yr-2)
+    real :: nuptake     ! annual nitrogen uptake in ecosystem (gN m-2 yr-1)
+    real :: avcmax25    ! annual maximum carboxylation capacity (umol m-2 s-1)
+    !Grassland model    
+    real :: anpp_grass  ! annual total net primary production in grassland (gC m-2 yr-1)
+    real :: aanpp_grass  ! annual aboveground net primary production in grassland (gC m-2 yr-1)
+    real :: abnpp_grass  ! annual belowground net primary production in grassland (gC m-2 yr-1)
+    real :: alnf_grass        ! annual leaf nitrogen flux in grassland (gN m-2 yr-2)
+    real :: abnf_grass        ! annual belowground(root) nitrogen flux in grassland  (gN m-2 yr-2)
+    real :: nuptake_grass     ! annual nitrogen uptake in ecosystem in grassland (gN m-2 yr-1)
+  end type plant_nimpl_fluxes_type
+
+  type tile_nimpl_fluxes_type
+    type(plant_nimpl_fluxes_type), dimension(npft) :: plant
+  end type tile_nimpl_fluxes_type
+
+  !----------------------------------------------------------------
+  ! object containing module-specific fluxes (create this new object)
+  !----------------------------------------------------------------
+  type(tile_nimpl_fluxes_type), dimension(nlu) :: tile_nimpl_fluxes
+
+  !----------------------------------------------------------------
+  ! Coefficients of statistical models
+  !----------------------------------------------------------------
+  type coef_nimpl_type
+
+    !!!Forest model below
+    ! BP:GPP model
+    real :: cnsoil_bp
+    real :: age_bp
+    real :: fapar_bp
+    real :: alpha_bp
+    real :: intersect_bp
+
+    ! ANPP:GPP model
+    real :: cnsoil_anpp
+    real :: age_anpp
+    real :: fapar_anpp
+    real :: alpha_anpp
+    real :: intersect_anpp
+
+    ! ALNPP:NPP model
+    real :: ppfd_alnpp
+    real :: tg_alnpp
+    real :: vpd_alnpp
+    real :: intersect_alnpp
+
+    ! Leaf C:N model
+    real :: vcmax25_leafcn
+    real :: lma_leafcn
+    real :: cmass_leafcn
+
+    ! nre model
+    real :: tg_nre
+    real :: vpd_nre
+    real :: intersect_nre    
+
+    ! Constant ratio
+    real :: root_cn
+    real :: wood_cn
+
+    !!!Grassland model below
+    ! NPP:GPP model
+    real :: cue_grass
+
+    ! ANPP:NPP model
+    real :: tg_anpp_grass
+    real :: alpha_anpp_grass
+    real :: intersect_anpp_grass
+
+    ! Constant ratio of root in grassland
+    real :: root_cn_grass
+
+
+  end type coef_nimpl_type  
+
+  type(coef_nimpl_type) :: coef_nimpl
+
+  !----------------------------------------------------------------
+  ! Predictor fields
+  !----------------------------------------------------------------
+  type preds_nimpl_type
+    real :: cnsoil
+    real :: age
+    real :: fapar
+    real :: alpha
+    real :: ppfd
+    real :: tg
+    real :: vpd
+    real :: lma
+  end type preds_nimpl_type
+
+  type(preds_nimpl_type), dimension(:), allocatable :: preds_nimpl
+
+  !----------------------------------------------------------------
+  ! Specify file and variable names for NetCDF reading (Vcmax25 may need additional input from SOFUN)
+  !----------------------------------------------------------------
+  character(len=100), parameter :: filnam_cnsoil = "./input/global/nimpl/CNrt.nc"
+  character(len=100), parameter :: varnam_cnsoil = "CNrt"
+  character(len=100), parameter :: filnam_age    = "./input/global/nimpl/age.nc"
+  character(len=100), parameter :: varnam_age    = "age"
+  character(len=100), parameter :: filnam_fapar  = "./input/global/nimpl/fAPAR.nc"
+  character(len=100), parameter :: varnam_fapar  = "fAPAR"
+  character(len=100), parameter :: filnam_alpha  = "./input/global/nimpl/alpha.nc"
+  character(len=100), parameter :: varnam_alpha  = "alpha"
+  character(len=100), parameter :: filnam_ppfd   = "./input/global/nimpl/PPFD.nc"
+  character(len=100), parameter :: varnam_ppfd   = "PPFD"
+  character(len=100), parameter :: filnam_Tg     = "./input/global/nimpl/Tg.nc"
+  character(len=100), parameter :: varnam_Tg     = "Tg"
+  character(len=100), parameter :: filnam_vpd    = "./input/global/nimpl/vpd.nc"
+  character(len=100), parameter :: varnam_vpd    = "vpd"
+  character(len=100), parameter :: filnam_lma    = "./input/global/nimpl/LMA.nc"
+  character(len=100), parameter :: varnam_lma    = "LMA"
+  
+  !----------------------------------------------------------------
+  ! Module-specific output variables
+  !----------------------------------------------------------------
+  ! annual, forest
+  real, dimension(:), allocatable :: outanpp
+  real, dimension(:), allocatable :: outaanpp
+  real, dimension(:), allocatable :: outabnpp
+  real, dimension(:), allocatable :: outalnpp
+  real, dimension(:), allocatable :: outawnpp
+  real, dimension(:), allocatable :: outleafcn
+  real, dimension(:), allocatable :: outnre
+  real, dimension(:), allocatable :: outalnf
+  real, dimension(:), allocatable :: outawnf
+  real, dimension(:), allocatable :: outabnf
+  real, dimension(:), allocatable :: outnuptake
+  real, dimension(:), allocatable :: outavcmax25
+  ! annual, grassland
+  real, dimension(:), allocatable :: outanpp_grass
+  real, dimension(:), allocatable :: outaanpp_grass
+  real, dimension(:), allocatable :: outabnpp_grass
+  real, dimension(:), allocatable :: outalnf_grass
+  real, dimension(:), allocatable :: outabnf_grass
+  real, dimension(:), allocatable :: outnuptake_grass
+  !----------------------------------------------------------------
+  ! Module-specific NetCDF output file and variable names
+  !----------------------------------------------------------------
+  !Forest
+  character(len=256) :: ncoutfilnam_anpp
+  character(len=256) :: ncoutfilnam_aanpp
+  character(len=256) :: ncoutfilnam_abnpp
+  character(len=256) :: ncoutfilnam_alnpp
+  character(len=256) :: ncoutfilnam_awnpp
+  character(len=256) :: ncoutfilnam_leafcn
+  character(len=256) :: ncoutfilnam_nre
+  character(len=256) :: ncoutfilnam_lnf
+  character(len=256) :: ncoutfilnam_wnf
+  character(len=256) :: ncoutfilnam_bnf
+  character(len=256) :: ncoutfilnam_nuptake
+  character(len=256) :: ncoutfilnam_annualvcmax25
+  !Grassland
+  character(len=256) :: ncoutfilnam_anpp_grass
+  character(len=256) :: ncoutfilnam_aanpp_grass
+  character(len=256) :: ncoutfilnam_abnpp_grass
+  character(len=256) :: ncoutfilnam_lnf_grass
+  character(len=256) :: ncoutfilnam_bnf_grass
+  character(len=256) :: ncoutfilnam_nuptake_grass
+
+  !Forest
+  character(len=*), parameter :: NPP_NAME = "npp"
+  character(len=*), parameter :: ANPP_NAME = "anpp"
+  character(len=*), parameter :: BNPP_NAME = "bnpp"
+  character(len=*), parameter :: LNPP_NAME = "lnpp"
+  character(len=*), parameter :: WNPP_NAME = "wnpp"
+  character(len=*), parameter :: LEAFCN_NAME = "leafcn"
+  character(len=*), parameter :: NRE_NAME = "nre"
+  character(len=*), parameter :: LNF_NAME = "lnf"
+  character(len=*), parameter :: WNF_NAME = "wnf"
+  character(len=*), parameter :: BNF_NAME = "bnf"
+  character(len=*), parameter :: nuptake_NAME = "nuptake"
+  character(len=*), parameter :: ANNUALVCMAX25_NAME = "annualvcmax25"
+  !Grassland
+  character(len=*), parameter :: NPP_NAME_GRASS = "npp_grass"
+  character(len=*), parameter :: ANPP_NAME_GRASS = "anpp_grass"
+  character(len=*), parameter :: BNPP_NAME_GRASS = "bnpp_grass"
+  character(len=*), parameter :: LNF_NAME_GRASS = "lnf_grass"
+  character(len=*), parameter :: BNF_NAME_GRASS = "bnf_grass"
+  character(len=*), parameter :: nuptake_NAME_GRASS = "nuptake_grass"
+
+
+contains
+
+  subroutine nuptake_impl( jpngr, dogridcell, tile, tile_fluxes, init )
+    !////////////////////////////////////////////////////////////////
+    ! Determines all the downstream fluxes as a function of GPP
+    ! using pre-defined statistical relationships
+    !--------------------------------------------------------------
+    ! arguments
+    integer, intent(in) :: jpngr
+    logical, intent(in) :: dogridcell
+    type(tile_type), dimension(nlu), intent(in) :: tile
+    type(tile_fluxes_type), dimension(nlu), intent(in) :: tile_fluxes
+    logical, intent(in) :: init
+
+    ! local variable
+    integer :: lu, pft
+
+    !--------------------------------------------------------------
+    ! Predict using statistical models
+    ! Note that some data was log-transfromed (cnsoil, age, PPFD, vpd, Vcmax25, lma) while some are not (alpha, fAPAR, Tg)
+    ! All ratios were using logit function (logit(y)=x), therefore we should convert them into y = 1/(1+ exp(-x))
+    ! leaf c/n model were using log function, so it should be exp in advance
+    !--------------------------------------------------------------
+    ! Make tile_nimpl_fluxes a field
+    if (dogridcell) then
+      lu = 1
+      do pft = 1,npft
+        if ((preds_nimpl(jpngr)%cnsoil > 0.0).and.(preds_nimpl(jpngr)%age > 0.0).and.(preds_nimpl(jpngr)%fapar > 0.0).and.(preds_nimpl(jpngr)%alpha > 0.0)) then
+          tile_nimpl_fluxes(lu)%plant(pft)%anpp  = tile_fluxes(lu)%plant(pft)%agpp * (1/(1 + EXP(-(coef_nimpl%cnsoil_bp * LOG(preds_nimpl(jpngr)%cnsoil) + coef_nimpl%age_bp * LOG(preds_nimpl(jpngr)%age) + coef_nimpl%fapar_bp * preds_nimpl(jpngr)%fapar +coef_nimpl%alpha_bp * preds_nimpl(jpngr)%alpha + coef_nimpl%intersect_bp))))
+          tile_nimpl_fluxes(lu)%plant(pft)%aanpp = tile_fluxes(lu)%plant(pft)%agpp * (1/(1 + EXP(-(coef_nimpl%cnsoil_anpp * LOG(preds_nimpl(jpngr)%cnsoil) + coef_nimpl%age_anpp * LOG(preds_nimpl(jpngr)%age) + coef_nimpl%fapar_anpp * preds_nimpl(jpngr)%fapar +coef_nimpl%alpha_anpp * preds_nimpl(jpngr)%alpha + coef_nimpl%intersect_anpp))))
+          tile_nimpl_fluxes(lu)%plant(pft)%abnpp = tile_nimpl_fluxes(lu)%plant(pft)%anpp - tile_nimpl_fluxes(lu)%plant(pft)%aanpp
+          else
+            tile_nimpl_fluxes(lu)%plant(pft)%anpp  = 0
+            tile_nimpl_fluxes(lu)%plant(pft)%aanpp  = 0
+            tile_nimpl_fluxes(lu)%plant(pft)%abnpp = 0
+            !print*,'tile_fluxes(lu)%plant(pft)%agpp',tile_fluxes(lu)%plant(pft)%agpp 
+            !print*,'jpngr',jpngr
+            !print*,'tile_nimpl_fluxes(lu)%plant(pft)%anpp',tile_nimpl_fluxes(lu)%plant(pft)%anpp
+            !print*,'jpngr',jpngr            
+            !print*,'preds_nimpl(jpngr)%cnsoil ',preds_nimpl(jpngr)%cnsoil 
+            !print*,'jpngr',jpngr
+            !print*,'preds_nimpl(jpngr)%age ',preds_nimpl(jpngr)%age
+            !print*,'jpngr',jpngr 
+            !print*,'preds_nimpl(jpngr)%fapar',preds_nimpl(jpngr)%fapar
+            !print*,'jpngr',jpngr 
+            !print*,'preds_nimpl(jpngr)%alpha ',preds_nimpl(jpngr)%alpha
+            !print*,'jpngr',jpngr
+        end if
+
+        !tile_nimpl_fluxes(lu)%plant(pft)%abnpp = tile_nimpl_fluxes(lu)%plant(pft)%anpp - tile_nimpl_fluxes(lu)%plant(pft)%aanpp
+        !print*,'4'
+        if ((preds_nimpl(jpngr)%ppfd > 0.0).and.(preds_nimpl(jpngr)%vpd > 0.0)) then
+          tile_nimpl_fluxes(lu)%plant(pft)%alnpp = tile_nimpl_fluxes(lu)%plant(pft)%aanpp * (1/(1+EXP(-(coef_nimpl%ppfd_alnpp * LOG(preds_nimpl(jpngr)%ppfd) + coef_nimpl%tg_alnpp * preds_nimpl(jpngr)%tg + coef_nimpl%vpd_alnpp * LOG(preds_nimpl(jpngr)%vpd) + coef_nimpl%intersect_alnpp))))
+          else
+            tile_nimpl_fluxes(lu)%plant(pft)%alnpp = 0
+        end if
+        !print*,'5'
+        if ((preds_nimpl(jpngr)%cnsoil > 0.0).and.(preds_nimpl(jpngr)%age > 0.0).and.(preds_nimpl(jpngr)%fapar > 0.0).and.(preds_nimpl(jpngr)%alpha > 0.0).and.(preds_nimpl(jpngr)%ppfd > 0.0).and.(preds_nimpl(jpngr)%vpd > 0.0)) then
+          tile_nimpl_fluxes(lu)%plant(pft)%awnpp = tile_nimpl_fluxes(lu)%plant(pft)%aanpp - tile_nimpl_fluxes(lu)%plant(pft)%alnpp
+          else
+            tile_nimpl_fluxes(lu)%plant(pft)%awnpp = 0
+        end if
+        !model 1: Nmass ~ vcmax25/lma - r2 = 0.066
+        if ((preds_nimpl(jpngr)%lma > 0.0)) then
+          tile_nimpl_fluxes(lu)%plant(pft)%leafcn = (coef_nimpl%lma_leafcn/coef_nimpl%cmass_leafcn) + (coef_nimpl%vcmax25_leafcn/coef_nimpl%cmass_leafcn) * (tile_fluxes(lu)%canopy%avcmax25_max)/(preds_nimpl(jpngr)%lma)!it is actually leaf n/c here...    
+          !print*,'tile_nimpl_fluxes(lu)%plant(pft)%leafcn',tile_nimpl_fluxes(lu)%plant(pft)%leafcn
+          !print*,'jpngr',jpngr
+          else
+            tile_nimpl_fluxes(lu)%plant(pft)%leafcn = 0
+        end if      
+          !model 1b: Nmass ~ vcmax25/lma + soil C/N.
+          !tile_nimpl_fluxes(lu)%plant(pft)%leafcn = (0.017 + (0.005)*((tile_fluxes(lu)%plant(pft)%avcmax25_max)/(preds_nimpl(jpngr)%lma)) + (-0.0003)*(preds_nimpl(jpngr)%cnsoil))/0.4638 !it is actually leaf n/c here...
+          !model 1c: Nmass ~ vcmax25 + lma + soil C/N. 
+          !tile_nimpl_fluxes(lu)%plant(pft)%leafcn = (0.02922 + (-0.0004462)*(preds_nimpl(jpngr)%cnsoil) + 0.00002715*(tile_fluxes(lu)%plant(pft)%avcmax25_max) + (-0.00006713)*(preds_nimpl(jpngr)%lma))/0.4638 !it is actually leaf n/c here...
+        !model 2: Nmass ~ Tg + PPFD + LMA
+        !tile_nimpl_fluxes(lu)%plant(pft)%leafcn = (0.02035+ (-0.0001095)*preds_nimpl(jpngr)%tg + (0.00001875)*(preds_nimpl(jpngr)%ppfd) + (-0.00006863)*(preds_nimpl(jpngr)%lma))/0.4638  !it is actually leaf n/c here...the alternative model for PPFD + Tg + LMA     
+        
+        !nre
+        if (preds_nimpl(jpngr)%vpd > 0.0) then
+          tile_nimpl_fluxes(lu)%plant(pft)%nre = (1/(1+EXP(-(coef_nimpl%tg_nre * preds_nimpl(jpngr)%tg + coef_nimpl%vpd_nre * LOG(preds_nimpl(jpngr)%vpd) + coef_nimpl%intersect_nre))))
+          else
+            tile_nimpl_fluxes(lu)%plant(pft)%nre = 0
+        end if
+
+        !exclude nre in lnf????  
+        tile_nimpl_fluxes(lu)%plant(pft)%alnf = tile_nimpl_fluxes(lu)%plant(pft)%alnpp * tile_nimpl_fluxes(lu)%plant(pft)%leafcn * (1.0 - tile_nimpl_fluxes(lu)%plant(pft)%nre)!it is actually leaf n/c here. 
+        !tile_nimpl_fluxes(lu)%plant(pft)%alnf = tile_nimpl_fluxes(lu)%plant(pft)%alnpp * tile_nimpl_fluxes(lu)%plant(pft)%leafcn!it is actually leaf n/c here. 
+        
+        tile_nimpl_fluxes(lu)%plant(pft)%awnf = tile_nimpl_fluxes(lu)%plant(pft)%awnpp / coef_nimpl%wood_cn
+        tile_nimpl_fluxes(lu)%plant(pft)%abnf = tile_nimpl_fluxes(lu)%plant(pft)%abnpp / coef_nimpl%root_cn
+
+        !exclude nre in nuptake?????????          
+        tile_nimpl_fluxes(lu)%plant(pft)%nuptake = tile_nimpl_fluxes(lu)%plant(pft)%alnpp * tile_nimpl_fluxes(lu)%plant(pft)%leafcn * (1.0 - tile_nimpl_fluxes(lu)%plant(pft)%nre) + (tile_nimpl_fluxes(lu)%plant(pft)%awnpp / coef_nimpl%wood_cn) + (tile_nimpl_fluxes(lu)%plant(pft)%abnpp / coef_nimpl%root_cn)
+        !tile_nimpl_fluxes(lu)%plant(pft)%nuptake = tile_nimpl_fluxes(lu)%plant(pft)%alnpp * tile_nimpl_fluxes(lu)%plant(pft)%leafcn + (tile_nimpl_fluxes(lu)%plant(pft)%awnpp / coef_nimpl%wood_cn) + (tile_nimpl_fluxes(lu)%plant(pft)%abnpp / coef_nimpl%root_cn)
+
+        !!Grassland models
+        tile_nimpl_fluxes(lu)%plant(pft)%anpp_grass  = tile_fluxes(lu)%plant(pft)%agpp * coef_nimpl%cue_grass
+
+        if ((preds_nimpl(jpngr)%alpha > 0.0).and.(preds_nimpl(jpngr)%tg > 0.0)) then
+          tile_nimpl_fluxes(lu)%plant(pft)%aanpp_grass = tile_nimpl_fluxes(lu)%plant(pft)%anpp_grass * (1/(1+EXP(-(coef_nimpl%alpha_anpp_grass * preds_nimpl(jpngr)%alpha + coef_nimpl%tg_anpp_grass * preds_nimpl(jpngr)%tg + coef_nimpl%intersect_anpp_grass))))
+          tile_nimpl_fluxes(lu)%plant(pft)%abnpp_grass = tile_nimpl_fluxes(lu)%plant(pft)%anpp_grass - tile_nimpl_fluxes(lu)%plant(pft)%aanpp_grass         
+          else
+            tile_nimpl_fluxes(lu)%plant(pft)%aanpp_grass = 0
+            tile_nimpl_fluxes(lu)%plant(pft)%abnpp_grass = 0
+        end if        
+
+        tile_nimpl_fluxes(lu)%plant(pft)%alnf_grass = tile_nimpl_fluxes(lu)%plant(pft)%aanpp_grass * tile_nimpl_fluxes(lu)%plant(pft)%leafcn * (1.0 - tile_nimpl_fluxes(lu)%plant(pft)%nre)!it is actually leaf n/c here. 
+        tile_nimpl_fluxes(lu)%plant(pft)%abnf_grass = tile_nimpl_fluxes(lu)%plant(pft)%abnpp_grass / coef_nimpl%root_cn_grass
+        tile_nimpl_fluxes(lu)%plant(pft)%nuptake_grass = (tile_nimpl_fluxes(lu)%plant(pft)%abnpp_grass / coef_nimpl%root_cn_grass)  + tile_nimpl_fluxes(lu)%plant(pft)%aanpp_grass * tile_nimpl_fluxes(lu)%plant(pft)%leafcn * (1.0 - tile_nimpl_fluxes(lu)%plant(pft)%nre)
+
+      end do
+    else
+
+      lu = 1
+      !print*,'1 b'
+      tile_nimpl_fluxes(lu)%plant(:)%anpp  = dummy
+      !print*,'2 b'
+      tile_nimpl_fluxes(lu)%plant(:)%aanpp = dummy
+      !print*,'3 b'
+      tile_nimpl_fluxes(lu)%plant(:)%abnpp = dummy
+      !print*,'4 b'
+      tile_nimpl_fluxes(lu)%plant(:)%alnpp = dummy
+      !print*,'5 b'
+      tile_nimpl_fluxes(lu)%plant(:)%awnpp = dummy
+      !print*,'6 b'
+      tile_nimpl_fluxes(lu)%plant(:)%leafcn = dummy
+      !print*,'7 b'
+      tile_nimpl_fluxes(lu)%plant(:)%nre = dummy
+      tile_nimpl_fluxes(lu)%plant(:)%alnf = dummy
+      tile_nimpl_fluxes(lu)%plant(:)%awnf = dummy
+      tile_nimpl_fluxes(lu)%plant(:)%abnf = dummy
+
+      !!Grassland models
+      tile_nimpl_fluxes(lu)%plant(:)%anpp_grass = dummy
+      tile_nimpl_fluxes(lu)%plant(:)%aanpp_grass = dummy
+      tile_nimpl_fluxes(lu)%plant(:)%abnpp_grass = dummy
+      tile_nimpl_fluxes(lu)%plant(:)%alnf_grass = dummy
+      tile_nimpl_fluxes(lu)%plant(:)%abnf_grass = dummy
+      tile_nimpl_fluxes(lu)%plant(:)%nuptake_grass = dummy       
+
+    end if
+
+  end subroutine nuptake_impl
+
+
+  subroutine get_preds_nimpl( domaininfo, grid )
+    !////////////////////////////////////////////////////////////////
+    ! Some explanations XXX 
+    !----------------------------------------------------------------
+    ! arguments
+    use md_params_core, only: npft
+
+    ! arguments
+    type( domaininfo_type ), intent(in) :: domaininfo
+    type( gridtype ), dimension(domaininfo%maxgrid), intent(inout) :: grid
+
+    ! allocate memory
+    allocate( preds_nimpl(domaininfo%maxgrid) )
+
+    !--------------------------------------------------------------
+    ! Read predictor fields from files, populates 'preds_nimpl'
+    !--------------------------------------------------------------
+    ! NPP:GPP model
+    call get_preds_nc_byvar( trim(filnam_cnsoil), trim(varnam_cnsoil), domaininfo, grid, preds_nimpl(:)%cnsoil )
+    call get_preds_nc_byvar( trim(filnam_age),    trim(varnam_age),    domaininfo, grid, preds_nimpl(:)%age )
+    call get_preds_nc_byvar( trim(filnam_fapar),  trim(varnam_fapar),  domaininfo, grid, preds_nimpl(:)%fapar )
+    call get_preds_nc_byvar( trim(filnam_alpha),  trim(varnam_alpha),  domaininfo, grid, preds_nimpl(:)%alpha )
+
+    ! ! ANPP:GPP model
+    ! call get_preds_nc_byvar( trim(filnam_cnsoil), trim(varnam_cnsoil), domaininfo, grid, preds_nimpl(:)%cnsoil )
+    ! call get_preds_nc_byvar( trim(filnam_age),    trim(varnam_age),    domaininfo, grid, preds_nimpl(:)%age )
+    ! call get_preds_nc_byvar( trim(filnam_fapar),  trim(varnam_fapar),  domaininfo, grid, preds_nimpl(:)%fapar )
+    ! call get_preds_nc_byvar( trim(filnam_alpha),  trim(varnam_alpha),  domaininfo, grid, preds_nimpl(:)%alpha )
+
+    ! ALNPP:NPP model
+    call get_preds_nc_byvar( trim(filnam_ppfd), trim(varnam_ppfd), domaininfo, grid, preds_nimpl(:)%ppfd )
+    call get_preds_nc_byvar( trim(filnam_tg),   trim(varnam_tg),   domaininfo, grid, preds_nimpl(:)%tg )
+    call get_preds_nc_byvar( trim(filnam_vpd),  trim(varnam_vpd),  domaininfo, grid, preds_nimpl(:)%vpd )
+
+    ! Leaf C:N model
+    ! call get_preds_nc_byvar( trim(filnam_vcmax25), trim(varnam_vcmax25), domaininfo, grid, preds_nimpl(:)%vcmax25 )
+    call get_preds_nc_byvar( trim(filnam_lma),     trim(varnam_lma),     domaininfo, grid, preds_nimpl(:)%lma )
+
+  end subroutine get_preds_nimpl
+
+
+  subroutine getpar_nimpl()
+    !////////////////////////////////////////////////////////////////
+    !Extract all coeffients and constant in a dat file
+    !--------------------------------------------------------------
+    use md_sofunutils, only: getparreal
+    !!Forest models
+    ! BP/GPP model
+    coef_nimpl%cnsoil_bp  = getparreal( 'params/params_nimpl.dat', 'cnsoil_bp' )
+    coef_nimpl%age_bp     = getparreal( 'params/params_nimpl.dat', 'age_bp' )
+    coef_nimpl%fapar_bp  = getparreal( 'params/params_nimpl.dat', 'fapar_bp' )
+    coef_nimpl%alpha_bp     = getparreal( 'params/params_nimpl.dat', 'alpha_bp' )
+    coef_nimpl%intersect_bp     = getparreal( 'params/params_nimpl.dat', 'intersect_bp' )
+
+    ! ANPP/GPP model
+    coef_nimpl%cnsoil_anpp  = getparreal( 'params/params_nimpl.dat', 'cnsoil_anpp' )
+    coef_nimpl%age_anpp     = getparreal( 'params/params_nimpl.dat', 'age_anpp' )
+    coef_nimpl%fapar_anpp  = getparreal( 'params/params_nimpl.dat', 'fapar_anpp' )
+    coef_nimpl%alpha_anpp     = getparreal( 'params/params_nimpl.dat', 'alpha_anpp' )
+    coef_nimpl%intersect_anpp     = getparreal( 'params/params_nimpl.dat', 'intersect_anpp' )
+
+    ! ALNPP/NPP model
+    coef_nimpl%ppfd_alnpp = getparreal( 'params/params_nimpl.dat', 'ppfd_alnpp' )
+    coef_nimpl%tg_alnpp = getparreal( 'params/params_nimpl.dat', 'tg_alnpp' )
+    coef_nimpl%vpd_alnpp = getparreal( 'params/params_nimpl.dat', 'vpd_alnpp' )
+    coef_nimpl%intersect_alnpp     = getparreal( 'params/params_nimpl.dat', 'intersect_alnpp' )
+    
+    ! Leaf C:N model
+    coef_nimpl%vcmax25_leafcn = getparreal( 'params/params_nimpl.dat', 'vcmax25_leafcn' )
+    coef_nimpl%lma_leafcn = getparreal( 'params/params_nimpl.dat', 'lma_leafcn' )
+    coef_nimpl%cmass_leafcn     = getparreal( 'params/params_nimpl.dat', 'cmass_leafcn' )
+
+    ! leaf nre model
+    coef_nimpl%tg_nre = getparreal( 'params/params_nimpl.dat', 'tg_nre' )
+    coef_nimpl%vpd_nre = getparreal( 'params/params_nimpl.dat', 'vpd_nre' )
+    coef_nimpl%intersect_nre     = getparreal( 'params/params_nimpl.dat', 'intersect_nre' )
+
+    ! Constant
+    coef_nimpl%root_cn = getparreal( 'params/params_nimpl.dat', 'root_cn' )
+    coef_nimpl%wood_cn = getparreal( 'params/params_nimpl.dat', 'wood_cn' )
+
+    !!Grassland models
+    ! BP/GPP model
+    coef_nimpl%cue_grass = getparreal( 'params/params_nimpl.dat', 'cue_grass' )
+    ! ANPP/NPP model
+    coef_nimpl%tg_anpp_grass = getparreal( 'params/params_nimpl.dat', 'tg_anpp_grass' )
+    coef_nimpl%alpha_anpp_grass = getparreal( 'params/params_nimpl.dat', 'alpha_anpp_grass' )
+    coef_nimpl%intersect_anpp_grass = getparreal( 'params/params_nimpl.dat', 'intersect_anpp_grass' )
+    ! Constant of root C/N
+    coef_nimpl%root_cn_grass = getparreal( 'params/params_nimpl.dat', 'root_cn_grass' )
+
+  end subroutine getpar_nimpl
+
+
+  subroutine get_preds_nc_byvar( filnam, varname, domaininfo, grid, pred )
+    !////////////////////////////////////////////////////////////////
+    ! xxx add explanation here
+    !----------------------------------------------------------------
+    use netcdf
+    use md_io_netcdf, only: check
+
+    ! arguments
+    character(len=*) :: filnam
+    character(len=*) :: varname
+    type( domaininfo_type ), intent(in) :: domaininfo
+    type( gridtype ), dimension(domaininfo%maxgrid), intent(inout) :: grid
+    real, dimension(domaininfo%maxgrid), intent(out) :: pred
+
+    ! local variables
+    integer :: ncid, varid
+    integer :: latdimid, londimid
+    integer :: nlat_arr, nlon_arr
+    real, allocatable, dimension(:)   :: lon_arr
+    real, allocatable, dimension(:)   :: lat_arr
+    real, allocatable, dimension(:,:) :: pred_arr
+
+    integer :: i, pft, jpngr, ilon_arr, ilat_arr, n_noinfo
+    integer, dimension(domaininfo%maxgrid) :: ilon
+    integer, dimension(domaininfo%maxgrid) :: ilat
+    real, allocatable, dimension(:) :: tmp
+    real :: ncfillvalue
+    real :: dlat, dlon
+    character(len=3), parameter :: lonname = "lon"
+    character(len=3), parameter :: latname = "lat"
+    ! character(len=100), parameter :: dimname_pft = "z"
+    ! character(len=100), parameter :: varname = "pftcover"
+    ! character(len=100), parameter :: filnam = "./input/global/landcover/modis_landcover_halfdeg_2010_FILLED.nc"
+
+    !----------------------------------------------------------------  
+    ! Get vegetation cover information from file
+    !----------------------------------------------------------------
+    print*,'getting predictor from ', trim(filnam), ' ...'
+
+    ! Read arrays of all months of current year from file  
+    call check( nf90_open( trim(filnam), NF90_NOWRITE, ncid ) )
+
+    ! get dimension ID for latitude
+    call check( nf90_inq_dimid( ncid, trim(latname), latdimid ) )
+
+    ! Get latitude information: nlat
+    call check( nf90_inquire_dimension( ncid, latdimid, len = nlat_arr ) )
+
+    ! get dimension ID for longitude
+    call check( nf90_inq_dimid( ncid, trim(lonname), londimid ) )
+
+    ! Get latitude information: nlon
+    call check( nf90_inquire_dimension( ncid, londimid, len = nlon_arr ) )
+
+    ! for index association, get ilon and ilat vectors
+    ! Allocate array sizes now knowing nlon and nlat 
+    allocate( lon_arr(nlon_arr) )
+    allocate( lat_arr(nlat_arr) )
+
+    !! Get longitude and latitude values
+    !call check( nf90_get_var( ncid, londimid, lon_arr ) )
+    !call check( nf90_get_var( ncid, latdimid, lat_arr ) )
+
+    ! xxx try:
+    lon_arr = (/ (i, i = 1,nlon_arr) /)
+    lon_arr = (lon_arr - 1) * 0.5 - 180.0 + 0.25 
+    lat_arr = (/ (i, i = 1,nlat_arr) /)
+    lat_arr = (lat_arr - 1) * 0.5 - 90.0 + 0.25 
+
+    ! Check if the resolution of the climate input files is identical to the model grid resolution
+    dlon = lon_arr(2) - lon_arr(1)
+    dlat = lat_arr(2) - lat_arr(1)
+
+    !print*,'dlon', dlon
+    !print*,'dlat', dlat
+
+    if (dlon/=domaininfo%dlon) stop 'Longitude resolution of nimpl predictor file is not identical with model grid.'
+    if (dlat/=domaininfo%dlat) stop 'latitude resolution of nimpl predictor file is not identical with model grid.'
+
+    ! get index associations
+    do jpngr=1,domaininfo%maxgrid
+      ilon_arr = 1
+      do while (grid(jpngr)%lon/=lon_arr(ilon_arr))
+        ilon_arr = ilon_arr + 1
+      end do
+      ilon(jpngr) = ilon_arr
+
+      ilat_arr = 1
+      do while (grid(jpngr)%lat/=lat_arr(ilat_arr))
+        ilat_arr = ilat_arr + 1
+      end do
+      ilat(jpngr) = ilat_arr
+    end do
+
+    ! allocate size of output array
+    allocate( pred_arr(nlon_arr,nlat_arr) )
+    ! allocate( tmp(npft_in))
+
+    ! Get the varid of the data variable, based on its name
+    call check( nf90_inq_varid( ncid, trim(varname), varid ) )
+
+    ! Read the array
+    call check( nf90_get_var( ncid, varid, pred_arr, start=(/1, 1/), count=(/nlon_arr, nlat_arr/) ) )
+
+    ! Get _FillValue from file (assuming that all are the same for WATCH-WFDEI)
+    call check( nf90_get_att( ncid, varid, "_FillValue", ncfillvalue ) )
+
+    ! close NetCDF files
+    call check( nf90_close( ncid ) )
+
+    ! read from array to define field    
+    do jpngr=1,domaininfo%maxgrid
+      
+      pred(jpngr) = pred_arr(ilon(jpngr),ilat(jpngr))
+
+      ! is data actually available?
+      if (pred(jpngr)==ncfillvalue) then
+        pred(jpngr) = dummy
+        !grid(jpngr)%dogridcell = .false.
+      end if
+
+    end do
+
+    ! deallocate memory again (the problem is that climate input files are of unequal length in the record dimension)
+    deallocate( pred_arr )
+    deallocate( lon_arr )
+    deallocate( lat_arr )
+
+    return
+
+  end subroutine get_preds_nc_byvar
+
+
+  subroutine initio_nc_nimpl()
+    !////////////////////////////////////////////////////////////////
+    ! Initialises module-specific NetCDF output files.
+    !
+    ! This is designed for use within SOFUN and requires arguments as
+    ! derived-types, defined elsewhere. For other applications, implement 
+    ! the function calls (e.g., calc_dgpp()) differently and 
+    ! comment/delete this subroutine.
+    !----------------------------------------------------------------
+    use netcdf
+    use md_io_netcdf, only: init_nc_3D_time, check
+    
+    ! local variables
+    character(len=256) :: prefix
+
+    character(len=*), parameter :: TITLE = "SOFUN GP-model output, module md_nimpl"
+    !character(len=12) :: coef_age_bp_char
+
+    integer :: jpngr, doy
+
+    character(len=4)  :: year_char
+    write(year_char,999) interface%steering%outyear
+
+    ! convert parameter values to charaters
+    !write(coef_age_bp_char,888) coef_nimpl%age_bp
+    ! xxx complement. this is like as.character()
+
+    prefix = "./output_nc/"//trim(interface%params_siml%runname)
+
+    if ( .not. interface%steering%spinup ) then
+      !----------------------------------------------------------------
+      ! Annual NPP output file (anpp)
+      !----------------------------------------------------------------
+      if (interface%params_siml%loutnimpl) then
+        ncoutfilnam_anpp = trim(prefix)//'.'//year_char//".a.npp.nc"
+        print*,'initialising ', trim(ncoutfilnam_anpp), '...'
+        call init_nc_3D_time(  filnam  = trim(ncoutfilnam_anpp), &
+                          nlon     = interface%domaininfo%nlon, &
+                          nlat     = interface%domaininfo%nlat, &
+                          lon      = interface%domaininfo%lon, &
+                          lat      = interface%domaininfo%lat, &
+                          outyear  = interface%steering%outyear, &
+                          outdt    = 365, &
+                          outnt    = 1, &
+                          varnam   = NPP_NAME, &
+                          varunits = "gC m-2 yr-1", &
+                          longnam  = "annual net primary productivivty", &
+                          title    = TITLE & 
+                          !globatt1_nam = "coef_age_bp", globatt1_val = coef_age_bp_char &
+                          ! XXX add more attributes XXX
+                          )
+      end if
+      !----------------------------------------------------------------
+      ! Annual ANPP output file (aanpp)
+      !----------------------------------------------------------------
+      if (interface%params_siml%loutnimpl) then
+        ncoutfilnam_aanpp = trim(prefix)//'.'//year_char//".a.anpp.nc"
+        print*,'initialising ', trim(ncoutfilnam_aanpp), '...'
+        call init_nc_3D_time(  filnam  = trim(ncoutfilnam_aanpp), &
+                          nlon     = interface%domaininfo%nlon, &
+                          nlat     = interface%domaininfo%nlat, &
+                          lon      = interface%domaininfo%lon, &
+                          lat      = interface%domaininfo%lat, &
+                          outyear  = interface%steering%outyear, &
+                          outdt    = 365, &
+                          outnt    = 1, &
+                          varnam   = ANPP_NAME, &
+                          varunits = "gC m-2 yr-1", &
+                          longnam  = "annual aboveground net primary productivivty", &
+                          title    = TITLE &
+                          !globatt1_nam = "coef_age_bp", globatt1_val = coef_age_bp_char &
+                          ! XXX add more attributes XXX
+                          )      
+      end if
+      !----------------------------------------------------------------
+      ! Annual BNPP output file (abnpp)
+      !----------------------------------------------------------------
+      if (interface%params_siml%loutnimpl) then
+        ncoutfilnam_abnpp = trim(prefix)//'.'//year_char//".a.bnpp.nc"
+        print*,'initialising ', trim(ncoutfilnam_abnpp), '...'
+        call init_nc_3D_time(  filnam  = trim(ncoutfilnam_abnpp), &
+                          nlon     = interface%domaininfo%nlon, &
+                          nlat     = interface%domaininfo%nlat, &
+                          lon      = interface%domaininfo%lon, &
+                          lat      = interface%domaininfo%lat, &
+                          outyear  = interface%steering%outyear, &
+                          outdt    = 365, &
+                          outnt    = 1, &
+                          varnam   = BNPP_NAME, &
+                          varunits = "gC m-2 yr-1", &
+                          longnam  = "annual belowground net primary productivivty", &
+                          title    = TITLE &
+                          !globatt1_nam = "coef_age_bp", globatt1_val = coef_age_bp_char &
+                          ! XXX add more attributes XXX
+                          )      
+      end if
+      !----------------------------------------------------------------
+      ! Annual leaf NPP output file (alnpp)
+      !----------------------------------------------------------------
+      if (interface%params_siml%loutnimpl) then
+        ncoutfilnam_alnpp = trim(prefix)//'.'//year_char//".a.lnpp.nc"
+        print*,'initialising ', trim(ncoutfilnam_alnpp), '...'
+        call init_nc_3D_time(  filnam  = trim(ncoutfilnam_alnpp), &
+                          nlon     = interface%domaininfo%nlon, &
+                          nlat     = interface%domaininfo%nlat, &
+                          lon      = interface%domaininfo%lon, &
+                          lat      = interface%domaininfo%lat, &
+                          outyear  = interface%steering%outyear, &
+                          outdt    = 365, &
+                          outnt    = 1, &
+                          varnam   = LNPP_NAME, &
+                          varunits = "gC m-2 yr-1", &
+                          longnam  = "annual leaf net primary productivivty", &
+                          title    = TITLE &
+                          !globatt1_nam = "coef_age_bp", globatt1_val = coef_age_bp_char &
+                          ! XXX add more attributes XXX
+                          )   
+      end if
+      !----------------------------------------------------------------
+      ! Annual wood NPP output file (awnpp)
+      !----------------------------------------------------------------
+      if (interface%params_siml%loutnimpl) then
+        ncoutfilnam_awnpp = trim(prefix)//'.'//year_char//".a.wnpp.nc"
+        print*,'initialising ', trim(ncoutfilnam_awnpp), '...'
+        call init_nc_3D_time(  filnam  = trim(ncoutfilnam_awnpp), &
+                          nlon     = interface%domaininfo%nlon, &
+                          nlat     = interface%domaininfo%nlat, &
+                          lon      = interface%domaininfo%lon, &
+                          lat      = interface%domaininfo%lat, &
+                          outyear  = interface%steering%outyear, &
+                          outdt    = 365, &
+                          outnt    = 1, &
+                          varnam   = WNPP_NAME, &
+                          varunits = "gC m-2 yr-1", &
+                          longnam  = "annual wood net primary productivivty", &
+                          title    = TITLE &
+                          !globatt1_nam = "coef_age_bp", globatt1_val = coef_age_bp_char &
+                          ! XXX add more attributes XXX
+                          )
+      end if
+      !----------------------------------------------------------------
+      ! Annual leaf C/N output file (leafcn)
+      !----------------------------------------------------------------
+      if (interface%params_siml%loutnimpl) then
+        ncoutfilnam_leafcn = trim(prefix)//'.'//year_char//".a.leafcn.nc"
+        print*,'initialising ', trim(ncoutfilnam_leafcn), '...'
+        call init_nc_3D_time(  filnam  = trim(ncoutfilnam_leafcn), &
+                          nlon     = interface%domaininfo%nlon, &
+                          nlat     = interface%domaininfo%nlat, &
+                          lon      = interface%domaininfo%lon, &
+                          lat      = interface%domaininfo%lat, &
+                          outyear  = interface%steering%outyear, &
+                          outdt    = 365, &
+                          outnt    = 1, &
+                          varnam   = LEAFCN_NAME, &
+                          varunits = "unitness", &
+                          longnam  = "leaf carbon to nitrogen ratio", &
+                          title    = TITLE &
+                          !globatt1_nam = "coef_age_bp", globatt1_val = coef_age_bp_char &
+                          ! XXX add more attributes XXX
+                          )                              
+      end if
+      !----------------------------------------------------------------
+      ! Annual leaf nitrogen efficiency (nre)
+      !----------------------------------------------------------------
+      if (interface%params_siml%loutnimpl) then
+        ncoutfilnam_nre = trim(prefix)//'.'//year_char//".a.nre.nc"
+        print*,'initialising ', trim(ncoutfilnam_nre), '...'
+        call init_nc_3D_time(  filnam  = trim(ncoutfilnam_nre), &
+                          nlon     = interface%domaininfo%nlon, &
+                          nlat     = interface%domaininfo%nlat, &
+                          lon      = interface%domaininfo%lon, &
+                          lat      = interface%domaininfo%lat, &
+                          outyear  = interface%steering%outyear, &
+                          outdt    = 365, &
+                          outnt    = 1, &
+                          varnam   = NRE_NAME, &
+                          varunits = "unitness", &
+                          longnam  = "leaf nitrogen resorption efficiency", &
+                          title    = TITLE &
+                          !globatt1_nam = "coef_age_bp", globatt1_val = coef_age_bp_char &
+                          ! XXX add more attributes XXX
+                          )                              
+      end if
+      !----------------------------------------------------------------
+      ! Annual leaf nitrogen flux output file (lnf)
+      !----------------------------------------------------------------
+      if (interface%params_siml%loutnimpl) then
+        ncoutfilnam_lnf = trim(prefix)//'.'//year_char//".a.lnf.nc"
+        print*,'initialising ', trim(ncoutfilnam_lnf), '...'
+        call init_nc_3D_time(  filnam  = trim(ncoutfilnam_lnf), &
+                          nlon     = interface%domaininfo%nlon, &
+                          nlat     = interface%domaininfo%nlat, &
+                          lon      = interface%domaininfo%lon, &
+                          lat      = interface%domaininfo%lat, &
+                          outyear  = interface%steering%outyear, &
+                          outdt    = 365, &
+                          outnt    = 1, &
+                          varnam   = LNF_NAME, &
+                          varunits = "gN m-2 yr-1", &
+                          longnam  = "Nitrogen flux at leaf compartment", &
+                          title    = TITLE &
+                          !globatt1_nam = "coef_age_bp", globatt1_val = coef_age_bp_char &
+                          ! XXX add more attributes XXX
+                          )   
+      end if
+      !----------------------------------------------------------------
+      ! Annual wood nitrogen flux output file (wnf)
+      !----------------------------------------------------------------
+      if (interface%params_siml%loutnimpl) then
+        ncoutfilnam_wnf = trim(prefix)//'.'//year_char//".a.wnf.nc"
+        print*,'initialising ', trim(ncoutfilnam_wnf), '...'
+        call init_nc_3D_time(  filnam  = trim(ncoutfilnam_wnf), &
+                          nlon     = interface%domaininfo%nlon, &
+                          nlat     = interface%domaininfo%nlat, &
+                          lon      = interface%domaininfo%lon, &
+                          lat      = interface%domaininfo%lat, &
+                          outyear  = interface%steering%outyear, &
+                          outdt    = 365, &
+                          outnt    = 1, &
+                          varnam   = WNF_NAME, &
+                          varunits = "gN m-2 yr-1", &
+                          longnam  = "Nitrogen flux at wood compartment", &
+                          title    = TITLE &
+                          !globatt1_nam = "coef_age_bp", globatt1_val = coef_age_bp_char &
+                          ! XXX add more attributes XXX
+                          )   
+      end if
+      !----------------------------------------------------------------
+      ! Annual belowground nitrogen flux output file (bnf)
+      !----------------------------------------------------------------
+      if (interface%params_siml%loutnimpl) then
+        ncoutfilnam_bnf = trim(prefix)//'.'//year_char//".a.bnf.nc"
+        print*,'initialising ', trim(ncoutfilnam_bnf), '...'
+        call init_nc_3D_time(  filnam  = trim(ncoutfilnam_bnf), &
+                          nlon     = interface%domaininfo%nlon, &
+                          nlat     = interface%domaininfo%nlat, &
+                          lon      = interface%domaininfo%lon, &
+                          lat      = interface%domaininfo%lat, &
+                          outyear  = interface%steering%outyear, &
+                          outdt    = 365, &
+                          outnt    = 1, &
+                          varnam   = BNF_NAME, &
+                          varunits = "gN m-2 yr-1", &
+                          longnam  = "Nitrogen flux at belowground compartment", &
+                          title    = TITLE &
+                          !globatt1_nam = "coef_age_bp", globatt1_val = coef_age_bp_char &
+                          ! XXX add more attributes XXX
+                          )
+      end if
+      !----------------------------------------------------------------
+      ! Annual N uptake in ecosystem (nuptake)
+      !----------------------------------------------------------------
+      if (interface%params_siml%loutnimpl) then
+        ncoutfilnam_nuptake = trim(prefix)//'.'//year_char//".a.nuptake.nc"
+        print*,'initialising ', trim(ncoutfilnam_nuptake), '...'
+        call init_nc_3D_time(  filnam  = trim(ncoutfilnam_nuptake), &
+                          nlon     = interface%domaininfo%nlon, &
+                          nlat     = interface%domaininfo%nlat, &
+                          lon      = interface%domaininfo%lon, &
+                          lat      = interface%domaininfo%lat, &
+                          outyear  = interface%steering%outyear, &
+                          outdt    = 365, &
+                          outnt    = 1, &
+                          varnam   = nuptake_NAME, &
+                          varunits = "gN m-2 yr-1", &
+                          longnam  = "Annual nitrogen uptake in ecosystem", &
+                          title    = TITLE &
+                          !globatt1_nam = "coef_age_bp", globatt1_val = coef_age_bp_char &
+                          ! XXX add more attributes XXX
+                          )
+      end if
+      !----------------------------------------------------------------
+      ! Annual vcmax25 (annualvcmax25)
+      !----------------------------------------------------------------
+      if (interface%params_siml%loutnimpl) then
+        ncoutfilnam_annualvcmax25 = trim(prefix)//'.'//year_char//".a.annualvcmax25.nc"
+        print*,'initialising ', trim(ncoutfilnam_annualvcmax25), '...'
+        call init_nc_3D_time(  filnam  = trim(ncoutfilnam_annualvcmax25), &
+                          nlon     = interface%domaininfo%nlon, &
+                          nlat     = interface%domaininfo%nlat, &
+                          lon      = interface%domaininfo%lon, &
+                          lat      = interface%domaininfo%lat, &
+                          outyear  = interface%steering%outyear, &
+                          outdt    = 365, &
+                          outnt    = 1, &
+                          varnam   = ANNUALVCMAX25_NAME, &
+                          varunits = "umol m-2 s-1", &
+                          longnam  = "Annual maximum carboxylation capacity", &
+                          title    = TITLE &
+                          !globatt1_nam = "coef_age_bp", globatt1_val = coef_age_bp_char &
+                          ! XXX add more attributes XXX
+                          )
+      end if
+      !Grassland models
+      !----------------------------------------------------------------
+      ! Annual NPP output file in grassland (anpp_grass)
+      !----------------------------------------------------------------
+      if (interface%params_siml%loutnimpl) then
+        ncoutfilnam_anpp_grass = trim(prefix)//'.'//year_char//".a.npp_grass.nc"
+        print*,'initialising ', trim(ncoutfilnam_anpp_grass), '...'
+        call init_nc_3D_time(  filnam  = trim(ncoutfilnam_anpp_grass), &
+                          nlon     = interface%domaininfo%nlon, &
+                          nlat     = interface%domaininfo%nlat, &
+                          lon      = interface%domaininfo%lon, &
+                          lat      = interface%domaininfo%lat, &
+                          outyear  = interface%steering%outyear, &
+                          outdt    = 365, &
+                          outnt    = 1, &
+                          varnam   = NPP_NAME_GRASS, &
+                          varunits = "gC m-2 yr-1", &
+                          longnam  = "annual net primary productivivty in grassland", &
+                          title    = TITLE & 
+                          !globatt1_nam = "coef_age_bp", globatt1_val = coef_age_bp_char &
+                          ! XXX add more attributes XXX
+                          )
+      end if
+      !----------------------------------------------------------------
+      ! Annual ANPP output file in grassland (aanpp_grass)
+      !----------------------------------------------------------------
+      if (interface%params_siml%loutnimpl) then
+        ncoutfilnam_aanpp_grass = trim(prefix)//'.'//year_char//".a.anpp_grass.nc"
+        print*,'initialising ', trim(ncoutfilnam_aanpp_grass), '...'
+        call init_nc_3D_time(  filnam  = trim(ncoutfilnam_aanpp_grass), &
+                          nlon     = interface%domaininfo%nlon, &
+                          nlat     = interface%domaininfo%nlat, &
+                          lon      = interface%domaininfo%lon, &
+                          lat      = interface%domaininfo%lat, &
+                          outyear  = interface%steering%outyear, &
+                          outdt    = 365, &
+                          outnt    = 1, &
+                          varnam   = ANPP_NAME_GRASS, &
+                          varunits = "gC m-2 yr-1", &
+                          longnam  = "annual aboveground net primary productivivty in grassland", &
+                          title    = TITLE &
+                          !globatt1_nam = "coef_age_bp", globatt1_val = coef_age_bp_char &
+                          ! XXX add more attributes XXX
+                          )      
+      end if
+      !----------------------------------------------------------------
+      ! Annual BNPP output file in grassland (abnpp_grass)
+      !----------------------------------------------------------------
+      if (interface%params_siml%loutnimpl) then
+        ncoutfilnam_abnpp_grass = trim(prefix)//'.'//year_char//".a.bnpp_grass.nc"
+        print*,'initialising ', trim(ncoutfilnam_abnpp_grass), '...'
+        call init_nc_3D_time(  filnam  = trim(ncoutfilnam_abnpp_grass), &
+                          nlon     = interface%domaininfo%nlon, &
+                          nlat     = interface%domaininfo%nlat, &
+                          lon      = interface%domaininfo%lon, &
+                          lat      = interface%domaininfo%lat, &
+                          outyear  = interface%steering%outyear, &
+                          outdt    = 365, &
+                          outnt    = 1, &
+                          varnam   = BNPP_NAME_GRASS, &
+                          varunits = "gC m-2 yr-1", &
+                          longnam  = "annual belowground net primary productivivty in grassland", &
+                          title    = TITLE &
+                          !globatt1_nam = "coef_age_bp", globatt1_val = coef_age_bp_char &
+                          ! XXX add more attributes XXX
+                          )      
+      end if
+      !----------------------------------------------------------------
+      ! Annual leaf nitrogen flux output file in grassland  (lnf_grass)
+      !----------------------------------------------------------------
+      if (interface%params_siml%loutnimpl) then
+        ncoutfilnam_lnf_grass = trim(prefix)//'.'//year_char//".a.lnf_grass.nc"
+        print*,'initialising ', trim(ncoutfilnam_lnf_grass), '...'
+        call init_nc_3D_time(  filnam  = trim(ncoutfilnam_lnf_grass), &
+                          nlon     = interface%domaininfo%nlon, &
+                          nlat     = interface%domaininfo%nlat, &
+                          lon      = interface%domaininfo%lon, &
+                          lat      = interface%domaininfo%lat, &
+                          outyear  = interface%steering%outyear, &
+                          outdt    = 365, &
+                          outnt    = 1, &
+                          varnam   = LNF_NAME_GRASS, &
+                          varunits = "gN m-2 yr-1", &
+                          longnam  = "Nitrogen flux at leaf compartment in grassland", &
+                          title    = TITLE &
+                          !globatt1_nam = "coef_age_bp", globatt1_val = coef_age_bp_char &
+                          ! XXX add more attributes XXX
+                          )   
+      end if
+      !----------------------------------------------------------------
+      ! Annual belowground nitrogen flux output file in grassland (bnf_grass)
+      !----------------------------------------------------------------
+      if (interface%params_siml%loutnimpl) then
+        ncoutfilnam_bnf_grass = trim(prefix)//'.'//year_char//".a.bnf_grass.nc"
+        print*,'initialising ', trim(ncoutfilnam_bnf_grass), '...'
+        call init_nc_3D_time(  filnam  = trim(ncoutfilnam_bnf_grass), &
+                          nlon     = interface%domaininfo%nlon, &
+                          nlat     = interface%domaininfo%nlat, &
+                          lon      = interface%domaininfo%lon, &
+                          lat      = interface%domaininfo%lat, &
+                          outyear  = interface%steering%outyear, &
+                          outdt    = 365, &
+                          outnt    = 1, &
+                          varnam   = BNF_NAME_GRASS, &
+                          varunits = "gN m-2 yr-1", &
+                          longnam  = "Nitrogen flux at belowground compartment in grassland", &
+                          title    = TITLE &
+                          !globatt1_nam = "coef_age_bp", globatt1_val = coef_age_bp_char &
+                          ! XXX add more attributes XXX
+                          )
+      end if
+      !----------------------------------------------------------------
+      ! Annual N uptake in ecosystem in grassland (nuptake_grass)
+      !----------------------------------------------------------------
+      if (interface%params_siml%loutnimpl) then
+        ncoutfilnam_nuptake_grass = trim(prefix)//'.'//year_char//".a.nuptake_grass.nc"
+        print*,'initialising ', trim(ncoutfilnam_nuptake_grass), '...'
+        call init_nc_3D_time(  filnam  = trim(ncoutfilnam_nuptake_grass), &
+                          nlon     = interface%domaininfo%nlon, &
+                          nlat     = interface%domaininfo%nlat, &
+                          lon      = interface%domaininfo%lon, &
+                          lat      = interface%domaininfo%lat, &
+                          outyear  = interface%steering%outyear, &
+                          outdt    = 365, &
+                          outnt    = 1, &
+                          varnam   = nuptake_NAME_GRASS, &
+                          varunits = "gN m-2 yr-1", &
+                          longnam  = "Annual nitrogen uptake in ecosystem in grassland", &
+                          title    = TITLE &
+                          !globatt1_nam = "coef_age_bp", globatt1_val = coef_age_bp_char &
+                          ! XXX add more attributes XXX
+                          )
+      end if      
+    end if
+
+    888  format (F12.6)  ! for numeric (decimals)
+    999  format (I4.4)   ! for integers
+    
+  end subroutine initio_nc_nimpl
+
+
+  subroutine initoutput_nimpl( ngridcells )
+    !////////////////////////////////////////////////////////////////
+    ! Initialises module-specific output variables
+    !
+    ! This is designed for use within SOFUN and requires arguments as
+    ! derived-types, defined elsewhere. For other applications, implement 
+    ! the function calls (e.g., calc_dgpp()) differently and 
+    ! comment/delete this subroutine.
+    !----------------------------------------------------------------
+    use md_interface
+
+    ! arguments
+    integer, intent(in) :: ngridcells
+
+    ! annual
+    if (interface%params_siml%loutnimpl) then
+
+      if (interface%steering%init) then
+        !Forest
+        allocate( outanpp(ngridcells) )
+        allocate( outaanpp(ngridcells) )
+        allocate( outabnpp(ngridcells) )
+        allocate( outalnpp(ngridcells) )
+        allocate( outawnpp(ngridcells) )
+        allocate( outleafcn(ngridcells) )
+        allocate( outnre(ngridcells) )
+        allocate( outalnf(ngridcells) )
+        allocate( outawnf(ngridcells) )
+        allocate( outabnf(ngridcells) )
+        allocate( outnuptake(ngridcells) )
+        allocate( outavcmax25(ngridcells) )
+        !Grassland
+        allocate( outanpp_grass(ngridcells) )  
+        allocate( outaanpp_grass(ngridcells) )        
+        allocate( outabnpp_grass(ngridcells) )
+        allocate( outalnf_grass(ngridcells) )
+        allocate( outabnf_grass(ngridcells) )
+        allocate( outnuptake_grass(ngridcells) )
+      end if
+      !Forest
+      outanpp(:) = 0.0
+      outaanpp(:) = 0.0
+      outabnpp(:) = 0.0
+      outalnpp(:) = 0.0
+      outawnpp(:) = 0.0
+      outleafcn(:) = 0.0
+      outnre(:) = 0.0
+      outalnf(:) = 0.0
+      outawnf(:) = 0.0
+      outabnf(:) = 0.0
+      outnuptake(:) = 0.0
+      outavcmax25(:) = 0.0
+      !Grassland
+      outanpp_grass(:) = 0.0
+      outaanpp_grass(:) = 0.0
+      outabnpp_grass(:) = 0.0
+      outalnf_grass(:) = 0.0
+      outabnf_grass(:) = 0.0
+      outnuptake_grass(:) = 0.0    
+    end if
+
+  end subroutine initoutput_nimpl
+
+
+  subroutine getout_annual_nimpl( jpngr, tile, tile_fluxes )
+    !////////////////////////////////////////////////////////////////
+    ! Called once a year to gather annual output variables.
+    !
+    ! This is designed for use within SOFUN and requires arguments as
+    ! derived-types, defined elsewhere. For other applications, implement 
+    ! the function calls (e.g., calc_dgpp()) differently and 
+    ! comment/delete this subroutine.
+    !----------------------------------------------------------------
+    use md_interface
+
+    ! arguments
+    integer, intent(in) :: jpngr
+    type(tile_type), dimension(nlu), intent(in) :: tile
+    !type(tile_fluxes_type), dimension(nlu), intent(in) :: tile_fluxes
+    type(tile_fluxes_type), dimension(nlu), intent(in) :: tile_fluxes
+
+    ! local variables
+    integer :: pft, lu
+
+    ! outanrlarea(jpngr) = anrlarea
+    if (interface%params_siml%loutnimpl) then
+
+      lu = 1
+      if ( abs(sum(tile(lu)%plant(:)%fpc_grid) - 1.0) > eps ) stop 'getout_annual_nimpl(): fpc_grid does not sum up to 1.0'
+      !print*,'jpngr',jpngr
+      !print*,'sum(tile(lu)%plant(:)%fpc_grid)',sum(tile(lu)%plant(:)%fpc_grid)
+      ! grid-cell average across PFTs, weighted by their FPC grid 
+      !Forest
+      outanpp(jpngr) = sum( tile_nimpl_fluxes(lu)%plant(:)%anpp * 1.0 ) ! because npp was derived from gpp, while gpp has already been accounted by fpc_grid, there no need to multiply again!
+      outaanpp(jpngr) = sum( tile_nimpl_fluxes(lu)%plant(:)%aanpp * 1.0 )
+      outabnpp(jpngr) = sum( tile_nimpl_fluxes(lu)%plant(:)%abnpp * 1.0)
+      outalnpp(jpngr) = sum( tile_nimpl_fluxes(lu)%plant(:)%alnpp * 1.0)
+      outawnpp(jpngr) = sum( tile_nimpl_fluxes(lu)%plant(:)%awnpp * 1.0)
+      outleafcn(jpngr) = sum( tile_nimpl_fluxes(lu)%plant(:)%leafcn * 0.5) !Because here leafcn was derived from canopy vcmax25 (has been applied by weighted-sum method already). So c3 and c4 leaf c/n is the same here, so just halve them here.
+      outnre(jpngr) = sum( tile_nimpl_fluxes(lu)%plant(:)%nre * 0.5)! There is no difference (classfication) between c3 and c4! They are the same value of c3 and c4, so let's just half-weight them.
+      outalnf(jpngr) = sum( tile_nimpl_fluxes(lu)%plant(:)%alnf * 1.0)
+      outawnf(jpngr) = sum( tile_nimpl_fluxes(lu)%plant(:)%awnf * 1.0)
+      outabnf(jpngr) = sum( tile_nimpl_fluxes(lu)%plant(:)%abnf * 1.0)
+      outnuptake(jpngr) = sum( tile_nimpl_fluxes(lu)%plant(:)%nuptake * 1.0 )
+      outavcmax25(jpngr) = sum( tile_fluxes(lu)%plant(:)%avcmax25_max * tile(lu)%plant(:)%fpc_grid) !same above, in the end this result should be = canopy vcmax25
+      !Grassland
+      outanpp_grass(jpngr) = sum( tile_nimpl_fluxes(lu)%plant(:)%anpp_grass * 1.0)
+      outaanpp_grass(jpngr) = sum( tile_nimpl_fluxes(lu)%plant(:)%aanpp_grass * 1.0)
+      outabnpp_grass(jpngr) = sum( tile_nimpl_fluxes(lu)%plant(:)%abnpp_grass * 1.0)
+      outalnf_grass(jpngr) = sum( tile_nimpl_fluxes(lu)%plant(:)%alnf_grass * 1.0)
+      outabnf_grass(jpngr) = sum( tile_nimpl_fluxes(lu)%plant(:)%abnf_grass * 1.0)
+      outnuptake_grass(jpngr) = sum( tile_nimpl_fluxes(lu)%plant(:)%nuptake_grass * 1.0)
+    end if
+
+  end subroutine getout_annual_nimpl
+
+
+  subroutine writeout_nc_nimpl()
+    !/////////////////////////////////////////////////////////////////////////
+    ! Writes module-specific NetCDF output
+    !
+    ! This is designed for use within SOFUN and requires arguments as
+    ! derived-types, defined elsewhere. For other applications, implement 
+    ! the function calls (e.g., calc_dgpp()) differently and 
+    ! comment/delete this subroutine.
+    !-------------------------------------------------------------------------
+    use netcdf
+    use md_io_netcdf, only: write_nc_2D, write_nc_3D_time, check
+    
+    if ( .not. interface%steering%spinup ) then
+      !Forest model
+      !-------------------------------------------------------------------------
+      ! Annual NPP
+      !-------------------------------------------------------------------------
+      if (interface%params_siml%loutnimpl) print*,'writing ', trim(ncoutfilnam_anpp), '...'
+      if (interface%params_siml%loutnimpl) call write_nc_2D( trim(ncoutfilnam_anpp), &
+                                                              NPP_NAME, &
+                                                              interface%domaininfo%maxgrid, &
+                                                              interface%domaininfo%nlon, &
+                                                              interface%domaininfo%nlat, &
+                                                              interface%grid(:)%ilon, &
+                                                              interface%grid(:)%ilat, &
+                                                              interface%grid(:)%dogridcell, &
+                                                              outanpp(:) &
+                                                              )
+    
+      !-------------------------------------------------------------------------
+      ! Annual ANPP
+      !-------------------------------------------------------------------------
+      if (interface%params_siml%loutnimpl) print*,'writing ', trim(ncoutfilnam_aanpp), '...'
+      if (interface%params_siml%loutnimpl) call write_nc_2D( trim(ncoutfilnam_aanpp), &
+                                                              ANPP_NAME, &
+                                                              interface%domaininfo%maxgrid, &
+                                                              interface%domaininfo%nlon, &
+                                                              interface%domaininfo%nlat, &
+                                                              interface%grid(:)%ilon, &
+                                                              interface%grid(:)%ilat, &
+                                                              interface%grid(:)%dogridcell, &
+                                                              outaanpp(:) &
+                                                              )
+      !-------------------------------------------------------------------------
+      ! Annual BNPP
+      !-------------------------------------------------------------------------
+      if (interface%params_siml%loutnimpl) print*,'writing ', trim(ncoutfilnam_abnpp), '...'
+      if (interface%params_siml%loutnimpl) call write_nc_2D( trim(ncoutfilnam_abnpp), &
+                                                              BNPP_NAME, &
+                                                              interface%domaininfo%maxgrid, &
+                                                              interface%domaininfo%nlon, &
+                                                              interface%domaininfo%nlat, &
+                                                              interface%grid(:)%ilon, &
+                                                              interface%grid(:)%ilat, &
+                                                              interface%grid(:)%dogridcell, &
+                                                              outabnpp(:) &
+                                                              )
+      !-------------------------------------------------------------------------
+      ! Annual LNPP
+      !-------------------------------------------------------------------------
+      if (interface%params_siml%loutnimpl) print*,'writing ', trim(ncoutfilnam_alnpp), '...'
+      if (interface%params_siml%loutnimpl) call write_nc_2D( trim(ncoutfilnam_alnpp), &
+                                                              LNPP_NAME, &
+                                                              interface%domaininfo%maxgrid, &
+                                                              interface%domaininfo%nlon, &
+                                                              interface%domaininfo%nlat, &
+                                                              interface%grid(:)%ilon, &
+                                                              interface%grid(:)%ilat, &
+                                                              interface%grid(:)%dogridcell, &
+                                                              outalnpp(:) &
+                                                              )
+      !-------------------------------------------------------------------------
+      ! Annual WNPP
+      !-------------------------------------------------------------------------
+      if (interface%params_siml%loutnimpl) print*,'writing ', trim(ncoutfilnam_awnpp), '...'
+      if (interface%params_siml%loutnimpl) call write_nc_2D( trim(ncoutfilnam_awnpp), &
+                                                              WNPP_NAME, &
+                                                              interface%domaininfo%maxgrid, &
+                                                              interface%domaininfo%nlon, &
+                                                              interface%domaininfo%nlat, &
+                                                              interface%grid(:)%ilon, &
+                                                              interface%grid(:)%ilat, &
+                                                              interface%grid(:)%dogridcell, &
+                                                              outawnpp(:) &
+                                                              )
+      !-------------------------------------------------------------------------
+      ! Annual leafcn
+      !-------------------------------------------------------------------------
+      if (interface%params_siml%loutnimpl) print*,'writing ', trim(ncoutfilnam_leafcn), '...'
+      if (interface%params_siml%loutnimpl) call write_nc_2D( trim(ncoutfilnam_leafcn), &
+                                                              LEAFCN_NAME, &
+                                                              interface%domaininfo%maxgrid, &
+                                                              interface%domaininfo%nlon, &
+                                                              interface%domaininfo%nlat, &
+                                                              interface%grid(:)%ilon, &
+                                                              interface%grid(:)%ilat, &
+                                                              interface%grid(:)%dogridcell, &
+                                                              outleafcn(:) &
+                                                              )
+      !-------------------------------------------------------------------------
+      ! Annual nre
+      !-------------------------------------------------------------------------
+      if (interface%params_siml%loutnimpl) print*,'writing ', trim(ncoutfilnam_nre), '...'
+      if (interface%params_siml%loutnimpl) call write_nc_2D( trim(ncoutfilnam_nre), &
+                                                              NRE_NAME, &
+                                                              interface%domaininfo%maxgrid, &
+                                                              interface%domaininfo%nlon, &
+                                                              interface%domaininfo%nlat, &
+                                                              interface%grid(:)%ilon, &
+                                                              interface%grid(:)%ilat, &
+                                                              interface%grid(:)%dogridcell, &
+                                                              outnre(:) &
+                                                              )
+      !-------------------------------------------------------------------------
+      ! Annual lnf
+      !-------------------------------------------------------------------------
+      if (interface%params_siml%loutnimpl) print*,'writing ', trim(ncoutfilnam_lnf), '...'
+      if (interface%params_siml%loutnimpl) call write_nc_2D( trim(ncoutfilnam_lnf), &
+                                                              LNF_NAME, &
+                                                              interface%domaininfo%maxgrid, &
+                                                              interface%domaininfo%nlon, &
+                                                              interface%domaininfo%nlat, &
+                                                              interface%grid(:)%ilon, &
+                                                              interface%grid(:)%ilat, &
+                                                              interface%grid(:)%dogridcell, &
+                                                              outalnf(:) &
+                                                              )
+      !-------------------------------------------------------------------------
+      ! Annual wnf
+      !-------------------------------------------------------------------------
+      if (interface%params_siml%loutnimpl) print*,'writing ', trim(ncoutfilnam_wnf), '...'
+      if (interface%params_siml%loutnimpl) call write_nc_2D( trim(ncoutfilnam_wnf), &
+                                                              WNF_NAME, &
+                                                              interface%domaininfo%maxgrid, &
+                                                              interface%domaininfo%nlon, &
+                                                              interface%domaininfo%nlat, &
+                                                              interface%grid(:)%ilon, &
+                                                              interface%grid(:)%ilat, &
+                                                              interface%grid(:)%dogridcell, &
+                                                              outawnf(:) &
+                                                              )
+      !-------------------------------------------------------------------------
+      ! Annual bnf
+      !-------------------------------------------------------------------------
+      if (interface%params_siml%loutnimpl) print*,'writing ', trim(ncoutfilnam_bnf), '...'
+      if (interface%params_siml%loutnimpl) call write_nc_2D( trim(ncoutfilnam_bnf), &
+                                                              BNF_NAME, &
+                                                              interface%domaininfo%maxgrid, &
+                                                              interface%domaininfo%nlon, &
+                                                              interface%domaininfo%nlat, &
+                                                              interface%grid(:)%ilon, &
+                                                              interface%grid(:)%ilat, &
+                                                              interface%grid(:)%dogridcell, &
+                                                              outabnf(:) &
+                                                              )
+      !-------------------------------------------------------------------------
+      ! Annual nuptake
+      !-------------------------------------------------------------------------
+      if (interface%params_siml%loutnimpl) print*,'writing ', trim(ncoutfilnam_nuptake), '...'
+      if (interface%params_siml%loutnimpl) call write_nc_2D( trim(ncoutfilnam_nuptake), &
+                                                              nuptake_NAME, &
+                                                              interface%domaininfo%maxgrid, &
+                                                              interface%domaininfo%nlon, &
+                                                              interface%domaininfo%nlat, &
+                                                              interface%grid(:)%ilon, &
+                                                              interface%grid(:)%ilat, &
+                                                              interface%grid(:)%dogridcell, &
+                                                              outnuptake(:) &
+                                                              )
+      !-------------------------------------------------------------------------
+      ! Annual annualvcmax25 --> not used anymore
+      !-------------------------------------------------------------------------
+      if (interface%params_siml%loutnimpl) print*,'writing ', trim(ncoutfilnam_annualvcmax25), '...'
+      if (interface%params_siml%loutnimpl) call write_nc_2D( trim(ncoutfilnam_annualvcmax25), &
+                                                              ANNUALVCMAX25_NAME, &
+                                                              interface%domaininfo%maxgrid, &
+                                                              interface%domaininfo%nlon, &
+                                                              interface%domaininfo%nlat, &
+                                                              interface%grid(:)%ilon, &
+                                                              interface%grid(:)%ilat, &
+                                                              interface%grid(:)%dogridcell, &
+                                                              outavcmax25(:) &
+                                                              )
+      !Grassland model
+      !-------------------------------------------------------------------------
+      ! Annual NPP in grassland
+      !-------------------------------------------------------------------------
+      if (interface%params_siml%loutnimpl) print*,'writing ', trim(ncoutfilnam_anpp_grass), '...'
+      if (interface%params_siml%loutnimpl) call write_nc_2D( trim(ncoutfilnam_anpp_grass), &
+                                                              NPP_NAME_GRASS, &
+                                                              interface%domaininfo%maxgrid, &
+                                                              interface%domaininfo%nlon, &
+                                                              interface%domaininfo%nlat, &
+                                                              interface%grid(:)%ilon, &
+                                                              interface%grid(:)%ilat, &
+                                                              interface%grid(:)%dogridcell, &
+                                                              outanpp_grass(:) &
+                                                              )
+    
+      !-------------------------------------------------------------------------
+      ! Annual ANPP in grassland
+      !-------------------------------------------------------------------------
+      if (interface%params_siml%loutnimpl) print*,'writing ', trim(ncoutfilnam_aanpp_grass), '...'
+      if (interface%params_siml%loutnimpl) call write_nc_2D( trim(ncoutfilnam_aanpp_grass), &
+                                                              ANPP_NAME_GRASS, &
+                                                              interface%domaininfo%maxgrid, &
+                                                              interface%domaininfo%nlon, &
+                                                              interface%domaininfo%nlat, &
+                                                              interface%grid(:)%ilon, &
+                                                              interface%grid(:)%ilat, &
+                                                              interface%grid(:)%dogridcell, &
+                                                              outaanpp_grass(:) &
+                                                              )
+      !-------------------------------------------------------------------------
+      ! Annual BNPP in grassland
+      !-------------------------------------------------------------------------
+      if (interface%params_siml%loutnimpl) print*,'writing ', trim(ncoutfilnam_abnpp_grass), '...'
+      if (interface%params_siml%loutnimpl) call write_nc_2D( trim(ncoutfilnam_abnpp_grass), &
+                                                              BNPP_NAME_GRASS, &
+                                                              interface%domaininfo%maxgrid, &
+                                                              interface%domaininfo%nlon, &
+                                                              interface%domaininfo%nlat, &
+                                                              interface%grid(:)%ilon, &
+                                                              interface%grid(:)%ilat, &
+                                                              interface%grid(:)%dogridcell, &
+                                                              outabnpp_grass(:) &
+                                                              )
+      !-------------------------------------------------------------------------
+      ! Annual lnf in grassland
+      !-------------------------------------------------------------------------
+      if (interface%params_siml%loutnimpl) print*,'writing ', trim(ncoutfilnam_lnf_grass), '...'
+      if (interface%params_siml%loutnimpl) call write_nc_2D( trim(ncoutfilnam_lnf_grass), &
+                                                              LNF_NAME_GRASS, &
+                                                              interface%domaininfo%maxgrid, &
+                                                              interface%domaininfo%nlon, &
+                                                              interface%domaininfo%nlat, &
+                                                              interface%grid(:)%ilon, &
+                                                              interface%grid(:)%ilat, &
+                                                              interface%grid(:)%dogridcell, &
+                                                              outalnf_grass(:) &
+                                                              )
+      !-------------------------------------------------------------------------
+      ! Annual bnf in grassland
+      !-------------------------------------------------------------------------
+      if (interface%params_siml%loutnimpl) print*,'writing ', trim(ncoutfilnam_bnf_grass), '...'
+      if (interface%params_siml%loutnimpl) call write_nc_2D( trim(ncoutfilnam_bnf_grass), &
+                                                              BNF_NAME_GRASS, &
+                                                              interface%domaininfo%maxgrid, &
+                                                              interface%domaininfo%nlon, &
+                                                              interface%domaininfo%nlat, &
+                                                              interface%grid(:)%ilon, &
+                                                              interface%grid(:)%ilat, &
+                                                              interface%grid(:)%dogridcell, &
+                                                              outabnf_grass(:) &
+                                                              )
+      !-------------------------------------------------------------------------
+      ! Annual nuptake in grassland
+      !-------------------------------------------------------------------------
+      if (interface%params_siml%loutnimpl) print*,'writing ', trim(ncoutfilnam_nuptake_grass), '...'
+      if (interface%params_siml%loutnimpl) call write_nc_2D( trim(ncoutfilnam_nuptake_grass), &
+                                                              nuptake_NAME_GRASS, &
+                                                              interface%domaininfo%maxgrid, &
+                                                              interface%domaininfo%nlon, &
+                                                              interface%domaininfo%nlat, &
+                                                              interface%grid(:)%ilon, &
+                                                              interface%grid(:)%ilat, &
+                                                              interface%grid(:)%dogridcell, &
+                                                              outnuptake_grass(:) &
+                                                              )
+    end if
+
+  end subroutine writeout_nc_nimpl
+
+
+end module md_nuptake_impl