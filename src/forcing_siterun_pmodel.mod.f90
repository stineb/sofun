module md_forcing
  !////////////////////////////////////////////////////////////////
  ! Module contains forcing variables (climate, co2, ...), and
  ! subroutines used to read forcing input files for a specific year
  ! ('forcingyear'), specifically for site scale simulations.
  ! This module is only used on the level of 'sofun', but not
  ! within 'biosphere', as these variables are passed on to 'biosphere'
  ! as arguments.
  ! Copyright (C) 2015, see LICENSE, Benjamin David Stocker
  ! contact: b.stocker@imperial.ac.uk
  !----------------------------------------------------------------
<<<<<<< HEAD
  use, intrinsic :: iso_fortran_env, dp=>real64, sp=>real32, in=>int32
  use md_params_core, only: ntstepsyear, ndayyear
=======
  use md_params_core, only: nmonth, ndaymonth, lunat, ndayyear, maxgrid, nlu, dummy, npft
  use md_sofunutils, only: daily2monthly, read1year_daily, read1year_monthly, &
    getvalreal, monthly2daily_weather, monthly2daily, calc_patm

  use md_grid, only: gridtype, domaininfo_type  
>>>>>>> 29917cac

  implicit none

  private
<<<<<<< HEAD
  public climate_type, getclimate, getco2, forcingData

  type :: climate_type
     integer :: year          ! Year
     integer :: doy           ! day of the year
     real    :: hod           ! hour of the day
     real    :: PAR           ! umol m-2 s-1
     real    :: radiation     ! W/m2
     real    :: Tair          ! air temperature,  K
     real    :: Tsoil         ! soil temperature, K
     real    :: RH            ! relative humidity
     real    :: rain          ! kgH2O m-2 s-1
     real    :: windU         ! wind velocity (m s-1)
     real    :: P_air         ! pa
     real    :: CO2           ! ppm
     real    :: soilwater     ! soil moisture, vol/vol
  end type climate_type

  ! Input forcing data
  type(climate_type), pointer, save :: forcingData(:)
=======
  public getco2, getfapar, getclimate, climate_type, get_fpc_grid, vegcover_type, &
    getninput, ninput_type, gettot_ninput, getlanduse, landuse_type

  type climate_type
    real :: dtemp  ! deg C
    real :: dprec  ! mm d-1
    real :: dsnow  ! mm d-1 water equivalents
    real :: dfsun  ! unitless
    real :: dvpd   ! Pa
    real :: dppfd  ! mol m-2 d-1
    real :: dpatm  ! Pa
    real :: dnetrad! W m-2
    real :: dvwind  ! m s-1
  end type climate_type

  type vegcover_type
    real :: dfapar ! fraction of absorbed photosynthetically active radiation
  end type vegcover_type
>>>>>>> 29917cac


contains

<<<<<<< HEAD
  function getclimate( nt, ntstepsyear, ntstepsyear_forcing, daily, forcing, climateyear_idx, climateyear ) result ( out_climate )
=======
  function getclimate( domaininfo, grid, init, climateyear, in_ppfd, in_netrad ) result ( out_climate )
    !////////////////////////////////////////////////////////////////
    ! This function invokes file format specific "sub-functions/routines"
    ! to read from NetCDF. This nesting is necessary because this 
    ! cannot be done file-specific in SR sofun, but can be done here
    ! as this module is compilation-specific (only for global simulations)
    !----------------------------------------------------------------
    ! arguments
    type( domaininfo_type ), intent(in) :: domaininfo
    type( gridtype ), dimension(domaininfo%maxgrid), intent(inout) :: grid
    logical, intent(in) :: init
    integer, intent(in) :: climateyear
    logical, intent(in) :: in_ppfd
    logical, intent(in) :: in_netrad

    ! local variables
    character(len=4) :: climateyear_char
    character(len=256) :: snowf_name
    logical :: snowf_exists

    ! function return variable
    type( climate_type ), dimension(ndayyear,domaininfo%maxgrid) :: out_climate

    ! create 4-digit string for year  
    write(climateyear_char,999) climateyear

    out_climate(:,1)%dtemp = read1year_daily('sitedata/climate/'//trim(domaininfo%domain_name)//'/'//climateyear_char//'/'//'dtemp_'//trim(domaininfo%domain_name)//'_'//climateyear_char//'.txt')
    out_climate(:,1)%dprec = read1year_daily('sitedata/climate/'//trim(domaininfo%domain_name)//'/'//climateyear_char//'/'//'dprec_'//trim(domaininfo%domain_name)//'_'//climateyear_char//'.txt')
    out_climate(:,1)%dvpd  = read1year_daily('sitedata/climate/'//trim(domaininfo%domain_name)//'/'//climateyear_char//'/'//'dvpd_' //trim(domaininfo%domain_name)//'_'//climateyear_char//'.txt')
    if (in_ppfd) then
      out_climate(:,1)%dppfd = read1year_daily('sitedata/climate/'//trim(domaininfo%domain_name)//'/'//climateyear_char//'/'//'dppfd_'//trim(domaininfo%domain_name)//'_'//climateyear_char//'.txt')
    else
      out_climate(:,1)%dppfd = dummy
    end if
    if (in_netrad) then
      out_climate(:,1)%dnetrad = read1year_daily('sitedata/climate/'//trim(domaininfo%domain_name)//'/'//climateyear_char//'/'//'dnetrad_'//trim(domaininfo%domain_name)//'_'//climateyear_char//'.txt')
    else
      out_climate(:,1)%dnetrad = dummy
    end if
    if ( in_netrad .and. in_ppfd ) then
      out_climate(:,1)%dfsun = dummy
    else
      out_climate(:,1)%dfsun = read1year_daily('sitedata/climate/'//trim(domaininfo%domain_name)//'/'//climateyear_char//'/'//'dfsun_'//trim(domaininfo%domain_name)//'_'//climateyear_char//'.txt')
    end if

    ! read snow file if it exists
    snowf_name = 'sitedata/climate/'//trim(domaininfo%domain_name)//'/'//climateyear_char//'/'//'dsnow_'//trim(domaininfo%domain_name)//'_'//climateyear_char//'.txt'
    INQUIRE(FILE = trim(snowf_name), EXIST = snowf_exists)
    if (snowf_exists) then
      out_climate(:,1)%dsnow = read1year_daily(snowf_name)
    else
      out_climate(:,1)%dsnow = 0.0
    end if

    out_climate(:,1)%dpatm = calc_patm( grid(1)%elv)

    return
    999  format (I4.4)

  end function getclimate


  function getco2( runname, domaininfo, forcingyear, const_co2_year, firstyeartrend, co2_forcing_file ) result( pco2 )
>>>>>>> 29917cac
    !////////////////////////////////////////////////////////////////
    ! This function invokes file format specific "sub-functions/routines"
    ! to read from NetCDF. This nesting is necessary because this 
    ! cannot be done file-specific in SR sofun, but can be done here
    ! as this module is compilation-specific (only for global simulations)
    !----------------------------------------------------------------
    ! arguments
    integer, intent(in) :: nt ! number of total time steps in forcing array 
    integer, intent(in) :: ntstepsyear   ! number of time steps per year of model
    integer, intent(in) :: ntstepsyear_forcing  ! number of time steps per year of forcing data
    logical, intent(in) :: daily
    type(climate_type), dimension(nt), intent(in) :: forcing
    integer, intent(in) :: climateyear_idx, climateyear

    ! local variables
    integer :: idx_start, idx_end

    ! function return variable
    type(climate_type), dimension(ntstepsyear) :: out_climate

    idx_start = (climateyear_idx - 1) * ntstepsyear_forcing + 1
    idx_end   = idx_start + ntstepsyear_forcing - 1

    if (daily) then
      out_climate(:) = aggregate_climate_byday( forcing(idx_start:idx_end) )
    else
      out_climate(:) = forcing(idx_start:idx_end)      
    end if

  end function getclimate


<<<<<<< HEAD
  function aggregate_climate_byday(forcing) result(forcing_agg)
    !////////////////////////////////////////////////////////////////
    ! Takes mean over fast time steps provided in input, and 
    ! returns aggregated values.
    !----------------------------------------------------------------
    type(climate_type), dimension(:), intent(in) :: forcing

    ! function return variable
    type(climate_type), dimension(ndayyear) :: forcing_agg

    ! local
    integer :: nt  ! number of time steps per year (may vary)
    integer :: doy, idx_start, idx_end
    real :: nt_day

    nt = size(forcing, 1)
    nt_day = nt / ndayyear

    do doy = 1, ndayyear

      idx_start = (doy - 1) * nt_day + 1
      idx_end = idx_start + nt_day - 1

      forcing_agg(doy)%year      = forcing(idx_start)%year
      forcing_agg(doy)%doy       = forcing(idx_start)%doy
      forcing_agg(doy)%hod       = 12.0
      forcing_agg(doy)%PAR       = sum( forcing(idx_start:idx_end)%PAR ) / nt_day         ! umol m-2 s-1
      forcing_agg(doy)%radiation = sum( forcing(idx_start:idx_end)%radiation ) / nt_day   ! W/m2
      forcing_agg(doy)%Tair      = sum( forcing(idx_start:idx_end)%Tair ) / nt_day        ! air temperature,  K
      forcing_agg(doy)%Tsoil     = sum( forcing(idx_start:idx_end)%Tsoil ) / nt_day       ! soil temperature, K
      forcing_agg(doy)%RH        = sum( forcing(idx_start:idx_end)%RH ) / nt_day          ! relative humidity
      forcing_agg(doy)%rain      = sum( forcing(idx_start:idx_end)%rain ) / nt_day        ! kgH2O m-2 s-1
      forcing_agg(doy)%windU     = sum( forcing(idx_start:idx_end)%windU ) / nt_day       ! wind velocity (m s-1)
      forcing_agg(doy)%P_air     = sum( forcing(idx_start:idx_end)%P_air ) / nt_day       ! pa
      forcing_agg(doy)%CO2       = sum( forcing(idx_start:idx_end)%CO2 ) / nt_day         ! ppm
      forcing_agg(doy)%soilwater = sum( forcing(idx_start:idx_end)%soilwater ) / nt_day   ! soil moisture, vol/vol

    end do

  end function aggregate_climate_byday


  function getco2( nt, ntstepsyear, ntstepsyear_forcing, daily, forcing, forcingyear_idx, forcingyear ) result( pco2 )
    !////////////////////////////////////////////////////////////////
    !  Function reads this year's atmospheric CO2 from input
    !----------------------------------------------------------------
    ! arguments
    integer,  intent(in) :: nt ! number of time steps
    integer, intent(in) :: ntstepsyear   ! number of time steps per year of model
    integer, intent(in) :: ntstepsyear_forcing  ! number of time steps per year of forcing data
    logical, intent(in) :: daily
    type(climate_type), dimension(nt), intent(in) :: forcing

    integer, intent(in) :: forcingyear_idx, forcingyear

    ! function return variable
    real, dimension(ntstepsyear) :: pco2
=======
  function getfapar( domaininfo, grid, year, fapar_forcing_source ) result( out_vegcover )
    !////////////////////////////////////////////////////////////////
    ! Function reads this year's atmospheric CO2 from input
    !----------------------------------------------------------------
    ! arguments
    type( domaininfo_type ), intent(in) :: domaininfo
    type( gridtype ), dimension(domaininfo%maxgrid), intent(in) :: grid
    integer, intent(in) :: year
    character(len=*), intent(in) :: fapar_forcing_source

    ! function return variable
    type( vegcover_type ), dimension(ndayyear,domaininfo%maxgrid) :: out_vegcover
>>>>>>> 29917cac

    ! local variables 
    integer :: idx_start, idx_end, year

<<<<<<< HEAD
    idx_start = (forcingyear_idx - 1) * ntstepsyear_forcing + 1
    idx_end   = idx_start + ntstepsyear_forcing - 1
=======
    if (trim(fapar_forcing_source)=='NA') then
      ! If in simulation parameter file 'NA' is specified for 'fapar_forcing_source'
      out_vegcover(:,1)%dfapar = dummy
>>>>>>> 29917cac

    if (daily) then
      pco2(:) = aggregate_co2_byday( forcing(idx_start:idx_end)%CO2 )
    else
<<<<<<< HEAD
      pco2(:) = forcing(idx_start:idx_end)%CO2  
=======
      ! Prescribed. Read monthly fAPAR value from file
      ! create 4-digit string for year  
      write(faparyear_char,999) min( max( 2000, year ), 2014 )
      out_vegcover(:,1)%dfapar = read1year_daily( 'sitedata/fapar/'//trim(domaininfo%domain_name)//'/'//faparyear_char//'/'//'dfapar_'//trim(domaininfo%domain_name)//'_'//faparyear_char//'.txt' )

      ! ! "Correct" fAPAR
      ! print*,"WARNING: normalising fAPAR to within 0.12 and 1.0."
      ! out_vegcover(:,1)%dfapar = max((out_vegcover(1)%dfapar(:) - 0.12), 0.0)/(1.0 - 0.12)

>>>>>>> 29917cac
    end if

    if (forcing(idx_start)%year /= forcingyear) stop 'getco2(): forcingyear does not correspond to index read from forcing'

  end function getco2  


  function aggregate_co2_byday(vec) result(vec_agg)
    !////////////////////////////////////////////////////////////////
    ! Takes mean over fast time steps provided in input, and 
    ! returns aggregated values.
    !----------------------------------------------------------------
    real, dimension(:), intent(in) :: vec

    ! function return variable
    real, dimension(ndayyear) :: vec_agg

    ! local
    integer :: nt  ! number of time steps per year (may vary)
    integer :: doy, idx_start, idx_end
    real :: nt_day

    nt = size(vec)
    nt_day = nt / ndayyear

    do doy = 1, ndayyear

      idx_start = (doy - 1) * nt_day + 1
      idx_end = idx_start + nt_day - 1

      vec_agg(doy) = sum(vec(idx_start:idx_end)) / nt_day

    end do

<<<<<<< HEAD
  end function aggregate_co2_byday
=======
  function getninput( ntype, runname, domaininfo, forcingyear, firstyeartrend, const_ninput_year, ninput_noy_forcing_file, ninput_nhx_forcing_file, climate ) result( out_getninput )
    !////////////////////////////////////////////////////////////////
    ! Dummy function
    !----------------------------------------------------------------
    ! arguments
    character(len=*), intent(in) :: ntype   ! either "nfert" or "ndep"
    character(len=*), intent(in) :: runname
    type( domaininfo_type ), intent(in) :: domaininfo
    integer, intent(in)          :: forcingyear
    integer, intent(in) :: firstyeartrend
    integer, intent(in) :: const_ninput_year
    character(len=*), intent(in) :: ninput_noy_forcing_file
    character(len=*), intent(in) :: ninput_nhx_forcing_file
    type( climate_type ), dimension(maxgrid), intent(in) :: climate

    ! function return variable
    type( ninput_type ), dimension(maxgrid) :: out_getninput 

    ! local variables
    integer :: jpngr
    
    do jpngr=1,maxgrid
      out_getninput(jpngr)%dnoy(:) = dummy
      out_getninput(jpngr)%dnhx(:) = dummy
      out_getninput(jpngr)%dtot(:) = dummy
    end do

  end function getninput


  function gettot_ninput( ninput1, ninput2 ) result( out_gettot_ninput )
    !////////////////////////////////////////////////////////////////
    ! Function returns totals of two ninput type variables with 
    ! dimension maxgrid
    !----------------------------------------------------------------
    ! arguments
    type( ninput_type ), dimension(maxgrid), intent(in) :: ninput1, ninput2 

    ! local variables
    integer :: jpngr

    ! function return variable
    type( ninput_type ), dimension(maxgrid) :: out_gettot_ninput 

    do jpngr=1,maxgrid
      out_gettot_ninput(jpngr)%dnoy(:) = dummy
      out_gettot_ninput(jpngr)%dnhx(:) = dummy
      out_gettot_ninput(jpngr)%dtot(:) = dummy
    end do

  end function gettot_ninput


  function getlanduse( runname, domaininfo, forcingyear, do_grharvest_forcing_file, const_lu_year, firstyeartrend ) result( out_landuse )
    !////////////////////////////////////////////////////////////////
    ! Function reads this year's annual landuse state and harvesting regime (day of above-ground harvest)
    ! Grass harvest forcing file is read for specific year, if none is available,
    ! use earliest forcing file available. 
    !----------------------------------------------------------------
    ! arguments
    character(len=*), intent(in) :: runname
    type( domaininfo_type ), intent(in) :: domaininfo
    integer, intent(in)          :: forcingyear
    character(len=*), intent(in), optional :: do_grharvest_forcing_file
    integer, intent(in) :: const_lu_year
    integer, intent(in) :: firstyeartrend

    ! local variables
    integer :: doy
    integer :: findyear
    real, dimension(ndayyear) :: tmp
    character(len=4) :: landuseyear_char
    character(len=245) :: filnam
    integer :: readyear
    logical :: file_exists

    ! function return variable
    type( landuse_type ) :: out_landuse

    ! xxx dummy
    out_landuse%lu_area(lunat)  = 1.0
    out_landuse%do_grharvest(:) = .false.
>>>>>>> 29917cac


end module md_forcing
<|MERGE_RESOLUTION|>--- conflicted
+++ resolved
@@ -9,42 +9,15 @@
   ! Copyright (C) 2015, see LICENSE, Benjamin David Stocker
   ! contact: b.stocker@imperial.ac.uk
   !----------------------------------------------------------------
-<<<<<<< HEAD
-  use, intrinsic :: iso_fortran_env, dp=>real64, sp=>real32, in=>int32
-  use md_params_core, only: ntstepsyear, ndayyear
-=======
   use md_params_core, only: nmonth, ndaymonth, lunat, ndayyear, maxgrid, nlu, dummy, npft
   use md_sofunutils, only: daily2monthly, read1year_daily, read1year_monthly, &
     getvalreal, monthly2daily_weather, monthly2daily, calc_patm
 
   use md_grid, only: gridtype, domaininfo_type  
->>>>>>> 29917cac
 
   implicit none
 
   private
-<<<<<<< HEAD
-  public climate_type, getclimate, getco2, forcingData
-
-  type :: climate_type
-     integer :: year          ! Year
-     integer :: doy           ! day of the year
-     real    :: hod           ! hour of the day
-     real    :: PAR           ! umol m-2 s-1
-     real    :: radiation     ! W/m2
-     real    :: Tair          ! air temperature,  K
-     real    :: Tsoil         ! soil temperature, K
-     real    :: RH            ! relative humidity
-     real    :: rain          ! kgH2O m-2 s-1
-     real    :: windU         ! wind velocity (m s-1)
-     real    :: P_air         ! pa
-     real    :: CO2           ! ppm
-     real    :: soilwater     ! soil moisture, vol/vol
-  end type climate_type
-
-  ! Input forcing data
-  type(climate_type), pointer, save :: forcingData(:)
-=======
   public getco2, getfapar, getclimate, climate_type, get_fpc_grid, vegcover_type, &
     getninput, ninput_type, gettot_ninput, getlanduse, landuse_type
 
@@ -63,14 +36,20 @@
   type vegcover_type
     real :: dfapar ! fraction of absorbed photosynthetically active radiation
   end type vegcover_type
->>>>>>> 29917cac
-
+
+  type landuse_type
+    real, dimension(nlu)         :: lu_area
+    logical, dimension(ndayyear) :: do_grharvest
+  end type landuse_type
+
+  type ninput_type
+    real, dimension(ndayyear) :: dnoy
+    real, dimension(ndayyear) :: dnhx
+    real, dimension(ndayyear) :: dtot
+  end type ninput_type
 
 contains
 
-<<<<<<< HEAD
-  function getclimate( nt, ntstepsyear, ntstepsyear_forcing, daily, forcing, climateyear_idx, climateyear ) result ( out_climate )
-=======
   function getclimate( domaininfo, grid, init, climateyear, in_ppfd, in_netrad ) result ( out_climate )
     !////////////////////////////////////////////////////////////////
     ! This function invokes file format specific "sub-functions/routines"
@@ -134,98 +113,31 @@
 
 
   function getco2( runname, domaininfo, forcingyear, const_co2_year, firstyeartrend, co2_forcing_file ) result( pco2 )
->>>>>>> 29917cac
-    !////////////////////////////////////////////////////////////////
-    ! This function invokes file format specific "sub-functions/routines"
-    ! to read from NetCDF. This nesting is necessary because this 
-    ! cannot be done file-specific in SR sofun, but can be done here
-    ! as this module is compilation-specific (only for global simulations)
-    !----------------------------------------------------------------
-    ! arguments
-    integer, intent(in) :: nt ! number of total time steps in forcing array 
-    integer, intent(in) :: ntstepsyear   ! number of time steps per year of model
-    integer, intent(in) :: ntstepsyear_forcing  ! number of time steps per year of forcing data
-    logical, intent(in) :: daily
-    type(climate_type), dimension(nt), intent(in) :: forcing
-    integer, intent(in) :: climateyear_idx, climateyear
-
-    ! local variables
-    integer :: idx_start, idx_end
-
-    ! function return variable
-    type(climate_type), dimension(ntstepsyear) :: out_climate
-
-    idx_start = (climateyear_idx - 1) * ntstepsyear_forcing + 1
-    idx_end   = idx_start + ntstepsyear_forcing - 1
-
-    if (daily) then
-      out_climate(:) = aggregate_climate_byday( forcing(idx_start:idx_end) )
-    else
-      out_climate(:) = forcing(idx_start:idx_end)      
-    end if
-
-  end function getclimate
-
-
-<<<<<<< HEAD
-  function aggregate_climate_byday(forcing) result(forcing_agg)
-    !////////////////////////////////////////////////////////////////
-    ! Takes mean over fast time steps provided in input, and 
-    ! returns aggregated values.
-    !----------------------------------------------------------------
-    type(climate_type), dimension(:), intent(in) :: forcing
-
-    ! function return variable
-    type(climate_type), dimension(ndayyear) :: forcing_agg
-
-    ! local
-    integer :: nt  ! number of time steps per year (may vary)
-    integer :: doy, idx_start, idx_end
-    real :: nt_day
-
-    nt = size(forcing, 1)
-    nt_day = nt / ndayyear
-
-    do doy = 1, ndayyear
-
-      idx_start = (doy - 1) * nt_day + 1
-      idx_end = idx_start + nt_day - 1
-
-      forcing_agg(doy)%year      = forcing(idx_start)%year
-      forcing_agg(doy)%doy       = forcing(idx_start)%doy
-      forcing_agg(doy)%hod       = 12.0
-      forcing_agg(doy)%PAR       = sum( forcing(idx_start:idx_end)%PAR ) / nt_day         ! umol m-2 s-1
-      forcing_agg(doy)%radiation = sum( forcing(idx_start:idx_end)%radiation ) / nt_day   ! W/m2
-      forcing_agg(doy)%Tair      = sum( forcing(idx_start:idx_end)%Tair ) / nt_day        ! air temperature,  K
-      forcing_agg(doy)%Tsoil     = sum( forcing(idx_start:idx_end)%Tsoil ) / nt_day       ! soil temperature, K
-      forcing_agg(doy)%RH        = sum( forcing(idx_start:idx_end)%RH ) / nt_day          ! relative humidity
-      forcing_agg(doy)%rain      = sum( forcing(idx_start:idx_end)%rain ) / nt_day        ! kgH2O m-2 s-1
-      forcing_agg(doy)%windU     = sum( forcing(idx_start:idx_end)%windU ) / nt_day       ! wind velocity (m s-1)
-      forcing_agg(doy)%P_air     = sum( forcing(idx_start:idx_end)%P_air ) / nt_day       ! pa
-      forcing_agg(doy)%CO2       = sum( forcing(idx_start:idx_end)%CO2 ) / nt_day         ! ppm
-      forcing_agg(doy)%soilwater = sum( forcing(idx_start:idx_end)%soilwater ) / nt_day   ! soil moisture, vol/vol
-
-    end do
-
-  end function aggregate_climate_byday
-
-
-  function getco2( nt, ntstepsyear, ntstepsyear_forcing, daily, forcing, forcingyear_idx, forcingyear ) result( pco2 )
     !////////////////////////////////////////////////////////////////
     !  Function reads this year's atmospheric CO2 from input
     !----------------------------------------------------------------
     ! arguments
-    integer,  intent(in) :: nt ! number of time steps
-    integer, intent(in) :: ntstepsyear   ! number of time steps per year of model
-    integer, intent(in) :: ntstepsyear_forcing  ! number of time steps per year of forcing data
-    logical, intent(in) :: daily
-    type(climate_type), dimension(nt), intent(in) :: forcing
-
-    integer, intent(in) :: forcingyear_idx, forcingyear
-
-    ! function return variable
-    real, dimension(ntstepsyear) :: pco2
-=======
+    character(len=*), intent(in) :: runname
+    type( domaininfo_type ), intent(in) :: domaininfo
+    integer, intent(in) :: forcingyear
+    integer, intent(in) :: const_co2_year
+    integer, intent(in) :: firstyeartrend
+    character(len=*), intent(in) :: co2_forcing_file
+    ! function return variable
+    real :: pco2
+    ! local variables 
+    integer :: readyear
+    if (const_co2_year/=int(dummy)) then
+      readyear = const_co2_year
+    else  
+      readyear = forcingyear
+    end if
+    ! write(0,*) 'GETCO2: use CO2 data of year ', readyear
+    pco2 = getvalreal( 'sitedata/co2/'//trim(domaininfo%domain_name)//'/'//trim(co2_forcing_file), readyear )
+  
+  end function getco2
+
+
   function getfapar( domaininfo, grid, year, fapar_forcing_source ) result( out_vegcover )
     !////////////////////////////////////////////////////////////////
     ! Function reads this year's atmospheric CO2 from input
@@ -238,26 +150,16 @@
 
     ! function return variable
     type( vegcover_type ), dimension(ndayyear,domaininfo%maxgrid) :: out_vegcover
->>>>>>> 29917cac
 
     ! local variables 
-    integer :: idx_start, idx_end, year
-
-<<<<<<< HEAD
-    idx_start = (forcingyear_idx - 1) * ntstepsyear_forcing + 1
-    idx_end   = idx_start + ntstepsyear_forcing - 1
-=======
+    integer :: readyear
+    character(len=4) :: faparyear_char
+
     if (trim(fapar_forcing_source)=='NA') then
       ! If in simulation parameter file 'NA' is specified for 'fapar_forcing_source'
       out_vegcover(:,1)%dfapar = dummy
->>>>>>> 29917cac
-
-    if (daily) then
-      pco2(:) = aggregate_co2_byday( forcing(idx_start:idx_end)%CO2 )
-    else
-<<<<<<< HEAD
-      pco2(:) = forcing(idx_start:idx_end)%CO2  
-=======
+
+    else
       ! Prescribed. Read monthly fAPAR value from file
       ! create 4-digit string for year  
       write(faparyear_char,999) min( max( 2000, year ), 2014 )
@@ -267,44 +169,78 @@
       ! print*,"WARNING: normalising fAPAR to within 0.12 and 1.0."
       ! out_vegcover(:,1)%dfapar = max((out_vegcover(1)%dfapar(:) - 0.12), 0.0)/(1.0 - 0.12)
 
->>>>>>> 29917cac
-    end if
-
-    if (forcing(idx_start)%year /= forcingyear) stop 'getco2(): forcingyear does not correspond to index read from forcing'
-
-  end function getco2  
-
-
-  function aggregate_co2_byday(vec) result(vec_agg)
-    !////////////////////////////////////////////////////////////////
-    ! Takes mean over fast time steps provided in input, and 
-    ! returns aggregated values.
-    !----------------------------------------------------------------
-    real, dimension(:), intent(in) :: vec
-
-    ! function return variable
-    real, dimension(ndayyear) :: vec_agg
-
-    ! local
-    integer :: nt  ! number of time steps per year (may vary)
-    integer :: doy, idx_start, idx_end
-    real :: nt_day
-
-    nt = size(vec)
-    nt_day = nt / ndayyear
-
-    do doy = 1, ndayyear
-
-      idx_start = (doy - 1) * nt_day + 1
-      idx_end = idx_start + nt_day - 1
-
-      vec_agg(doy) = sum(vec(idx_start:idx_end)) / nt_day
-
-    end do
-
-<<<<<<< HEAD
-  end function aggregate_co2_byday
-=======
+    end if
+
+    return
+    999  format (I4.4)
+
+  end function getfapar
+
+
+  function get_fpc_grid( domaininfo, grid, params_siml ) result( fpc_grid_field )
+    !////////////////////////////////////////////////////////////////
+    ! Function returns the fractional land cover by vegetation types 
+    ! based on the 10 IGBP types in the input file (MODIS Landcover)
+    ! 1: ENF: type2 = "evergreen needleleaf forest" ;
+    ! 2: EBF: type3 = "evergreen broadleaf forest" ;
+    ! 3: DNF: type4 = "deciduous needleleaf forest" ;
+    ! 4: DBF: type5 = "deciduous broadleaf forest" ;
+    ! 5: MF:  type6 = "mixed forest" ;
+    ! 6: SHR: type7+type8 = "closed shrublands" + "open shrublands";
+    ! 7: SAV: type9+type10 = "savannas" plus "woody savannas"
+    ! 8: GRA: type11 = "grasslands" ;
+    ! 9: WET: type12 = "permanent wetlands" ;
+    ! 10:CRO: type13 + type15 = "croplands" + "cropland (natural vegetation mosaic)";
+    !----------------------------------------------------------------
+    use md_params_siml, only: paramstype_siml
+    use md_params_core, only: npft
+
+    ! arguments
+    type( domaininfo_type ), intent(in) :: domaininfo
+    type( gridtype ), dimension(domaininfo%maxgrid), intent(in) :: grid
+    type( paramstype_siml ), intent(in) :: params_siml
+
+    ! function return variable
+    real, dimension(npft,domaininfo%maxgrid) :: fpc_grid_field
+
+    ! local variables
+    integer :: jpngr, pft
+
+    jpngr = 1
+
+    ! get binary information of PFT presence from simulation parameters
+    fpc_grid_field(:,jpngr) = 0.0
+
+    ! Code below must follow the same structure as in 'plant_pmodel.mod.f90'
+    pft = 0
+    if ( params_siml%lTrE ) then
+      ! xxx dirty: call all non-grass vegetation types 'TrE', see indeces above
+      pft = pft + 1
+      fpc_grid_field(pft,jpngr) = 1.0
+    end if 
+
+    if ( params_siml%lGr3 ) then
+      ! xxx dirty: call all grass vegetation types 'Gr3'
+      pft = pft + 1
+      fpc_grid_field(pft,jpngr) = 1.0
+    end if
+
+    if ( params_siml%lGr4 ) then
+      ! xxx dirty: call all grass vegetation types 'Gr3'
+      pft = pft + 1
+      fpc_grid_field(pft,jpngr) = 1.0
+    end if
+
+    if (pft==0) stop 'get_fpc_grid: no PFT activated accoring to simulation parameter file.'
+
+    if (pft/=npft) stop 'GET_FPC_GRID: Adjust npft manually in params_core.mod.f90'
+
+    return
+    999  format (I2.2)
+
+  end function get_fpc_grid
+
+
   function getninput( ntype, runname, domaininfo, forcingyear, firstyeartrend, const_ninput_year, ninput_noy_forcing_file, ninput_nhx_forcing_file, climate ) result( out_getninput )
     !////////////////////////////////////////////////////////////////
     ! Dummy function
@@ -371,7 +307,6 @@
     character(len=*), intent(in), optional :: do_grharvest_forcing_file
     integer, intent(in) :: const_lu_year
     integer, intent(in) :: firstyeartrend
-
     ! local variables
     integer :: doy
     integer :: findyear
@@ -380,14 +315,12 @@
     character(len=245) :: filnam
     integer :: readyear
     logical :: file_exists
-
     ! function return variable
     type( landuse_type ) :: out_landuse
-
     ! xxx dummy
     out_landuse%lu_area(lunat)  = 1.0
     out_landuse%do_grharvest(:) = .false.
->>>>>>> 29917cac
-
-
-end module md_forcing
+
+  end function getlanduse
+
+end module md_forcing