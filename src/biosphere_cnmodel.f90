--- conflicted
+++ resolved
@@ -233,8 +233,6 @@
                       )
         if (verbose) write(0,*) '... done'
 
-<<<<<<< HEAD
-=======
         !----------------------------------------------------------------
         ! update canopy and stand variables and simulate daily 
         ! establishment / sprouting
@@ -249,7 +247,6 @@
         if (verbose) write(0,*) '              plabl = ', plabl(:,jpngr)
         if (verbose) write(0,*) '... done'
 
->>>>>>> 2301ff41
         !/////////////////////////////////////////////////////////////////
         ! calculate GPP
         !----------------------------------------------------------------
@@ -273,7 +270,7 @@
         if (verbose) write(0,*) '... done'
 
         !/////////////////////////////////////////////////////////////////
-        ! NPP: substract autotrophic respiration to get NPP, remainder is added 
+        ! substract autotrophic respiration to get NPP, remainder is added 
         ! to labile pool (plabl)
         !----------------------------------------------------------------
         if (verbose) write(0,*) 'calling npp() ... '
@@ -427,13 +424,6 @@
         if (verbose) write(0,*) '... done'
 
         !/////////////////////////////////////////////////////////////////
-        ! start growing when temperature phenology allows it
-        !----------------------------------------------------------------
-        if (verbose) write(0,*) 'calling vegdynamics() ... '
-        call vegdynamics( jpngr, day ) 
-        if (verbose) write(0,*) '... done'
-
-        !/////////////////////////////////////////////////////////////////
         ! allocation of labile pools to biomass
         !----------------------------------------------------------------
         if (verbose) write(0,*) 'calling allocation() ... '
@@ -505,8 +495,6 @@
     call writeout_ascii_landuse( interface%steering%year )
     if (verbose) write(0,*) '... done'
 
-    stop 'end of year'
-
   end do
 
   ! stop 'end of year'
