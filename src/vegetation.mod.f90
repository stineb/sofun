module md_vegetation

  ! Subroutines adopted from file 'esdvm.F90' from the ForestESS repository.
  
  use datatypes
  use md_soil
  use md_interface, only: myinterface

  implicit none
  private

  ! public subroutines
  public :: initialize_cohort_from_biomass, initialize_vegn_tile
  public :: vegn_CNW_budget, vegn_phenology, vegn_growth_EW,update_layer_LAI              ! , vegn_CNW_budget_daily
  public :: vegn_reproduction, vegn_annualLAImax_update, annual_calls
  public :: vegn_starvation, vegn_nat_mortality, vegn_species_switch
  public :: relayer_cohorts, vegn_mergecohorts, kill_lowdensity_cohorts
  public :: vegn_annual_starvation,Zero_diagnostics

contains

  !========================================================================
  !============= Carbon, nitrogen and water budget    =====================
  !========================================================================
  ! Subroutines from BiomeE-Allocation
  !------------------------------------------------------------------------
  subroutine vegn_CNW_budget(vegn, forcing)
    !////////////////////////////////////////////////////////////////
    ! hourly carbon, nitrogen, and water dynamics, Weng 2016-11-25
    ! include Nitrogen uptake and carbon budget
    ! C_growth is calculated here to drive plant growth and reproduciton
    !---------------------------------------------------------------
    use md_forcing, only: climate_type

    type(vegn_tile_type), intent(inout) :: vegn
    type(climate_type), intent(in) :: forcing

    ! local variables
    type(cohort_type), pointer :: cc  ! current cohort
    integer:: i
    real   :: tair, tsoil ! temperature of soil, degC
    real   :: theta ! soil wetness, unitless

    real   :: NSC_supply,LR_demand,LR_deficit
    real   :: LeafGrowthMin, RootGrowthMin,NSCtarget,v
    real   :: LR_growth,WS_growth
    real   :: R_days,fNSC,fLFR,fStem
    integer:: layer

    ! Climatic variable
    tair   = forcing%Tair - 273.16   ! conversion to degC
    tsoil  = forcing%tsoil - 273.16  ! conversion to degC
    theta  = (vegn%wcl(2)-WILTPT)/(FLDCAP-WILTPT)

    ! Photosynsthesis
    call vegn_photosynthesis(forcing, vegn)

    ! ! xxx try
    ! ! Update soil water
<<<<<<< HEAD
    ! call SoilWaterDynamicsLayer(forcing,vegn)
=======
    ! call SoilWaterDynamicsLayer(forcing, vegn)
>>>>>>> 9584f1e2

    ! Respiration and allocation for growth
    do i = 1, vegn%n_cohorts

      cc => vegn%cohorts(i)
      associate ( sp => spdata(cc%species) )

      ! increment tha cohort age
      cc%age = cc%age + myinterface%dt_fast_yr

      ! Maintenance respiration
      call plant_respiration(cc, forcing%tair) ! get resp per tree per time step
<<<<<<< HEAD

=======
>>>>>>> 9584f1e2
      cc%resp = cc%resp + (cc%resg * myinterface%step_seconds) / seconds_per_day ! put growth respiration to tot resp
      cc%npp  = cc%gpp  - cc%resp ! kgC tree-1 step-1

      ! detach photosynthesis model from plant growth
      cc%nsc = cc%nsc + cc%npp
      cc%NSN = cc%NSN + cc%fixedN

      end associate
    enddo ! all cohorts

    ! update soil carbon
    call SOMdecomposition(vegn, forcing%tsoil, theta)

    ! Nitrogen uptake
    call vegn_N_uptake(vegn, forcing%tsoil)

  end subroutine vegn_CNW_budget

  !========================================================================
  !============= Plant physiology =========================================
  !========================================================================
<<<<<<< HEAD
    ! Weng 2017-10-18
  ! compute stomatal conductance, photosynthesis and respiration
  ! updates cc%An_op and cc%An_cl, from LM3

  subroutine vegn_photosynthesis (forcing, vegn)

=======
  ! Subroutines from BiomeE-Allocation
  !------------------------------------------------------------------------
  subroutine vegn_photosynthesis(forcing, vegn)
>>>>>>> 9584f1e2
    use md_forcing, only: climate_type

    type(climate_type), intent(in):: forcing
    type(vegn_tile_type), intent(inout) :: vegn

    ! local variables
    type(cohort_type), pointer :: cc
    real   :: rad_top  ! downward radiation at the top of the canopy, W/m2
    real   :: rad_net  ! net radiation absorbed by the canopy, W/m2
    real   :: Tair, TairK     ! air temperature, degC and degK
    real   :: cana_q   ! specific humidity in canopy air space, kg/kg
    real   :: cana_co2 ! co2 concentration in canopy air space, mol CO2/mol dry air
    real   :: p_surf   ! surface pressure, Pa
    real   :: water_supply ! water supply per m2 of leaves
    real   :: fw, fs ! wet and snow-covered fraction of leaves
    real   :: psyn   ! net photosynthesis, mol C/(m2 of leaves s)
    real   :: resp   ! leaf respiration, mol C/(m2 of leaves s)
    real   :: tempLAI,w_scale2, transp ! mol H20 per m2 of leaf per second
    real   :: kappa  ! light extinction coefficient of corwn layers
    real   :: f_light(10)=0.0      ! light fraction of each layer
    real   :: LAIlayer(10),accuCAI,f_gap ! additional GPP for lower layer cohorts due to gaps
    integer:: i, layer

    ! ! xxx try
    ! !===========================================================
    ! ! Original BiomeE-Allocation
    ! !-----------------------------------------------------------
    ! ! Water supply for photosynthesis, Layers
    ! call water_supply_layer(forcing, vegn)

    ! ! Sum leaf area over cohorts in each crown layer -> LAIlayer(layer)
    ! f_gap = 0.1 ! 0.1
    ! accuCAI = 0.0
    ! LAIlayer = 0.0
    ! do i = 1, vegn%n_cohorts
    !   cc => vegn%cohorts(i)
    !   layer = Max(1, Min(cc%layer,9))
    !   LAIlayer(layer) = LAIlayer(layer) + cc%leafarea * cc%nindivs /(1.-f_gap)
    ! enddo

    ! ! ! Calculate kappa according to sun zenith angle 
    ! ! kappa = cc%extinct/max(cosz,0.01)
    
    ! ! Use constant light extinction coefficient
    ! kappa = cc%extinct

    ! ! Get light received at each crown layer as a fraction of top-of-canopy -> f_light(layer) 
    ! f_light(:) = 0.0
    ! f_light(1) = 1.0
    ! do i=2,layer
    !   f_light(i) = f_light(i-1) * (exp(0.0 - kappa * LAIlayer(i-1)) + f_gap)
    ! enddo

    ! ! Photosynthesis
    ! accuCAI = 0.0

    ! do i = 1, vegn%n_cohorts

    !   cc => vegn%cohorts(i)
    !   associate ( sp => spdata(cc%species) )

    !   if (cc%status == LEAF_ON .and. cc%lai > 0.1) then

    !     ! Convert forcing data
    !     layer    = Max (1, Min(cc%layer,9))
    !     rad_top  = f_light(layer) * forcing%radiation ! downward radiation at the top of the canopy, W/m2
    !     rad_net  = f_light(layer) * forcing%radiation * 0.9 ! net radiation absorbed by the canopy, W/m2
    !     p_surf   = forcing%P_air  ! Pa
    !     TairK    = forcing%Tair ! K
    !     Tair     = forcing%Tair - 273.16 ! degC
    !     cana_q   = (esat(Tair) * forcing%RH * mol_h2o) / (p_surf * mol_air)  ! air specific humidity, kg/kg
    !     cana_co2 = forcing%CO2 ! co2 concentration in canopy air space, mol CO2/mol dry air

    !     ! recalculate the water supply to mol H20 per m2 of leaf per second
    !     water_supply = cc%W_supply / (cc%leafarea * myinterface%step_seconds * mol_h2o) ! mol m-2 leafarea s-1

    !     !call get_vegn_wet_frac (cohort, fw=fw, fs=fs)
    !     fw = 0.0
    !     fs = 0.0

    !     call gs_Leuning(rad_top, rad_net, TairK, cana_q, cc%lai, &
    !       p_surf, water_supply, cc%species, sp%pt, &
    !       cana_co2, cc%extinct, fs+fw, cc%layer, &
    !       ! output:
    !       psyn, resp, w_scale2, transp )

    !     ! store the calculated photosynthesis, photorespiration, and transpiration for future use in growth
    !     cc%An_op   = psyn  ! molC s-1 m-2 of leaves
    !     cc%An_cl   = -resp  ! molC s-1 m-2 of leaves
    !     cc%w_scale = w_scale2
    !     cc%transp  = transp * mol_h2o * cc%leafarea * myinterface%step_seconds ! Transpiration (kgH2O/(tree step), Weng, 2017-10-16
    !     cc%gpp     = (psyn - resp) * mol_C * cc%leafarea * myinterface%step_seconds ! kgC step-1 tree-1

    !     ! if (rad_top > 0.0) print*,'psyn/rad_top, resp/rad_top ', psyn/rad_top, resp/rad_top

    !     ! ! psyn/rad_top is on the order of 1e-8; psyn/rad_top is on the order of -1e-9
    !     ! if (rad_top > 0.0) print*,'psyn/rad_top, resp/rad_top', psyn/rad_top, resp/rad_top

    !     if (isnan(cc%gpp)) stop '"gpp" is a NaN'

    !   else

    !     ! no leaves means no photosynthesis and no stomatal conductance either
    !     cc%An_op   = 0.0
    !     cc%An_cl   = 0.0
    !     cc%gpp     = 0.0
    !     cc%transp  = 0.0
    !     cc%w_scale = -9999

    !   endif

    !   end associate
    ! enddo

    !===========================================================
    ! Constant LUE hack
    !-----------------------------------------------------------
    ! Sum leaf area over cohorts in each crown layer -> LAIlayer(layer)
    f_gap = 0.1 ! 0.1
    accuCAI = 0.0
    LAIlayer = 0.0
    do i = 1, vegn%n_cohorts
      cc => vegn%cohorts(i)
      layer = Max(1, Min(cc%layer,9))
      LAIlayer(layer) = LAIlayer(layer) + cc%leafarea * cc%nindivs /(1.-f_gap)
    enddo

    ! ! Calculate kappa according to sun zenith angle 
    ! kappa = cc%extinct/max(cosz,0.01)
    
    ! Use constant light extinction coefficient
    kappa = cc%extinct

    ! Get light received at each crown layer as a fraction of top-of-canopy -> f_light(layer) 
    f_light(:) = 0.0
    f_light(1) = 1.0
    do i=2,layer
      f_light(i) = f_light(i-1) * (exp(0.0 - kappa * LAIlayer(i-1)) + f_gap)
    enddo

    ! Photosynthesis
    accuCAI = 0.0

    do i = 1, vegn%n_cohorts

      cc => vegn%cohorts(i)
      associate ( sp => spdata(cc%species) )

      if (cc%status == LEAF_ON .and. cc%lai > 0.1) then

        ! Convert forcing data
        layer    = Max (1, Min(cc%layer,9))
        rad_top  = f_light(layer) * forcing%radiation ! downward radiation at the top of the canopy, W/m2

        ! hack:
        psyn = 1.0E-8  * rad_top
        resp = -1.0E-9 * rad_top
        transp = 0.0

        cc%An_op   = psyn  ! molC s-1 m-2 of leaves
        cc%An_cl   = -resp  ! molC s-1 m-2 of leaves
        cc%w_scale = w_scale2
        cc%transp  = transp * mol_h2o * cc%leafarea * myinterface%step_seconds ! Transpiration (kgH2O/(tree step), Weng, 2017-10-16
        cc%gpp     = (psyn - resp) * mol_C * cc%leafarea * myinterface%step_seconds ! kgC step-1 tree-1

      else

        ! no leaves means no photosynthesis and no stomatal conductance either
        cc%An_op   = 0.0
        cc%An_cl   = 0.0
        cc%gpp     = 0.0
        cc%transp  = 0.0
        cc%w_scale = -9999

      endif

      end associate
    enddo
    !===========================================================

<<<<<<< HEAD


=======
>>>>>>> 9584f1e2
  end subroutine vegn_photosynthesis

  
  subroutine gs_Leuning(rad_top, rad_net, tl, ea, lai, &
    p_surf, ws, pft, pt, ca, kappa, leaf_wet, layer, &
    apot, acl,w_scale2, transp)

    real,    intent(in)    :: rad_top ! PAR dn on top of the canopy, w/m2
    real,    intent(in)    :: rad_net ! PAR net on top of the canopy, w/m2
    real,    intent(in)    :: tl   ! leaf temperature, degK
    real,    intent(in)    :: ea   ! specific humidity in the canopy air, kg/kg
    real,    intent(in)    :: lai  ! leaf area index
    !real,    intent(in)    :: leaf_age ! age of leaf since budburst (deciduos), days
    real,    intent(in)    :: p_surf ! surface pressure, Pa
    real,    intent(in)    :: ws   ! water supply, mol H20/(m2 of leaf s)
    integer, intent(in)    :: pft  ! species
    integer, intent(in)    :: pt   ! physiology type (C3 or C4)
    real,    intent(in)    :: ca   ! concentartion of CO2 in the canopy air space, mol CO2/mol dry air
    real,    intent(in)    :: kappa! canopy extinction coefficient (move inside f(pft))
    real,    intent(in)    :: leaf_wet ! fraction of leaf that's wet or snow-covered
    integer, intent(in)    :: layer  ! the layer of this canopy
    ! note that the output is per area of leaf; to get the quantities per area of
    ! land, multiply them by LAI
    !real,    intent(out)   :: gs   ! stomatal conductance, m/s
    real,    intent(out)   :: apot ! net photosynthesis, mol C/(m2 s)
    real,    intent(out)   :: acl  ! leaf respiration, mol C/(m2 s)
    real,    intent(out)   :: w_scale2,transp  ! transpiration, mol H20/(m2 of leaf s)
    ! local variables     
    ! photosynthesis
    real :: vm
    real :: kc, ko ! Michaelis-Menten constants for CO2 and O2, respectively
    real :: ci
    real :: capgam ! CO2 compensation point
    real :: f2, f3
    real :: coef0, coef1
    real :: Resp
    ! conductance related
    real :: gs
    real :: b
    real :: ds  ! humidity deficit, kg/kg
    real :: hl  ! saturated specific humidity at the leaf temperature, kg/kg
    real :: do1
    ! misceleneous
    real :: dum2
    real, parameter :: light_crit = 0
    real, parameter :: gs_lim = 0.25
    real, parameter :: Rgas = 8.314 ! J mol-1 K-1, universal gas constant
    ! new average computations
    real :: lai_eq
    real, parameter :: rad_phot = 0.0000046 ! PAR conversion factor of J -> mol of quanta 
    real :: light_top
    real :: par_net
    real :: Ag
    real :: An
    real :: Ag_l
    real :: Ag_rb
    real :: anbar
    real :: gsbar
    real :: w_scale
    real, parameter :: p_sea = 1.0e5 ! sea level pressure, Pa
    ! soil water stress
    real :: Ed, an_w, gs_w
    b = 0.01
    do1 = 0.09 ! kg/kg
    if (pft < 2) do1 = 0.15
    ! Convert Solar influx from W/(m^2s) to mol_of_quanta/(m^2s) PAR,
    ! empirical relationship from McCree is light=rn*0.0000046
    light_top = rad_top*rad_phot;
    par_net   = rad_net*rad_phot;
    ! calculate humidity deficit, kg/kg
    call qscomp(tl, p_surf, hl)
    ds = max(hl - ea,0.0)
    !  ko=0.25   *exp(1400.0*(1.0/288.2-1.0/tl))*p_sea/p_surf;
    !  kc=0.00015*exp(6000.0*(1.0/288.2-1.0/tl))*p_sea/p_surf;
    !  vm=spdata(pft)%Vmax*exp(3000.0*(1.0/288.2-1.0/tl));
    ! corrected by Weng, 2013-01-17
    ! Weng, 2013-01-10
    ko=0.248    * exp(35948/Rgas*(1.0/298.2-1.0/tl))*p_sea/p_surf ! Weng, 2013-01-10
    kc=0.000404 * exp(59356/Rgas*(1.0/298.2-1.0/tl))*p_sea/p_surf ! Weng, 2013-01-10
    vm=spdata(pft)%Vmax*exp(24920/Rgas*(1.0/298.2-1.0/tl)) ! / ((layer-1)*1.0+1.0) ! Ea = 33920
    !decrease Vmax due to aging of temperate deciduous leaves 
    !(based on Wilson, Baldocchi and Hanson (2001)."Plant,Cell, and Environment", vol 24, 571-583)
    !! Turned off by Weng, 2013-02-01, since we can't trace new leaves
    !  if (spdata(pft)%leaf_age_tau>0 .and. leaf_age>spdata(pft)%leaf_age_onset) then
    !     vm=vm*exp(-(leaf_age-spdata(pft)%leaf_age_onset)/spdata(pft)%leaf_age_tau)
    !  endif

    ! capgam=0.209/(9000.0*exp(-5000.0*(1.0/288.2-1.0/tl))); - Foley formulation, 1986
    capgam=0.5*kc/ko*0.21*0.209; ! Farquhar & Caemmerer 1982



    ! Find respiration for the whole canopy layer

    !  Resp=spdata(pft)%gamma_resp*vm*lai /((layer-1)*1.0+1.0)  ! Weng, 2013-01-17 add '/ ((layer-1)*1.0+1.0)'

    ! 2014-09-03, for Nitrogen model: resp = D*(A + B*LMA)
    ! (A+B*LMA) = LNA, D=Vmax/LNA = 25E-6/0.0012 = 0.02 for a standard deciduous species
    !! Leaf resp as a function of nitrogen
    !  Resp=spdata(pft)%gamma_resp*0.04*spdata(pft)%LNA  & ! basal rate, mol m-2 s-1
    !       * exp(24920/Rgas*(1.0/298.2-1.0/tl))         & ! temperature scaled
    !       * lai                                        & ! whole canopy
    !       /((layer-1)*1.0+1.0)                         !
    !! as a function of LMA
    !  Resp=(spdata(pft)%gamma_LNbase*spdata(pft)%LNbase+spdata(pft)%gamma_LMA*spdata(pft)%LMA)  & ! basal rate, mol m-2 s-1
    !  Resp=spdata(pft)%gamma_LNbase*(2.5*spdata(pft)%LNA-1.5*spdata(pft)%LNbase)     & ! basal rate, mol m-2 s-1
    Resp = spdata(pft)%gamma_LN/seconds_per_year & ! per seconds, ! basal rate, mol m-2 s-1
            * spdata(pft)%LNA * lai / mol_c    &     ! whole canopy, ! basal rate, mol m-2 s-1
            * exp(24920/Rgas*(1.0/298.2-1.0/tl))     ! temperature scaled
    !                                  &
    !       /((layer-1)*1.0+1.0)
    ! Temperature effects
    Resp=Resp/((1.0+exp(0.4*(5.0-tl+TFREEZE)))*(1.0+exp(0.4*(tl-45.0-TFREEZE))));


    ! ignore the difference in concentrations of CO2 near
    !  the leaf and in the canopy air, rb=0.
    Ag_l=0.;
    Ag_rb=0.;
    Ag=0.;
    anbar=-Resp/lai;
    gsbar=b;
    ! find the LAI level at which gross photosynthesis rates are equal
    ! only if PAR is positive
    if ( light_top > light_crit ) then

      if (pt==PT_C4) then ! C4 species

        coef0=(1+ds/do1)/spdata(pft)%m_cond
        ci=(ca+1.6*coef0*capgam)/(1+1.6*coef0)

        if (ci>capgam) then
          f2=vm
          f3=18000.0*vm*ci ! 18000 or 1800?
          dum2=min(f2,f3)

          ! find LAI level at which rubisco limited rate is equal to light limited rate
          lai_eq = -log(dum2/(kappa*spdata(pft)%alpha_phot*light_top))/kappa
          lai_eq = min(max(0.0,lai_eq),lai) ! limit lai_eq to physically possible range

          ! gross photosynthesis for light-limited part of the canopy
          Ag_l   = spdata(pft)%alpha_phot * par_net &
                  * (exp(-lai_eq*kappa)-exp(-lai*kappa))/(1-exp(-lai*kappa))

          ! gross photosynthesis for rubisco-limited part of the canopy
          Ag_rb  = dum2*lai_eq

          Ag=(Ag_l+Ag_rb)/((1.0+exp(0.4*(5.0-tl+TFREEZE)))*(1.0+exp(0.4*(tl-45.0-TFREEZE))))
          An=Ag-Resp
          anbar=An/lai

          if (anbar>0.0) then
            gsbar=anbar/(ci-capgam)/coef0
          endif

        endif ! ci>capgam

      else ! C3 species

        coef0=(1+ds/do1)/spdata(pft)%m_cond
        coef1=kc*(1.0+0.209/ko)
        ci=(ca+1.6*coef0*capgam)/(1+1.6*coef0)
        f2=vm*(ci-capgam)/(ci+coef1)
        f3=vm/2.
        dum2=min(f2,f3)

        if (ci>capgam) then
          ! find LAI level at which rubisco limited rate is equal to light limited rate
          lai_eq=-log(dum2*(ci+2.*capgam)/(ci-capgam)/ &
           (spdata(pft)%alpha_phot*light_top*kappa))/kappa
          lai_eq = min(max(0.0,lai_eq),lai) ! limit lai_eq to physically possible range

          ! gross photosynthesis for light-limited part of the canopy
          Ag_l   = spdata(pft)%alpha_phot * (ci-capgam)/(ci+2.*capgam) * par_net &
                   * (exp(-lai_eq*kappa)-exp(-lai*kappa))/(1.0-exp(-lai*kappa))

          ! gross photosynthesis for rubisco-limited part of the canopy
          Ag_rb  = dum2*lai_eq

          Ag=(Ag_l+Ag_rb) /((1.0+exp(0.4*(5.0-tl+TFREEZE)))*(1.0+exp(0.4*(tl-45.0-TFREEZE))));
          An=Ag-Resp;
          anbar=An/lai
          !write(*,*)'An,Ag,AG_l,Ag_rb,lai',An,Ag, Ag_l, Ag_rb,lai

          if (anbar>0.0) then
            gsbar=anbar/(ci-capgam)/coef0;
          endif

        endif

      endif

    endif ! light is available for photosynthesis

    !write(898,'(1(I4,","),10(E10.4,","))') &
    !     layer, light_top, par_net, kappa, lai, lai_eq, ci, capgam, Ag_l, Ag_rb, Ag

    an_w=anbar

    if (an_w > 0.) then
      an_w=an_w*(1-spdata(pft)%wet_leaf_dreg*leaf_wet);
    endif
    gs_w = 1.56 * gsbar *(1-spdata(pft)%wet_leaf_dreg*leaf_wet); !Weng: 1.56 for H2O?

    if (gs_w > gs_lim) then
      if (an_w > 0.) an_w = an_w*gs_lim/gs_w
      gs_w = gs_lim
    endif

    ! find water availability diagnostic demand
    Ed = gs_w * ds*mol_air/mol_h2o ! ds*mol_air/mol_h2o is the humidity deficit in [mol_h2o/mol_air]

    ! the factor mol_air/mol_h2o makes units of gs_w and humidity deficit ds compatible:
    if (Ed>ws) then
      w_scale = ws/Ed
      gs_w = w_scale * gs_w
      if (an_w > 0.0) an_w = an_w * w_scale
      if (an_w < 0.0 .and. gs_w >b) gs_w = b
    endif

    gs=gs_w
    apot=an_w
    acl=-Resp/lai
    transp = min(ws,Ed) ! mol H20/(m2 of leaf s)
    ! just for reporting
    if (Ed>0.0) then
      w_scale2=min(1.0,ws/Ed)
    else
      w_scale2=1.0
    end if 

    ! finally, convert units of stomatal conductance to m/s from mol/(m2 s) by
    ! multiplying it by a volume of a mole of gas
    gs = gs * Rugas * Tl / p_surf
    !write(899, '(25(E12.4,","))') rad_net,par_net,apot*3600*12,acl*3600*12,Ed

  end subroutine gs_Leuning

  
  subroutine calc_solarzen(td, latdegrees, cosz, solarelev, solarzen)
    ! Calculate solar zenith angle **in radians**
    ! From Spitters, C. J. T. (1986), AgForMet 38: 231-242.
    implicit none
    real, intent(in) :: td             ! day(to minute fraction)
    real, intent(in) :: latdegrees     ! latitude in degrees
    real :: hour,latrad
    real :: delta    ! declination angle
    real :: pi, rad
    real, intent(out) :: cosz        ! cosz=cos(zen angle)=sin(elev angle)
    real, intent(out) :: solarelev    ! solar elevation angle (rad)
    real, intent(out) :: solarzen     ! solar zenith angle (rad)

    pi  = 3.1415926
    rad = pi / 180.0 ! Conversion from degrees to radians.
    hour = (td-floor(td))*24.0
    latrad = latdegrees*rad
    delta  = asin(-sin(rad*23.450)*cos(2.0*pi*(td+10.0)/365.0))
    cosz = sin(latrad)*sin(delta) + &
    cos(latrad)*cos(delta)*cos(rad* 15.0*(hour-12.0))
    cosz = max (cosz, 0.01)  ! Sun's angular is 0.01
    ! compute the solar elevation and zenth angles below
    solarelev = asin(cosz)/pi*180.0  !since asin(cos(zen))=pi/2-zen=elev
    solarzen = 90.0 - solarelev ! pi/2.d0 - solarelev
  end subroutine calc_solarzen
<<<<<<< HEAD
!============================================================================
=======

>>>>>>> 9584f1e2

  subroutine plant_respiration(cc, tairK)
    !//////////////////////////////////////////////////////////////////////
    ! Autotrophic respiration.
    ! Adopted from BiomeE-Allcation.
    !----------------------------------------------------------------------
    type(cohort_type), intent(inout) :: cc
    real, intent(in) :: tairK ! degK
    ! local variables
    real :: tf,tfs ! thermal inhibition factors for above- and below-ground biomass
    real :: r_leaf, r_stem, r_root
    real :: Acambium  ! cambium area, m2/tree

    ! real :: LeafN     ! leaf nitrogen, kgN/Tree
    real :: fnsc,NSCtarget ! used to regulation respiration rate
    real :: r_Nfix    ! respiration due to N fixation
    integer :: sp ! shorthand for cohort species
    sp = cc%species
    
    ! temperature response function
    tf  = exp(9000.0*(1.0/298.16-1.0/tairK))
    !  tfs = thermal_inhibition(tsoil)  ! original
    tfs = tf ! Rm_T_response_function(tsoil) ! Weng 2014-01-14
    ! With nitrogen model, leaf respiration is a function of leaf nitrogen
    !NSCtarget = 3.0 * (cc%bl_max + cc%br_max)
    fnsc = 1.0 ! min(max(0.0,cc%nsc/NSCtarget),1.0)
    Acambium = PI * cc%DBH * cc%height * 1.2
    ! Facultive Nitrogen fixation
    !if (cc%NSN < cc%NSNmax .and. cc%NSC > 0.5 * NSCtarget) then
    !   cc%fixedN = spdata(sp)%NfixRate0 * cc%br * tf * myinterface%dt_fast_yr ! kgN tree-1 step-1
    !else
    !   cc%fixedN = 0.0 ! spdata(sp)%NfixRate0 * cc%br * tf * myinterface%dt_fast_yr ! kgN tree-1 step-1
    !endif
    ! Obligate Nitrogen Fixation
    cc%fixedN = fnsc*spdata(sp)%NfixRate0 * cc%br * tf * myinterface%dt_fast_yr ! kgN tree-1 step-1
    r_Nfix    = spdata(sp)%NfixCost0 * cc%fixedN ! + 0.25*spdata(sp)%NfixCost0 * cc%N_uptake    ! tree-1 step-1
    
    ! LeafN    = spdata(sp)%LNA * cc%leafarea
    r_stem   = fnsc*spdata(sp)%gamma_SW  * Acambium * tf * myinterface%dt_fast_yr ! kgC tree-1 step-1
    r_root   = fnsc*spdata(sp)%gamma_FR  * cc%rootN * tf * myinterface%dt_fast_yr ! root respiration ~ root N
    r_leaf   = cc%An_cl * mol_C * cc%leafarea * myinterface%step_seconds ! fnsc*spdata(sp)%gamma_LN  * cc%leafN * tf * myinterface%dt_fast_yr  ! tree-1 step-1
    cc%resp = r_leaf + r_stem + r_root + r_Nfix   !kgC tree-1 step-1
    cc%resl = r_leaf + r_stem !tree-1 step-1
    cc%resr = r_root + r_Nfix ! tree-1 step-1

  end subroutine plant_respiration
<<<<<<< HEAD
  
  !========================================================================
  !========= Plant growth =================================================
  !========================================================================
  
=======

  !========================================================================
  !========= Plant growth =================================================
  !========================================================================

>>>>>>> 9584f1e2
  subroutine fetch_CN_for_growth(cc)
    !////////////////////////////////////////////////////////////////
    ! Fetch C from labile C pool according to the demand of leaves and fine roots,
    ! and the push of labile C pool
    ! DAILY call.
    ! added by Weng, 12-06-2016
    ! Code from BiomeE-Allocation
    !---------------------------------------------------------------
    implicit none
    type(cohort_type), intent(inout) :: cc
    
    ! local variables
    logical :: woody
    logical :: dormant,growing
    real :: NSCtarget
    real :: C_push, C_pull, growthC
    real :: N_push, N_pull, growthN
    real :: LFR_rate ! make these two variables to PFT-specific parameters
    real :: bl_max, br_max
    real :: resp_growth
    ! make these two variables to PFT-specific parameters
    LFR_rate = 1.0 ! 1.0/5.0 ! filling rate/day
    associate ( sp => spdata(cc%species) )
      NSCtarget = 3.0 * (cc%bl_max + cc%br_max)      ! kgC/tree
      ! Fetch C from labile C pool if it is in the growing season
      if (cc%status == LEAF_ON) then ! growing season
        C_pull = LFR_rate * (Max(cc%bl_max - cc%bl,0.0) +   &
          Max(cc%br_max - cc%br,0.0))
        N_pull = LFR_rate * (Max(cc%bl_max - cc%bl,0.0)/sp%CNleaf0 +  &
          Max(cc%br_max - cc%br,0.0)/sp%CNroot0)
        C_push = cc%nsc/(days_per_year*sp%tauNSC) ! max(cc%nsc-NSCtarget, 0.0)/(days_per_year*sp%tauNSC)
        N_push = cc%NSN/(days_per_year*sp%tauNSC) ! 4.0 * C_push/sp%CNsw0  !
        cc%N_growth = Min(max(0.02*cc%NSN,0.0), N_pull+N_push)
        cc%C_growth = Min(max(0.02*cc%NSC,0.0), C_pull+C_push) ! Max(0.0,MIN(0.02*(cc%nsc-0.2*NSCtarget), C_pull+C_push))
        !!! cc%NSC      = cc%NSC - cc%C_growth ! just an estimate, not out yet
      else ! non-growing season
        cc%C_growth = 0.0
        cc%N_growth = 0.0
        cc%resg     = 0.0
      endif
    end associate
  end subroutine fetch_CN_for_growth


  subroutine vegn_growth_EW( vegn )
    !////////////////////////////////////////////////////////////////
    ! updates cohort biomass pools, LAI, and height using accumulated 
    ! C_growth and bHW_gain
    ! Code from BiomeE-Allocation
    !---------------------------------------------------------------
    type(vegn_tile_type), intent(inout) :: vegn
    ! local variables
    type(cohort_type), pointer :: cc    ! current cohort
    real :: CSAtot ! total cross section area, m2
    real :: CSAsw  ! Sapwood cross sectional area, m2
    real :: CSAwd  ! Heartwood cross sectional area, m2
    real :: DBHwd  ! diameter of heartwood at breast height, m
    real :: BSWmax ! max sapwood biomass, kg C/individual
    real :: dB_LRS, G_LFR  ! amount of carbon spent on leaf and root growth
    real :: dSeed ! allocation to seeds, Weng, 2016-11-26
    real :: dBL, dBR ! tendencies of leaf and root biomass, kgC/individual
    real :: dBSW ! tendency of sapwood biomass, kgC/individual
    real :: dBHW ! tendency of wood biomass, kgC/individual
    real :: dDBH ! tendency of breast height diameter, m
    real :: dCA ! tendency of crown area, m2/individual
    real :: dHeight ! tendency of vegetation height
    real :: dNS    ! Nitrogen from SW to HW
    real :: sw2nsc = 0.0 ! conversion of sapwood to non-structural carbon
    real :: b,BL_u,BL_c
    real :: LFR_deficit, LF_deficit, FR_deficit
    real :: N_demand,Nsupplyratio,extraN
    real :: r_N_SD
    logical :: do_editor_scheme = .False.
    integer :: i,j
    do_editor_scheme = .False. ! .True.

    ! Turnover of leaves and fine roots
    call vegn_tissue_turnover(vegn)
    !Allocate C_gain to tissues
    do i = 1, vegn%n_cohorts   
      cc => vegn%cohorts(i)
      !    call biomass_allocation(cc)
      associate (sp => spdata(cc%species)) ! F2003
      if (cc%status == LEAF_ON) then
        
        ! Get carbon from NSC pool. This sets cc%C_growth
        call fetch_CN_for_growth(cc) ! Weng, 2017-10-19

        ! Allocate carbon to the plant pools
        ! calculate the carbon spent on growth of leaves and roots
        LF_deficit = max(0.0, cc%bl_max - cc%bl)
        FR_deficit = max(0.0, cc%br_max - cc%br)
        LFR_deficit = LF_deficit + FR_deficit
        G_LFR = max(min(LF_deficit + FR_deficit,  &
        f_LFR_max  * cc%C_growth), 0.0) ! (1.- Wood_fract_min)

        ! and distribute it between roots and leaves
        dBL  = min(G_LFR, max(0.0, &
                (G_LFR*cc%bl_max + cc%bl_max*cc%br - cc%br_max*cc%bl)/(cc%bl_max + cc%br_max) &
                ))
        ! flexible allocation scheme
        !dBL = min(LF_deficit, 0.6*G_LFR)
        if ((G_LFR-dBL) > FR_deficit) dBL = G_LFR - FR_deficit
        dBR  = G_LFR - dBL
        ! calculate carbon spent on growth of sapwood growth
        if (cc%layer == 1 .AND. cc%age > sp%maturalage) then
          dSeed = sp%v_seed * (cc%C_growth - G_LFR)
          dBSW  = (1.0-sp%v_seed)* (cc%C_growth - G_LFR)
        else
          dSeed= 0.0
          dBSW = cc%C_growth - G_LFR
        endif
        ! For grasses, temporary
        if (sp%lifeform ==0 ) then
          dSeed = dSeed + 0.15*G_LFR
          G_LFR = 0.85 * G_LFR
          dBR   = 0.85 * dBR
          dBL   = 0.85 * dBL
        endif
        ! Nitrogen adjustment on allocations between wood and leaves+roots
        ! Nitrogen demand by leaves, roots, and seeds (Their C/N ratios are fixed.)
        N_demand = dBL/sp%CNleaf0 + dBR/sp%CNroot0 + dSeed/sp%CNseed0 + dBSW/sp%CNsw0

        ! Nitrogen available for all tisues, including wood
        if (cc%N_growth < N_demand) then
          ! a new method, Weng, 2019-05-21
          ! same ratio reduction for leaf, root, and seed if (cc%N_growth < N_demand)
          Nsupplyratio = MAX(0.0, MIN(1.0, cc%N_growth/N_demand))
          !r_N_SD = (cc%N_growth-cc%C_growth/sp%CNsw0)/(N_demand-cc%C_growth/sp%CNsw0) ! fixed wood CN
          r_N_SD = cc%N_growth/N_demand ! = Nsupplyratio
          if (sp%lifeform > 0 ) then ! for trees
            if (r_N_SD<=1.0 .and. r_N_SD>0.0) then
              dBSW =  dBSW + (1.0-r_N_SD) * (dBL+dBR+dSeed)
              dBR  =  r_N_SD * dBR
              dBL  =  r_N_SD * dBL
              dSeed=  r_N_SD * dSeed
            elseif (r_N_SD <= 0.0) then
              dBSW = cc%N_growth/sp%CNsw0
              dBR  =  0.0
              dBL  =  0.0
              dSeed=  0.0
            endif
          else ! for grasses
            dBR  =  Nsupplyratio * dBR
            dBL  =  Nsupplyratio * dBL
            dSeed=  Nsupplyratio * dSeed
            dBSW =  Nsupplyratio * dBSW
          endif
        endif
        ! update carbon pools
        cc%bl     = cc%bl    + dBL
        cc%br     = cc%br    + dBR
        cc%bsw    = cc%bsw   + dBSW
        cc%seedC  = cc%seedC + dSeed
        cc%NSC    = cc%NSC  - dBR - dBL -dSeed - dBSW
        cc%resg = 0.5 * (dBR+dBL+dSeed+dBSW) !  daily
        ! update nitrogen pools, Nitrogen allocation
        cc%leafN = cc%leafN + dBL   /sp%CNleaf0
        cc%rootN = cc%rootN + dBR   /sp%CNroot0
        cc%seedN = cc%seedN + dSeed /sp%CNseed0
        cc%sapwN = cc%sapwN + f_N_add * cc%NSN + &
          (cc%N_growth - dBL/sp%CNleaf0 - dBR/sp%CNroot0 - dSeed/sp%CNseed0)
        !extraN = max(0.0,cc%sapwN+cc%woodN - (cc%bsw+cc%bHW)/sp%CNsw0)
        extraN   = max(0.0,cc%sapwN - cc%bsw/sp%CNsw0)
        cc%sapwN = cc%sapwN - extraN
        cc%NSN   = cc%NSN   + extraN - f_N_add*cc%NSN - cc%N_growth !! update NSN
        cc%N_growth = 0.0
        !       accumulated C allocated to leaf, root, and wood
        cc%NPPleaf = cc%NPPleaf + dBL
        cc%NPProot = cc%NPProot + dBR
        cc%NPPwood = cc%NPPwood + dBSW
        ! update breast height diameter given increase of bsw
        dDBH   = dBSW / (sp%thetaBM * sp%alphaBM * cc%DBH**(sp%thetaBM-1.0))
        dHeight= sp%thetaHT * sp%alphaHT * cc%DBH**(sp%thetaHT-1) * dDBH
        dCA    = sp%thetaCA * sp%alphaCA * cc%DBH**(sp%thetaCA-1) * dDBH
        !       update plant architecture
        cc%DBH       = cc%DBH       + dDBH
        cc%height    = cc%height    + dHeight
        cc%crownarea = cc%crownarea + dCA
        cc%leafarea  = leaf_area_from_biomass(cc%bl,cc%species,cc%layer,cc%firstlayer)
        cc%lai       = cc%leafarea/cc%crownarea !(cc%crownarea *(1.0-sp%internal_gap_frac))
        vegn%LAI     = vegn%LAI + cc%leafarea  * cc%nindivs

        ! print*,'i, cc%leafarea, cc%lai, cc%nindivs, vegn%LAI ', i, cc%leafarea, cc%lai, cc%nindivs, vegn%LAI

        call rootarea_and_verticalprofile(cc)
        ! convert sapwood to heartwood for woody plants ! Nitrogen from sapwood to heart wood
        if (sp%lifeform>0) then
          CSAsw  = cc%bl_max/sp%LMA * sp%phiCSA * cc%height ! with Plant hydraulics, Weng, 2016-11-30
          CSAtot = 0.25 * PI * cc%DBH**2
          CSAwd  = max(0.0, CSAtot - CSAsw)
          DBHwd  = 2*sqrt(CSAwd/PI)
          BSWmax = sp%alphaBM * (cc%DBH**sp%thetaBM - DBHwd**sp%thetaBM)
          dBHW   = max(cc%bsw - BSWmax, 0.0)
          dNS    = dBHW/cc%bsw *cc%sapwN
          ! update C and N of sapwood and wood
          cc%bHW   = cc%bHW   + dBHW
          cc%bsw   = cc%bsw   - dBHW
          cc%sapwN = cc%sapwN - dNS
          cc%woodN = cc%woodN + dNS
        endif
        ! update bl_max and br_max daily
        BL_c = sp%LMA * sp%LAImax * cc%crownarea * &
                (1.0-sp%internal_gap_frac) /max(1,cc%layer)
        BL_u = sp%LMA*cc%crownarea*(1.0-sp%internal_gap_frac)* &
                sp%underLAImax
        if (cc%layer == 1) cc%topyear = cc%topyear + 1.0 /365.0
        if (cc%layer > 1 .and. cc%firstlayer == 0) then ! changed back, Weng 2014-01-23
          cc%bl_max = BL_u
          !           Keep understory tree's root low and constant
          cc%br_max = 1.8*cc%bl_max/(sp%LMA*sp%SRA) ! sp%phiRL
          !cc%br_max = sp%phiRL*cc%bl_max/(sp%LMA*sp%SRA) ! sp%phiRL

        else

          cc%bl_max = BL_u + min(cc%topyear/5.0,1.0)*(BL_c - BL_u)
          cc%br_max = sp%phiRL*cc%bl_max/(sp%LMA*sp%SRA)

        endif

        ! Grasses have the saem bl_max regardless of their layer position
        if (sp%lifeform == 0) then
          cc%bl_max = BL_c
          cc%br_max = sp%phiRL*cc%bl_max/(sp%LMA*sp%SRA)
        endif ! for grasses

      elseif (cc%status == LEAF_OFF .and. cc%C_growth > 0.) then
        cc%nsc = cc%nsc + cc%C_growth
        cc%resg = 0.0
      endif ! "cc%status == LEAF_ON"

      ! reset carbon acculmulation terms
      cc%C_growth = 0

      end associate ! F2003
    enddo
    cc => null()

  end subroutine vegn_growth_EW


  subroutine update_layer_LAI(vegn)
    !////////////////////////////////////////////////////////////////
    ! Updates LAI per canopy layer
    ! Code from BiomeE-Allocation
    !---------------------------------------------------------------
    type(vegn_tile_type), intent(inout) :: vegn

    ! local variables
    type(cohort_type), pointer :: cc
    integer :: i, layer

    ! update accumulative LAI for each corwn layer
    vegn%LAI      = 0.0
    vegn%LAIlayer = 0.0
    do i = 1, vegn%n_cohorts
     cc => vegn%cohorts(i)
     layer = Max (1, Min(cc%layer,9)) ! between 1~9
     vegn%LAIlayer(layer) = vegn%LAIlayer(layer) + cc%leafarea * cc%nindivs !/(1.0-sp%internal_gap_frac)
    enddo
  
  end subroutine update_layer_LAI


  subroutine rootarea_and_verticalprofile(cc)
    !////////////////////////////////////////////////////////////////
    ! Weng: partioning root area into layers, 10-24-2017
    ! Code from BiomeE-Allocation
    !---------------------------------------------------------------
    type(cohort_type), intent(inout) :: cc
    ! ---local var ----------
    integer :: j

    associate (sp => spdata(cc%species) )
      cc%rootarea  = cc%br * sp%SRA
      do j=1,max_lev
       cc%rootareaL(j) = cc%rootarea * sp%root_frac(j)
     enddo
    end associate
  
  end subroutine rootarea_and_verticalprofile


  subroutine vegn_phenology( vegn ) ! daily step
    !////////////////////////////////////////////////////////////////
    ! Determines phenology state (leaf on/off)
    ! Code from BiomeE-Allocation
    !---------------------------------------------------------------
    type(vegn_tile_type), intent(inout) :: vegn

    ! local variables
    type(cohort_type), pointer :: cc
    integer :: i,j
    real    :: grassdensity   ! for grasses only
    real    :: BL_u,BL_c
    real    :: ccFR, ccNSC, ccRootN, ccNSN
    logical :: cc_firstday = .false.
    logical :: growingseason
    logical :: TURN_ON_life, TURN_OFF_life

    vegn%litter = 0   ! daily litter

    ! update vegn GDD and tc_pheno
    vegn%gdd      = vegn%gdd + max(0.0, vegn%tc_daily - 278.15)
    vegn%tc_pheno = vegn%tc_pheno * 0.8 + vegn%Tc_daily * 0.2

    ! ON and OFF of phenology: change the indicator of growing season for deciduous
    cohortloop2: do i = 1,vegn%n_cohorts
      cc => vegn%cohorts(i)

      ! update GDD for each cohort
      cc%gdd = cc%gdd + max(0.0, vegn%tc_daily - 278.15) ! GDD5

      associate (sp => spdata(cc%species) )

      ! for evergreen
      if (sp%phenotype==1 .and. cc%status==LEAF_OFF) cc%status=LEAF_ON

      ! for deciduous and grasses
      TURN_ON_life = (sp%phenotype == 0 .and. &
        cc%status    == LEAF_OFF       .and. &
        cc%gdd        > sp%gdd_crit    .and. &
        vegn%tc_pheno > sp%tc_crit_on) .and. &
        (sp%lifeform .ne. 0 .OR.(sp%lifeform .eq. 0 .and. cc%layer==1))

      cc_firstday = .false.
      if (TURN_ON_life) then
        cc%status = LEAF_ON ! Turn on a growing season
        cc_firstday = .True.
      endif

      ! Reset grass density at the first day of a growing season
      if (cc_firstday .and. sp%lifeform ==0 .and. cc%age>2.) then
        
        ! reset grass density and size for perenials
        ccNSC   = (cc%NSC +cc%bl +  cc%bsw  +cc%bHW  +cc%br   +cc%seedC) * cc%nindivs
        ccNSN   = (cc%NSN +cc%leafN+cc%sapwN+cc%woodN+cc%rootN+cc%seedN) * cc%nindivs
        
        ! reset
        cc%nindivs = MIN(ccNSC /sp%seedlingsize, ccNSN/(sp%seedlingsize/sp%CNroot0))
        cc%bsw = f_initialBSW *sp%seedlingsize  ! for setting up a initial size
        cc%br    = 0.25 * cc%bsw
        cc%bl    = 0.0
        cc%bHW   = 0.0
        cc%seedC = 0.0
        cc%nsc   = ccNSC/cc%nindivs - (cc%bl+ cc%bsw+cc%bHW+cc%br+cc%seedC)
        
        ! nitrogen pools
        cc%sapwN = cc%bsw  /sp%CNsw0
        cc%rootN = cc%br   /sp%CNroot0
        cc%leafN = 0.0
        cc%woodN = 0.0
        cc%seedN = 0.0
        cc%NSN   = ccNSN/cc%nindivs - (cc%leafN+cc%sapwN+cc%woodN+cc%rootN+cc%seedN)

        call rootarea_and_verticalprofile(cc)
        call init_cohort_allometry(cc)
      endif
      end associate

    enddo cohortloop2

    if (TURN_ON_life) call relayer_cohorts(vegn)

    ! OFF of a growing season
    cohortloop3: do i = 1,vegn%n_cohorts

      cc => vegn%cohorts(i)
      associate (sp => spdata(cc%species) )
      TURN_OFF_life = (sp%phenotype  == 0 .and.     &
      cc%status == LEAF_ON .and.     &
      cc%gdd > sp%gdd_crit+600. .and. &
      vegn%tc_pheno < sp%tc_crit)
      end associate

      if (TURN_OFF_life) then
        cc%status = LEAF_OFF  ! Turn off a growing season
        cc%gdd   = 0.0        ! Start to counting a new cycle of GDD
        vegn%gdd = 0.0
      endif

      ! leaf fall
      call Seasonal_fall(cc,vegn)
    
    enddo cohortloop3

  end subroutine vegn_phenology


  subroutine Seasonal_fall(cc,vegn)
    !////////////////////////////////////////////////////////////////
    ! Leaf and stem fall
    ! sum leaf and stem fall for deciduous plants, including deciduous trees and grasses
    ! Code from BiomeE-Allocation
    !---------------------------------------------------------------
    implicit none
    type(cohort_type), intent(inout) :: cc
    type(vegn_tile_type), intent(inout) :: vegn
    ! local variables
    real    :: loss_coarse, loss_fine, lossN_coarse, lossN_fine
    real    :: dAleaf, dBL, dBR, dNL, dNR, dBStem, dNStem      ! per day
    real    :: leaf_fall_rate, root_mort_rate      ! per day

    leaf_fall_rate = 0.05; root_mort_rate = 0.025

    !    End a growing season: leaves fall for deciduous
    associate (sp => spdata(cc%species) )
    
    if (cc%status == LEAF_OFF .AND. cc%bl > 0.0) then
      dBL = min(leaf_fall_rate * cc%bl_max, cc%bl)
      dBR = min( root_mort_rate * cc%br_max, cc%br)  ! Just for test: keep roots
      dBStem = 0.0 ! trees
      dNStem = 0.0 ! trees
      if (sp%lifeform==0) then  ! grasses
        dBStem = MIN(1.0,dBL/cc%bl) * cc%bsw
        dNStem = MIN(1.0,dBL/cc%bl) * cc%sapwN
      endif
      ! Nitrogen out
      if (cc%bl>0) then
        dNL = dBL/cc%bl * cc%leafN !dBL/sp%CNleaf0
      else
        dNL = 0.0
      endif

      if (cc%br>0) then
        dNR = dBR/cc%br * cc%rootN !dBR/sp%CNroot0
      else
        dNR = 0.0
      endif

      dAleaf = leaf_area_from_biomass(dBL,cc%species,cc%layer,cc%firstlayer)

      !       Retranslocation to NSC and NSN
      cc%nsc = cc%nsc + l_fract  * (dBL + dBR + dBStem)
      cc%NSN = cc%NSN + retransN * (dNL + dNR + dNStem)
      !       update plant pools
      cc%bl    = cc%bl  - dBL
      cc%br    = cc%br  - dBR
      cc%bsw   = cc%bsw - dBStem ! for grass

      cc%leafN = cc%leafN - dNL
      cc%rootN = cc%rootN - dNR
      cc%sapwN = cc%sapwN - dNStem
      !       update NPP for leaves, fine roots, and wood

      cc%NPPleaf = cc%NPPleaf - l_fract * dBL
      cc%NPProot = cc%NPProot - l_fract * dBR
      cc%NPPwood = cc%NPPwood - l_fract * dBStem
      cc%leafarea= leaf_area_from_biomass(cc%bl,cc%species,cc%layer,cc%firstlayer)
      cc%lai     = cc%leafarea/(cc%crownarea *(1.0-sp%internal_gap_frac))

      ! Update plant size (for grasses)
      !call init_cohort_allometry(cc)

      !       put C and N into soil pools:  Substraction of C and N from leaf and root pools
      loss_coarse  = (1.-l_fract) * cc%nindivs * (dBStem+dBL - dAleaf * LMAmin)
      loss_fine    = (1.-l_fract) * cc%nindivs * (dBR        + dAleaf * LMAmin)
      lossN_coarse = (1.-retransN)* cc%nindivs * (dNStem+dNL - dAleaf * sp%LNbase)
      lossN_fine   = (1.-retransN)* cc%nindivs * (dNR        + dAleaf * sp%LNbase)

      vegn%metabolicL = vegn%metabolicL +  &
      fsc_fine * loss_fine + fsc_wood * loss_coarse
      vegn%structuralL = vegn%structuralL +   &
      (1.-fsc_fine)*loss_fine + (1.-fsc_wood)*loss_coarse

      !       Nitrogen to soil SOMs
      vegn%metabolicN  = vegn%metabolicN +    &
      fsc_fine * lossN_fine + fsc_wood * lossN_coarse
      vegn%structuralN = vegn%structuralN +   &
      (1.-fsc_fine) * lossN_fine + (1.-fsc_wood) * lossN_coarse

      !       annual N from plants to soil
      vegn%N_P2S_yr = vegn%N_P2S_yr + lossN_fine + lossN_coarse
    endif
    end associate
  
  end subroutine Seasonal_fall


  subroutine vegn_nat_mortality (vegn, deltat)
    !////////////////////////////////////////////////////////////////
    ! Mortality
    ! Code from BiomeE-Allocation
    !---------------------------------------------------------------
    ! TODO: update background mortality rate as a function of wood density (Weng, Jan. 07 2017)
    type(vegn_tile_type), intent(inout) :: vegn
    real, intent(in) :: deltat ! seconds since last mortality calculations, s

    ! local variables
    type(cohort_type), pointer :: cc => null()
    type(spec_data_type),   pointer :: sp
    real :: deathrate ! mortality rate, 1/year
    real :: deadtrees ! number of trees that died over the time step
    integer :: i, k

    real, parameter :: min_nindivs = 1e-5 ! 2e-15 ! 1/m. If nindivs is less than this number, 
    ! then the entire cohort is killed; 2e-15 is approximately 1 individual per Earth 

    do i = 1, vegn%n_cohorts
      cc => vegn%cohorts(i)
      associate ( sp => spdata(cc%species))

      ! mortality rate can be a function of growth rate, age, and environmental
      ! conditions. Here, we only used two constants for canopy layer and under-
      ! story layer (mortrate_d_c and mortrate_d_u)
      if (sp%lifeform==0) then  ! for grasses
        if (cc%layer > 1) then
          deathrate = sp%mortrate_d_u
        else
          deathrate = sp%mortrate_d_c
        endif
      else                    ! for trees
        if (cc%layer > 1) then ! Understory layer mortality
          !            deathrate = sp%mortrate_d_u
          deathrate = sp%mortrate_d_u * &
          (1.0 + A_mort*exp(B_mort*cc%dbh))/ &
          (1.0 +        exp(B_mort*cc%dbh))
        else  ! First layer mortality
          if (myinterface%params_siml%do_U_shaped_mortality) then
            deathrate = sp%mortrate_d_c *                 &
            (1. + 5.*exp(4.*(cc%dbh-DBHtp))/  &
            (1. + exp(4.*(cc%dbh-DBHtp))))
          else
            deathrate = sp%mortrate_d_c
          endif
        endif
      endif

      !deadtrees = cc%nindivs*(1.0-exp(0.0-deathrate*deltat/seconds_per_year)) ! individuals / m2
      deadtrees = cc%nindivs * MIN(1.0,deathrate*deltat/seconds_per_year) ! individuals / m2

      ! Carbon and Nitrogen from dead plants to soil pools
      call plant2soil(vegn,cc,deadtrees)
      
      ! Update plant density
      cc%nindivs = cc%nindivs - deadtrees
      end associate
    enddo

    ! Remove the cohorts with 0 individuals
    !call kill_lowdensity_cohorts(vegn)

  end subroutine vegn_nat_mortality


  subroutine vegn_starvation (vegn)
    !////////////////////////////////////////////////////////////////
    ! Mortality due to C starvation (NSC below threshold)
    ! Starvation due to low NSC or NSN, daily
    ! Code from BiomeE-Allocation
    !---------------------------------------------------------------
    type(vegn_tile_type), intent(inout) :: vegn

    ! local variables --------
    real :: deathrate ! mortality rate, 1/year
    real :: deadtrees ! number of trees that died over the time step
    integer :: i, k
    type(cohort_type), pointer :: cc
    type(cohort_type), dimension(:), pointer :: ccold, ccnew

    do i = 1, vegn%n_cohorts
      cc => vegn%cohorts(i)
      associate ( sp => spdata(cc%species))
      !   Mortality due to starvation
      deathrate = 0.0
      !   if (cc%bsw<0 .or. cc%nsc < 0.00001*cc%bl_max .OR.(cc%layer >1 .and. sp%lifeform ==0)) then
      if (cc%nsc < 0.01*cc%bl_max ) then ! .OR. cc%NSN < 0.01*cc%bl_max/sp%CNleaf0
        deathrate = 1.0
        deadtrees = cc%nindivs * deathrate !individuals / m2
        ! Carbon and Nitrogen from plants to soil pools
        call plant2soil(vegn,cc,deadtrees)
        !        update cohort individuals
        cc%nindivs = 0.0 ! cc%nindivs*(1.0 - deathrate)
      else
        deathrate = 0.0
      endif
      end associate
    enddo

    ! Remove the cohorts with 0 individuals
    !call kill_lowdensity_cohorts(vegn)
  
  end subroutine vegn_starvation


  subroutine vegn_annual_starvation (vegn)
    !////////////////////////////////////////////////////////////////
    ! Mortality due to C starvation (NSC below threshold)
    ! Starvation due to low NSC and annual NPP
    ! Code from BiomeE-Allocation
    !---------------------------------------------------------------
    type(vegn_tile_type), intent(inout) :: vegn

    ! local variables --------
    real :: deathrate ! mortality rate, 1/year
    real :: deadtrees ! number of trees that died over the time step
    integer :: i, k
    type(cohort_type), pointer :: cc
    type(cohort_type), dimension(:), pointer :: ccold, ccnew

    do i = 1, vegn%n_cohorts
      
      cc => vegn%cohorts(i)
      associate ( sp => spdata(cc%species)  )

      !   Mortality due to starvation
      deathrate = 0.0
      !if (cc%bsw<0 .or. cc%nsc < 0.00001*cc%bl_max .OR.(cc%layer >1 .and. sp%lifeform ==0)) then
      !if (cc%nsc < 0.01*cc%bl_max .OR. cc%annualNPP < 0.0) then ! .OR. cc%NSN < 0.01*cc%bl_max/sp%CNleaf0
      if (cc%nsc < 0.01*cc%bl_max) then
        deathrate = 1.0
        deadtrees = cc%nindivs * deathrate !individuals / m2
        ! Carbon and Nitrogen from plants to soil pools
        call plant2soil(vegn,cc,deadtrees)
        !        update cohort individuals
        cc%nindivs = 0.0 ! cc%nindivs*(1.0 - deathrate)
      else
        deathrate = 0.0
      endif
      end associate
    enddo

    ! Remove the cohorts with 0 individuals
    ! call kill_lowdensity_cohorts(vegn)

  end subroutine vegn_annual_starvation


  subroutine plant2soil(vegn,cc,deadtrees)
    !////////////////////////////////////////////////////////////////
    ! Transfer of deat biomass to litter pools
    ! Code from BiomeE-Allocation
    !---------------------------------------------------------------
    type(vegn_tile_type), intent(inout) :: vegn
    type(cohort_type),    intent(inout) :: cc
    real,                 intent(in)    :: deadtrees ! dead trees/m2

    ! local variables --------
    real :: loss_fine,loss_coarse
    real :: lossN_fine,lossN_coarse

    associate (sp => spdata(cc%species))

    ! Carbon and Nitrogen from plants to soil pools
    loss_coarse  = deadtrees * (cc%bHW + cc%bsw   + cc%bl    - cc%leafarea*LMAmin)
    loss_fine    = deadtrees * (cc%nsc + cc%seedC + cc%br    + cc%leafarea*LMAmin)
    lossN_coarse = deadtrees * (cc%woodN+cc%sapwN + cc%leafN - cc%leafarea*sp%LNbase)
    lossN_fine   = deadtrees * (cc%rootN+cc%seedN + cc%NSN   + cc%leafarea*sp%LNbase)

    vegn%metabolicL  = vegn%metabolicL + fsc_fine *loss_fine + fsc_wood *loss_coarse
    vegn%structuralL = vegn%structuralL + (1.0-fsc_fine)*loss_fine + (1.0-fsc_wood)*loss_coarse

    vegn%metabolicN = vegn%metabolicN + &
    fsc_fine *lossN_fine +    fsc_wood *lossN_coarse
    vegn%structuralN = vegn%structuralN + &
    (1.-fsc_fine)*lossN_fine +(1.-fsc_wood)*lossN_coarse

    ! annual N from plants to soil
    vegn%N_P2S_yr = vegn%N_P2S_yr + lossN_fine + lossN_coarse

    end associate

  end subroutine plant2soil


  subroutine vegn_reproduction(vegn)
    !////////////////////////////////////////////////////////////////
    ! Reproduction of each canopy cohort, yearly time step
    ! calculate the new cohorts added in this step and states:
    ! tree density, DBH, woddy and fine biomass
    ! Code from BiomeE-Allocation
    !---------------------------------------------------------------
    type(vegn_tile_type), intent(inout) :: vegn

    ! local variables
    type(cohort_type), pointer :: cc ! parent and child cohort pointers
    type(cohort_type), dimension(:), pointer :: ccold, ccnew   ! pointer to old cohort array
    integer, dimension(16) :: reproPFTs
    real,    dimension(16) :: seedC, seedN ! seed pool of productible PFTs
    real :: failed_seeds, N_failedseed !, prob_g, prob_e
    integer :: newcohorts, matchflag, nPFTs ! number of new cohorts to be created
    integer :: nCohorts, istat
    integer :: i, j, k ! cohort indices

    ! Looping through all reproductable cohorts and Check if reproduction happens
    reproPFTs = -999 ! the code of reproductive PFT
    vegn%totseedC = 0.0
    vegn%totseedN = 0.0
    vegn%totNewCC = 0.0
    vegn%totNewCN = 0.0
    seedC = 0.0
    seedN = 0.0
    nPFTs = 0

    cohortloop1: do k=1, vegn%n_cohorts
      cc => vegn%cohorts(k)

      if (cohort_can_reproduce(cc)) then
        matchflag = 0
        do i=1,nPFTs
          if (cc%species == reproPFTs(i)) then
            seedC(i) = seedC(i) + cc%seedC  * cc%nindivs
            seedN(i) = seedN(i) + cc%seedN  * cc%nindivs
            ! reset parent's seed C and N
            vegn%totSeedC = vegn%totSeedC + cc%seedC  * cc%nindivs
            vegn%totSeedN = vegn%totSeedN + cc%seedN  * cc%nindivs
            cc%seedC = 0.0
            cc%seedN = 0.0
            matchflag = 1
            exit
          endif
        enddo
        if (matchflag==0) then ! when it is a new PFT, put it to the next place
          nPFTs            = nPFTs + 1 ! update the number of reproducible PFTs
          reproPFTs(nPFTs) = cc%species ! PFT number
          seedC(nPFTs)     = cc%seedC * cc%nindivs ! seed carbon
          seedN(nPFTs)     = cc%seedN * cc%nindivs ! seed nitrogen
          vegn%totSeedC = vegn%totSeedC + cc%seedC  * cc%nindivs
          vegn%totSeedN = vegn%totSeedN + cc%seedN  * cc%nindivs
          ! reset parent's seed C and N
          cc%seedC = 0.0
          cc%seedN = 0.0
        endif
      endif ! cohort_can_reproduce
    enddo cohortloop1

    ! Generate new cohorts
    newcohorts = nPFTs

    if (newcohorts >= 1) then   ! build new cohorts for seedlings
      
      ccold => vegn%cohorts ! keep old cohort information
      nCohorts = vegn%n_cohorts + newcohorts
      allocate(ccnew(1:nCohorts), STAT = istat)
      ccnew(1:vegn%n_cohorts) = ccold(1:vegn%n_cohorts) ! copy old cohort information
      vegn%cohorts => ccnew

      deallocate (ccold)

      ! set up new cohorts
      k = vegn%n_cohorts
      do i = 1, newcohorts
        
        k = k+1 ! increment new cohort index
        cc => vegn%cohorts(k)
        
        ! Give the new cohort an ID
        cc%ccID = MaxCohortID + i
        
        ! update child cohort parameters
        associate (sp => spdata(reproPFTs(i))) ! F2003
        
        ! density
        cc%nindivs = seedC(i)/sp%seedlingsize

        cc%species = reproPFTs(i)
        cc%status  = LEAF_OFF
        cc%firstlayer = 0
        cc%topyear = 0.0
        cc%age     = 0.0

        ! Carbon pools
        cc%bl      = 0.0 * sp%seedlingsize
        cc%br      = 0.1 * sp%seedlingsize
        cc%bsw     = f_initialBSW * sp%seedlingsize
        cc%bHW     = 0.0 * sp%seedlingsize
        cc%seedC   = 0.0
        cc%nsc     = sp%seedlingsize - cc%bsw -cc%br !
        
        call rootarea_and_verticalprofile(cc)

        ! Nitrogen pools
        cc%leafN  = cc%bl/sp%CNleaf0
        cc%rootN  = cc%br/sp%CNroot0
        cc%sapwN  = cc%bsw/sp%CNsw0
        cc%woodN  = cc%bHW/sp%CNwood0
        cc%seedN  = 0.0

        if (cc%nindivs>0.0) then
          cc%NSN    = sp%seedlingsize * seedN(i) / seedC(i) -  &
          (cc%leafN + cc%rootN + cc%sapwN + cc%woodN)
        end if 

        vegn%totNewCC = vegn%totNewCC + cc%nindivs*(cc%bl + cc%br + cc%bsw + cc%bHW + cc%nsc)
        vegn%totNewCN = vegn%totNewCN + cc%nindivs*(cc%leafN + cc%rootN + cc%sapwN + cc%woodN + cc%NSN)

  ! print*, 'totNewCC', vegn%totNewCC
  ! print*, 'cc%nindivs*', cc%nindivs*(cc%bl + cc%br + cc%bsw + cc%bHW + cc%nsc)

        call init_cohort_allometry(cc)
        !        ! seeds fail
        !cc%nindivs = cc%nindivs * sp%prob_g * sp%prob_e
        !       put failed seeds to soil carbon pools
        !        failed_seeds = 0.0 ! (1. - sp%prob_g*sp%prob_e) * seedC(i)!!

        !        vegn%litter = vegn%litter + failed_seeds
        !        vegn%metabolicL = vegn%metabolicL +        fsc_fine *failed_seeds
        !        vegn%structuralL = vegn%structuralL + (1.0 - fsc_fine)*failed_seeds

        !      Nitrogen of seeds to soil SOMs
        !        N_failedseed= 0.0 ! (1.-sp%prob_g*sp%prob_e)   * seedN(i)
        !        vegn%metabolicN  = vegn%metabolicN   +        fsc_fine * N_failedseed
        !        vegn%structuralN = vegn%structuralN  + (1.0 - fsc_fine)* N_failedseed

        !       annual N from plants to soil
        !   vegn%N_P2S_yr = vegn%N_P2S_yr + N_failedseed

        end associate   ! F2003
      enddo

      MaxCohortID = MaxCohortID + newcohorts
      vegn%n_cohorts = k
      ccnew => null()
      
      call zero_diagnostics(vegn)
    
    endif ! set up new born cohorts

  end subroutine vegn_reproduction

  function cohort_can_reproduce(cc); logical cohort_can_reproduce
    !////////////////////////////////////////////////////////////////
    ! Determine whether a cohort can reproduce, based on criteria:
    ! - is in top canopy layer
    ! - is actually present
    ! - has reached reproductive maturity (age)
    ! - C and N in seed pool is sufficiently large to satisfy mass of a new seedling
    ! Code from BiomeE-Allocation
    !---------------------------------------------------------------
    type(cohort_type), intent(in) :: cc

    associate (sp => spdata(cc%species) )! F2003
      cohort_can_reproduce = (cc%layer == 1 .and. &
        cc%nindivs > 0.0 .and. &
        cc%age   > sp%maturalage.and. &
        cc%seedC > sp%seedlingsize .and. &
        cc%seedN > sp%seedlingsize/sp%CNseed0)
    end associate

  end function


  subroutine vegn_species_switch(vegn, N_SP, iyears, FREQ)
    !////////////////////////////////////////////////////////////////
    ! switch the species of the first cohort to another species
    ! bugs !!!!!!
    ! Code from BiomeE-Allocation
    !---------------------------------------------------------------
    type(vegn_tile_type), intent(inout) :: vegn
    integer, intent(in):: N_SP  ! total species in model run settings
    integer, intent(in):: iyears
    integer, intent(in):: FREQ  ! frequency of species switching

    ! local variables --------
    real :: loss_fine,loss_coarse
    real :: lossN_fine,lossN_coarse
    integer :: i, k
    type(cohort_type), pointer :: cc

    cc => vegn%cohorts(1)
    associate (sp => spdata(cc%species)) ! F2003

    if (cc%bl > 0.0) then 
      ! remove all leaves to keep mass balance
      loss_coarse  = cc%nindivs * (cc%bl - cc%leafarea*LMAmin)
      loss_fine    = cc%nindivs *  cc%leafarea*LMAmin
      lossN_coarse = cc%nindivs * (cc%leafN - cc%leafarea*sp%LNbase)
      lossN_fine   = cc%nindivs *  cc%leafarea*sp%LNbase

      ! Carbon to soil pools
      vegn%metabolicL  = vegn%metabolicL  + fsc_fine *loss_fine + &
        fsc_wood *loss_coarse
      vegn%structuralL = vegn%structuralL + (1.0-fsc_fine)*loss_fine + &
        (1.0-fsc_wood)*loss_coarse

      ! Nitrogen to soil pools
      vegn%metabolicN = vegn%metabolicN + fsc_fine  *lossN_fine +   &
        fsc_wood *lossN_coarse
      vegn%structuralN = vegn%structuralN +(1.-fsc_fine) *lossN_fine +   &
        (1.-fsc_wood)*lossN_coarse

      ! annual N from plants to soil
      vegn%N_P2S_yr = vegn%N_P2S_yr + lossN_fine + lossN_coarse

      ! remove leaves
      cc%bl = 0.0

    endif
    end associate
    
    ! Change species
    cc%species = mod(iyears/FREQ,N_SP)+2

  end subroutine vegn_species_switch


  subroutine relayer_cohorts(vegn)
    !////////////////////////////////////////////////////////////////
    ! Arrange crowns into canopy layers according to their height and 
    ! crown areas.
    ! Code from BiomeE-Allocation
    !---------------------------------------------------------------
    type(vegn_tile_type), intent(inout) :: vegn ! input cohorts

    ! ---- local constants
    real, parameter :: tolerance = 1e-4
    real, parameter :: layer_vegn_cover = 1.0   
    ! local variables
    integer :: idx(vegn%n_cohorts) ! indices of cohorts in decreasing height order
    integer :: i ! new cohort index
    integer :: k ! old cohort index
    integer :: L ! layer index (top-down)
    integer :: N0,N1 ! initial and final number of cohorts 
    real    :: frac ! fraction of the layer covered so far by the canopies
    type(cohort_type), pointer :: cc(:),new(:)
    real    :: nindivs

    !  rand_sorting = .TRUE. ! .False.

    ! rank cohorts in descending order by height. For now, assume that they are 
    ! in order
    N0 = vegn%n_cohorts; cc=>vegn%cohorts
    call rank_descending(cc(1:N0)%height,idx)

    ! calculate max possible number of new cohorts : it is equal to the number of
    ! old cohorts, plus the number of layers -- since the number of full layers is 
    ! equal to the maximum number of times an input cohort can be split by a layer 
    ! boundary.
    N1 = vegn%n_cohorts + int(sum(cc(1:N0)%nindivs*cc(1:N0)%crownarea))
    allocate(new(N1))

    ! copy cohort information to the new cohorts, splitting the old cohorts that 
    ! stride the layer boundaries
    i = 1 
    k = 1 
    L = 1 
    frac = 0.0 
    nindivs = cc(idx(k))%nindivs

    do 
      new(i)         = cc(idx(k))
      new(i)%nindivs = min(nindivs,(layer_vegn_cover-frac)/cc(idx(k))%crownarea)
      new(i)%layer   = L
      if (L==1) new(i)%firstlayer = 1

      !    if (L>1)  new(i)%firstlayer = 0  ! switch off "push-down effects"
      frac = frac+new(i)%nindivs*new(i)%crownarea
      nindivs = nindivs - new(i)%nindivs

      if (abs(nindivs*cc(idx(k))%crownarea)<tolerance) then
        new(i)%nindivs = new(i)%nindivs + nindivs ! allocate the remainder of individuals to the last cohort
        if (k==N0) exit ! end of loop
        k = k+1 ; nindivs = cc(idx(k))%nindivs  ! go to the next input cohort
      endif

      if (abs(layer_vegn_cover - frac)<tolerance) then
        L = L+1 ; frac = 0.0              ! start new layer
      endif

      !     write(*,*)i, new(i)%layer
      i = i+1
    
    enddo

    ! replace the array of cohorts
    deallocate(vegn%cohorts)
    vegn%cohorts => new 
    vegn%n_cohorts = i

    ! update layer fraction for each cohort
    do i=1, vegn%n_cohorts
      vegn%cohorts(i)%layerfrac = vegn%cohorts(i)%nindivs * vegn%cohorts(i)%crownarea
    enddo

  end subroutine relayer_cohorts


  subroutine vegn_tissue_turnover(vegn)
    !////////////////////////////////////////////////////////////////
    ! Tissue turnover and transfer to litter pools
    ! Code from BiomeE-Allocation
    !---------------------------------------------------------------
    type(vegn_tile_type), intent(inout) :: vegn

    ! local variables
    type(cohort_type), pointer :: cc    ! current cohort
    real :: loss_coarse, loss_fine, lossN_coarse, lossN_fine
    real :: alpha_L   ! turnover rate of leaves
    real :: alpha_S   ! turnover rate of stems
    real :: dBL, dBR, dBStem  ! leaf and fine root carbon tendencies
    real :: dNL, dNR, dNStem  ! leaf and fine root nitrogen tendencies
    real :: dAleaf ! leaf area decrease due to dBL
    integer :: i

    ! update plant carbon and nitrogen for all cohorts
    do i = 1, vegn%n_cohorts
      cc => vegn%cohorts(i)
      associate ( sp => spdata(cc%species) )

      !    Turnover of leaves and roots regardless of the STATUS of leaf
      !    longevity. Deciduous: 0; Evergreen 0.035/LMa
      !    root turnover
      if (cc%status==LEAF_OFF) then
        alpha_L = sp%alpha_L ! 60.0 ! yr-1, for decuduous leaf fall
      else
        alpha_L = sp%alpha_L
      endif

      ! Stem turnover
      if (sp%lifeform == 0) then
        alpha_S = alpha_L
      else
        alpha_S = 0.0
      endif
      dBL    = cc%bl    *    alpha_L  /days_per_year
      dNL    = cc%leafN *    alpha_L  /days_per_year

      dBStem = cc%bsw   *    alpha_S  /days_per_year
      dNStem = cc%sapwN *    alpha_S  /days_per_year

      dBR    = cc%br    * sp%alpha_FR /days_per_year
      dNR    = cc%rootN * sp%alpha_FR /days_per_year

      dAleaf = leaf_area_from_biomass(dBL, cc%species, cc%layer, cc%firstlayer)

      !    Retranslocation to NSC and NSN
      cc%nsc = cc%nsc + l_fract  * (dBL + dBR + dBStem)
      cc%NSN = cc%NSN + retransN * (dNL + dNR + dNStem)

      !    update plant pools
      cc%bl    = cc%bl    - dBL
      cc%bsw   = cc%bsw   - dBStem
      cc%br    = cc%br    - dBR

      cc%leafN = cc%leafN - dNL
      cc%sapwN = cc%sapwN - dNStem
      cc%rootN = cc%rootN - dNR

      !    update leaf area and LAI
      cc%leafarea= leaf_area_from_biomass(cc%bl,cc%species,cc%layer,cc%firstlayer)
      cc%lai     = cc%leafarea/(cc%crownarea *(1.0-sp%internal_gap_frac))

      !    update NPP for leaves, fine roots, and wood
      cc%NPPleaf = cc%NPPleaf - l_fract * dBL
      cc%NPProot = cc%NPProot - l_fract * dBR
      cc%NPPwood = cc%NPPwood - l_fract * dBStem

      !    put C and N into soil pools
      loss_coarse  = (1.-l_fract) * cc%nindivs * (dBL - dAleaf * LMAmin    + dBStem)
      loss_fine    = (1.-l_fract) * cc%nindivs * (dBR + dAleaf * LMAmin)
      lossN_coarse = (1.-retransN)* cc%nindivs * (dNL - dAleaf * sp%LNbase + dNStem)
      lossN_fine   = (1.-retransN)* cc%nindivs * (dNR + dAleaf * sp%LNbase)

      vegn%metabolicL = vegn%metabolicL   +  &
        fsc_fine * loss_fine + fsc_wood * loss_coarse
      vegn%structuralL = vegn%structuralL +  &
        ((1.-fsc_fine)*loss_fine + (1.-fsc_wood)*loss_coarse)

      !    Nitrogen to soil SOMs
      vegn%metabolicN  = vegn%metabolicN +    &
        fsc_fine * lossN_fine + fsc_wood * lossN_coarse
      vegn%structuralN = vegn%structuralN + &
        (1.-fsc_fine) * lossN_fine + (1.-fsc_wood) * lossN_coarse

      !    annual N from plants to soil
      vegn%N_P2S_yr = vegn%N_P2S_yr + lossN_fine + lossN_coarse

      end associate
    enddo

  end subroutine vegn_tissue_turnover
  

  
  subroutine vegn_N_uptake(vegn, tsoil)
    !//////////////////////////////////////////////////////////////////////
    ! Mineral N uptake from the soil
<<<<<<< HEAD
    ! Adopted from ForestESS.
=======
    ! Code from BiomeE-Allocation
>>>>>>> 9584f1e2
    !----------------------------------------------------------------------
    type(vegn_tile_type), intent(inout) :: vegn
    real, intent(in) :: tsoil ! average temperature of soil, deg K

    ! local variables
    type(cohort_type),pointer :: cc

    real    :: rho_N_up0 = 0.1 ! 0.05 ! hourly N uptake rate, fraction of the total mineral N
    real    :: N_roots0  = 0.4  ! root biomass at half max N-uptake rate,kg C m-2

    real    :: totNup    ! kgN m-2
    real    :: avgNup
    real    :: rho_N_up, N_roots   ! actual N uptake rate
    logical :: NSN_not_full
    integer :: i

    ! xxx try
    vegn%mineralN = 0.2

    ! Nitrogen uptake parameter
    ! It considers competition here. How much N one can absorp depends on 
    ! how many roots it has and how many roots other individuals have.
    N_Roots  = 0.0
    vegn%N_uptake = 0.0

    if (vegn%mineralN > 0.0) then
    
      do i = 1, vegn%n_cohorts
        cc => vegn%cohorts(i)
        associate (sp => spdata(cc%species))

        cc%NSNmax = sp%fNSNmax*(cc%bl_max/(sp%CNleaf0*sp%leafLS)+cc%br_max/sp%CNroot0) !5.0 * (cc%bl_max/sp%CNleaf0 + cc%br_max/sp%CNroot0)) !
        if (cc%NSN < cc%NSNmax) N_Roots = N_Roots + cc%br * cc%nindivs

        end associate
      enddo
      
      ! M-M equation for Nitrogen absoption, McMurtrie et al. 2012, Ecology & Evolution
      ! rate at given root biomass and period of time
      if (N_roots>0.0) then

        ! Add a temperature response equation herefor rho_N_up0 (Zhu Qing 2016)
        rho_N_up = rho_N_up0 * N_roots / (N_roots0 + N_roots) * hours_per_year * myinterface%dt_fast_yr        

        totNup = rho_N_up * vegn%mineralN * exp(9000.0 * (1./298.16 - 1./tsoil)) ! kgN m-2 time step-1

        ! Below code is from BiomeE-Allocation
        avgNup = totNup / N_roots ! kgN time step-1 kg roots-1
        
        ! Nitrogen uptaken by each cohort (N_uptake) - proportional to cohort's root mass
        vegn%N_uptake = 0.0
        do i = 1, vegn%n_cohorts
          cc => vegn%cohorts(i)
          cc%N_uptake  = 0.0
          if (cc%NSN < cc%NSNmax) then
            cc%N_uptake  = cc%br * avgNup ! min(cc%br*avgNup, cc%NSNmax-cc%NSN)
            cc%nsn       = cc%nsn + cc%N_uptake
            cc%annualNup = cc%annualNup + cc%N_uptake !/cc%crownarea
            ! subtract N from mineral N
            vegn%mineralN = vegn%mineralN - cc%N_uptake * cc%nindivs
            vegn%N_uptake = vegn%N_uptake + cc%N_uptake * cc%nindivs
          endif
        enddo
        cc =>null()

      endif ! N_roots>0
    endif
  
  end subroutine vegn_N_uptake


  subroutine SOMdecomposition(vegn, tsoil, thetaS)
    !//////////////////////////////////////////////////////////////////////
    ! Soil organic matter decomposition and N mineralization
    !
    ! Code from BiomeE-Allocation
    !
    ! Nitrogen mineralization and immoblization with microbial C & N pools
    ! it's a new decomposition model with coupled C & N pools and variable 
    ! carbon use efficiency 
    !----------------------------------------------------------------------
    type(vegn_tile_type), intent(inout) :: vegn
    real                , intent(in)    :: tsoil ! soil temperature, deg K 
    real                , intent(in)    :: thetaS
    real :: CUE0=0.4  ! default microbial CUE
    real :: phoMicrobial = 2.5 ! turnover rate of microbes (yr-1)
    real :: CUEfast,CUEslow
    real :: CNm = 10.0  ! Microbial C/N ratio
    real :: NforM, fNM=0.0  ! mineral N available for microbes
    real :: micr_C_loss, fast_L_loss, slow_L_loss
    real :: runoff ! kg m-2 /step
    real :: N_loss
    real :: DON_fast,DON_slow,DON_loss ! Dissolved organic N loss, kg N m-2 step-1
    real :: fDON=0.0   ! 0.02     ! fractio of DON production in decomposition
    real :: fast_N_free 
    real :: slow_N_free 
    real :: CNfast, CNslow
    real :: A  ! decomp rate reduction due to moisture and temperature    

    runoff = vegn%runoff  !* myinterface%dt_fast_yr !kgH2O m-2 yr-1 ->kgH2O m-2/time step, weng 2017-10-15
  
    ! CN ratios of soil C pools
    CNfast = vegn%metabolicL/vegn%metabolicN
    CNslow = vegn%structuralL/vegn%structuralN

    ! C decomposition
    A = A_function(tsoil, thetaS)
    micr_C_loss = vegn%microbialC * (1.0 - exp(-A*phoMicrobial* myinterface%dt_fast_yr))
    fast_L_loss = vegn%metabolicL * (1.0 - exp(-A*K1          * myinterface%dt_fast_yr))
    slow_L_loss = vegn%structuralL* (1.0 - exp(-A*K2          * myinterface%dt_fast_yr))

    ! Carbon use efficiencies of microbes
    NforM = fNM * vegn%mineralN

    ! Default CUE0 adopted from BiomeE-Allocation
    if (slow_L_loss > 0.0) then  
      CUEfast = MIN(CUE0,CNm*(fast_L_loss/CNfast + NforM)/fast_L_loss)
    else
      CUEfast = CUE0
    end if
    if (slow_L_loss > 0.0) then
      CUEslow = MIN(CUE0,CNm*(slow_L_loss/CNslow + NforM)/slow_L_loss)
    else
      CUEslow = CUE0
    end if

    ! update C and N pools
    ! Carbon pools
    vegn%microbialC  = vegn%microbialC - micr_C_loss &
                      + fast_L_loss * CUEfast &
                      + slow_L_loss * CUEslow
    vegn%metabolicL = vegn%metabolicL - fast_L_loss
    vegn%structuralL = vegn%structuralL - slow_L_loss

    fDON        = 0.25 ! 0.25 ! * myinterface%dt_fast_yr ! 0.05 !* myinterface%dt_fast_yr
    runoff      = 0.2 ! 0.2 ! mm day-1
    
    ! Assume it is proportional to decomposition rates
    ! Find some papers!!
    DON_fast    = fDON * fast_L_loss/CNfast * (etaN*runoff)
    DON_slow    = fDON * slow_L_loss/CNslow * (etaN*runoff)
    DON_loss    = DON_fast + DON_slow

    ! Update Nitrogen pools
    vegn%microbialN= vegn%microbialC/CNm
    vegn%metabolicN  = vegn%metabolicN  - fast_L_loss/CNfast - DON_fast
    vegn%structuralN = vegn%structuralN - slow_L_loss/CNslow - DON_slow
    
    ! Mixing of microbes to litters
    vegn%metabolicL   = vegn%metabolicL + MLmixRatio*fast_L_loss * CUEfast
    vegn%metabolicN   = vegn%metabolicN + MLmixRatio*fast_L_loss * CUEfast/CNm
    vegn%structuralL = vegn%structuralL + MLmixRatio*slow_L_loss * CUEslow
    vegn%structuralN = vegn%structuralN + MLmixRatio*slow_L_loss * CUEslow/CNm
    vegn%microbialC  = vegn%microbialC  - MLmixRatio*(fast_L_loss*CUEfast+slow_L_loss*CUEslow)
    vegn%microbialN  = vegn%microbialC/CNm
      
    ! update mineral N pool (mineralN)
    fast_N_free = MAX(0.0, fast_L_loss*(1./CNfast - CUEfast/CNm))
    slow_N_free = MAX(0.0, slow_L_loss*(1./CNslow - CUEslow/CNm))


    N_loss = vegn%mineralN * MIN(0.25, (A * K_nitrogen * myinterface%dt_fast_yr + etaN*runoff))

    vegn%Nloss_yr = vegn%Nloss_yr + N_loss + DON_loss

    vegn%mineralN = vegn%mineralN - N_loss     &
                    + vegn%N_input * myinterface%dt_fast_yr  &
                    + fast_N_free + slow_N_free  &
                    + micr_C_loss/CNm

    vegn%annualN   = vegn%annualN - N_loss     &
                    + vegn%N_input * myinterface%dt_fast_yr  &
                    + fast_N_free + slow_N_free  &
                    + micr_C_loss/CNm

    ! Check if soil C/N is above CN0
    fast_N_free = MAX(0. ,vegn%metabolicN  - vegn%metabolicL/CN0metabolicL)
    slow_N_free = MAX(0. ,vegn%structuralN - vegn%structuralL/CN0structuralL)

    vegn%metabolicN  = vegn%metabolicN  - fast_N_free
    vegn%structuralN = vegn%structuralN - slow_N_free
    vegn%mineralN    = vegn%mineralN + fast_N_free + slow_N_free
    vegn%annualN     = vegn%annualN  + fast_N_free + slow_N_free
    
    ! Heterotrophic respiration: decomposition of litters and SOM, kgC m-2 step-1
    vegn%rh =  (micr_C_loss + fast_L_loss*(1.-CUEfast)+ slow_L_loss*(1.-CUEslow))

  end subroutine SOMdecomposition


  function A_function(tsoil, thetaS) result(A)
    !////////////////////////////////////////////////////////////////
    ! The combined reduction in decomposition rate as a funciton of TEMP and MOIST
    ! Based on CENTURY Parton et al 1993 GBC 7(4):785-809 and Bolker's copy of
    ! CENTURY code
    ! Code from BiomeE-Allocation
    !---------------------------------------------------------------
    real :: A                 ! return value, resulting reduction in decomposition rate
    real, intent(in) :: tsoil ! effective temperature for soil carbon decomposition
    real, intent(in) :: thetaS

    real :: soil_temp ! temperature of the soil, deg C
    real :: Td        ! rate multiplier due to temp
    real :: Wd        ! rate reduction due to mositure

    ! coefficeints and terms used in temperaturex term
    real :: Topt,Tmax,t1,t2,tshl,tshr

    soil_temp = tsoil-273.16

    ! EFFECT OF TEMPERATURE , ! from Bolker's century code
    Tmax = 45.0 
    if (soil_temp > Tmax) soil_temp = Tmax 
    Topt = 35.0 
    tshr = 0.2 
    tshl = 2.63 
    t1 = (Tmax-soil_temp)/(Tmax-Topt) 
    t2 = exp((tshr/tshl)*(1.-t1**tshl)) 
    Td = t1**tshr*t2 
    if (soil_temp > -10) Td = Td+0.05 
    if (Td > 1.) Td = 1. 

    ! EFFECT OF MOISTURE
    ! Linn and Doran, 1984, Soil Sci. Amer. J. 48:1267-1272
    ! This differs from the Century Wd
    ! was modified by slm/ens based on the figures from the above paper 
    !     (not the reported function)
    if (thetaS <= 0.3) then
      Wd = 0.2 
    else if (thetaS <= 0.6) then
      Wd = 0.2+0.8*(thetaS-0.3)/0.3
    else 
      Wd = 1.0 ! exp(2.3*(0.6-thetaS)); ! Weng, 2016-11-26
    endif
    A = (Td*Wd)  ! the combined (multiplicative) effect of temp and water
    ! on decomposition rates
  end function A_function


  !=======================================================================
  !=================== Cohort management =================================
  !=======================================================================

  subroutine rank_descending(x, idx)
    !////////////////////////////////////////////////////////////////
    ! Ranks array x in descending order: on return, idx() contains indices
    ! of elements of array x in descending order of x values. These codes
    ! are from Sergey Malyshev (LM3PPA, Weng et al. 2015 Biogeosciences)
    ! Code from BiomeE-Allocation
    !---------------------------------------------------------------
    real,    intent(in)  :: x(:)
    integer, intent(out) :: idx(:)
    integer :: i,n
    integer, allocatable :: t(:)
    n = size(x)
    do i = 1,n
      idx(i) = i
    enddo
    allocate(t((n+1)/2))
    call mergerank(x, idx, n, t)
    deallocate(t)
  end subroutine rank_descending


  subroutine merge(x, a, na, b, nb, c, nc)
    !////////////////////////////////////////////////////////////////
    ! based on:
    ! http://rosettacode.org/wiki/Sorting_algorithms/Merge_sort#Fortran
    ! Code from BiomeE-Allocation
    !---------------------------------------------------------------
    integer, intent(in) :: na,nb,nc ! Normal usage: NA+NB = NC
    real, intent(in)       :: x(*)
    integer, intent(in)    :: a(na)    ! B overlays C(NA+1:NC)
    integer, intent(in)    :: b(nb)
    integer, intent(inout) :: c(nc)
    integer :: i, j, k
    i = 1; j = 1; k = 1;
    do while(i <= na .and. j <= nb)
      if (x(a(i)) >= x(b(j))) then
        c(k) = a(i) ; i = i+1
      else
        c(k) = b(j) ; j = j+1
      endif
      k = k + 1
    enddo
    do while (i <= na)
      c(k) = a(i) ; i = i + 1 ; k = k + 1
    enddo
  
  end subroutine merge


  recursive subroutine mergerank(x, a, n, t)
    !////////////////////////////////////////////////////////////////
    ! Code from BiomeE-Allocation
    !---------------------------------------------------------------
    integer, intent(in) :: n
    real,    intent(in) :: x(*)
    integer, dimension(n), intent(inout) :: a
    integer, dimension((n+1)/2), intent (out) :: t
    integer :: na,nb
    integer :: v
    if (n < 2) return
    if (n == 2) then
      if ( x(a(1)) < x(a(2)) ) then
        v = a(1) ; a(1) = a(2) ; a(2) = v
      endif
      return
    endif  
    na=(n+1)/2
    nb=n-na
    call mergerank(x,a,na,t)
    call mergerank(x,a(na+1),nb,t)
    if (x(a(na)) < x(a(na+1))) then
      t(1:na) = a(1:na)
      call merge(x,t,na,a(na+1),nb,a,n)
    endif
  end subroutine mergerank


  subroutine vegn_mergecohorts(vegn)
    !////////////////////////////////////////////////////////////////
    ! Merge similar cohorts in a tile
    ! Code from BiomeE-Allocation
    !---------------------------------------------------------------
    type(vegn_tile_type), intent(inout) :: vegn
    ! local variables
    type(cohort_type), pointer :: cc(:) ! array to hold new cohorts
    logical :: merged(vegn%n_cohorts)        ! mask to skip cohorts that were already merged
    real, parameter :: mindensity = 1.0E-6
    integer :: i,j,k
    allocate(cc(vegn%n_cohorts))
    merged(:)=.FALSE. ; k = 0
    do i = 1, vegn%n_cohorts 
      if (merged(i)) cycle ! skip cohorts that were already merged
      k = k+1
      cc(k) = vegn%cohorts(i)
      ! try merging the rest of the cohorts into current one
      do j = i+1, vegn%n_cohorts
        if (merged(j)) cycle ! skip cohorts that are already merged
        if (cohorts_can_be_merged(vegn%cohorts(j),cc(k))) then
          call merge_cohorts(vegn%cohorts(j),cc(k))
          merged(j) = .TRUE.
        endif
      enddo
    enddo
    ! at this point, k is the number of new cohorts
    vegn%n_cohorts = k
    deallocate(vegn%cohorts)
    vegn%cohorts=>cc
  end subroutine vegn_mergecohorts


  subroutine kill_lowdensity_cohorts(vegn)
    !////////////////////////////////////////////////////////////////
    ! kill low density cohorts, a new function seperated from vegn_mergecohorts
    ! Weng, 2014-07-22
    ! Code from BiomeE-Allocation
    !---------------------------------------------------------------
    type(vegn_tile_type), intent(inout) :: vegn
    ! local variables
    type(cohort_type), pointer :: cx, cc(:) ! array to hold new cohorts
    logical :: merged(vegn%n_cohorts)        ! mask to skip cohorts that were already merged
    real, parameter :: mindensity = 0.25E-4
    integer :: i,j,k
    ! calculate the number of cohorts with indivs>mindensity
    k = 0
    do i = 1, vegn%n_cohorts
      if (vegn%cohorts(i)%nindivs > mindensity) k=k+1
    enddo
    if (k==0) write(*,*)'kill_lowdensity_cohorts: ','All cohorts have died'
    ! exclude cohorts that have low individuals
    if (k < vegn%n_cohorts) then
      allocate(cc(k))
      k=0
      do i = 1,vegn%n_cohorts
        cx =>vegn%cohorts(i)
        associate(sp=>spdata(cx%species))
        if (cx%nindivs > mindensity) then
          k=k+1
          cc(k) = cx
        else
          ! Carbon and Nitrogen from plants to soil pools
          call plant2soil(vegn,cx,cx%nindivs)
        endif
        end associate
      enddo
      vegn%n_cohorts = k
      deallocate (vegn%cohorts)
      vegn%cohorts=>cc
    endif
  end subroutine kill_lowdensity_cohorts


  subroutine merge_cohorts(c1, c2)
    !////////////////////////////////////////////////////////////////
    ! kill low density cohorts, a new function seperated from vegn_mergecohorts
    ! Weng, 2014-07-22
    ! Code from BiomeE-Allocation
    !---------------------------------------------------------------
    type(cohort_type), intent(in) :: c1
    type(cohort_type), intent(inout) :: c2
    real :: x1, x2 ! normalized relative weights
    if (c1%nindivs > 0.0 .or. c2%nindivs > 0.0) then
      
      x1 = c1%nindivs/(c1%nindivs+c2%nindivs)
      x2 = c2%nindivs/(c1%nindivs+c2%nindivs)
      !else
      !   x1 = 0.5
      !   x2 = 0.5
      !endif

      ! update number of individuals in merged cohort
      c2%nindivs = c1%nindivs + c2%nindivs

      ! Carbon
      c2%bl  = x1*c1%bl  + x2*c2%bl
      c2%br  = x1*c1%br  + x2*c2%br
      c2%bsw = x1*c1%bsw + x2*c2%bsw
      c2%bHW = x1*c1%bHW + x2*c2%bHW
      c2%seedC = x1*c1%seedC + x2*c2%seedC
      c2%nsc = x1*c1%nsc + x2*c2%nsc

      ! Allometry
      c2%dbh = x1*c1%dbh + x2*c2%dbh
      c2%height = x1*c1%height + x2*c2%height
      c2%crownarea = x1*c1%crownarea + x2*c2%crownarea
      c2%age = x1*c1%age + x2*c2%age
      c2%C_growth = x1*c1%C_growth + x2*c2%C_growth
      c2%topyear = x1*c1%topyear + x2*c2%topyear

      ! Nitrogen
      c2%leafN = x1*c1%leafN + x2*c2%leafN
      c2%rootN = x1*c1%rootN + x2*c2%rootN
      c2%sapwN = x1*c1%sapwN + x2*c2%sapwN
      c2%woodN = x1*c1%woodN + x2*c2%woodN
      c2%seedN = x1*c1%seedN + x2*c2%seedN
      c2%NSN   = x1*c1%NSN   + x2*c2%NSN
      
      !  calculate the resulting dry heat capacity
      c2%leafarea = leaf_area_from_biomass(c2%bl, c2%species, c2%layer, c2%firstlayer)
    endif

  end subroutine merge_cohorts


  function cohorts_can_be_merged(c1, c2); logical cohorts_can_be_merged
    !////////////////////////////////////////////////////////////////
    ! Code from BiomeE-Allocation
    !---------------------------------------------------------------
    type(cohort_type), intent(in) :: c1,c2
    real, parameter :: mindensity = 1.0E-4
    logical :: sameSpecies, sameLayer, sameSize, sameSizeTree, sameSizeGrass, lowDensity
    sameSpecies  = c1%species == c2%species
    
    sameLayer    = (c1%layer == c2%layer) .or. & ! .and. (c1%firstlayer == c2%firstlayer)
      ((spdata(c1%species)%lifeform ==0) .and. &
       (spdata(c2%species)%lifeform ==0) .and. &
       (c1%layer>1 .and.c2%layer>1))
    
    sameSizeTree = (spdata(c1%species)%lifeform > 0).and.  &
      (spdata(c2%species)%lifeform > 0).and.  &
      ((abs(c1%DBH - c2%DBH)/c2%DBH < 0.2 ) .or.  &
      (abs(c1%DBH - c2%DBH)        < 0.001))  ! it'll be always true for grasses
    
    sameSizeGrass= (spdata(c1%species)%lifeform ==0) .and. &
      (spdata(c2%species)%lifeform ==0) .and. &
      ((c1%DBH == c2%DBH).and.c1%age> 2. .and. c2%age>2.)  ! it'll be always true for grasses
    
    sameSize = sameSizeTree .OR. sameSizeGrass
    lowDensity  = .FALSE. ! c1%nindivs < mindensity 
    
    ! Weng, 2014-01-27, turned off
    cohorts_can_be_merged = sameSpecies .and. sameLayer .and. sameSize
  end function


  subroutine initialize_cohort_from_biomass(cc, btot)
    !////////////////////////////////////////////////////////////////
    ! calculate tree height, DBH, height, and crown area by initial biomass
    ! The allometry equations are from Ray Dybzinski et al. 2011 and Forrior et al. in review
    !         HT = alphaHT * DBH ** (gamma-1)   ! DBH --> Height
    !         CA = alphaCA * DBH ** gamma       ! DBH --> Crown Area
    !         BM = alphaBM * DBH ** (gamma + 1) ! DBH --> tree biomass
    ! Code from BiomeE-Allocation
    !---------------------------------------------------------------
    type(cohort_type), intent(inout) :: cc
    real, intent(in) :: btot ! total biomass per individual, kg C
    associate(sp=>spdata(cc%species))
    
    cc%DBH        = (btot / sp%alphaBM) ** ( 1.0/sp%thetaBM )
    cc%height     = sp%alphaHT * cc%dbh ** sp%thetaHT
    cc%crownarea  = sp%alphaCA * cc%dbh ** sp%thetaCA
    cc%bl_max = sp%LMA   * sp%LAImax        * cc%crownarea/max(1,cc%layer)
    cc%br_max = sp%phiRL * sp%LAImax/sp%SRA * cc%crownarea/max(1,cc%layer)
    cc%NSNmax = sp%fNSNmax*(cc%bl_max/(sp%CNleaf0*sp%leafLS)+cc%br_max/sp%CNroot0)
    cc%nsc    = 2.0 * (cc%bl_max + cc%br_max)
    
    call rootarea_and_verticalprofile(cc)
    
    ! N pools
    cc%NSN    = 5.0*(cc%bl_max/sp%CNleaf0 + cc%br_max/sp%CNroot0)
    cc%leafN  = cc%bl/sp%CNleaf0
    cc%rootN  = cc%br/sp%CNroot0
    cc%sapwN  = cc%bsw/sp%CNsw0
    cc%woodN  = cc%bHW/sp%CNwood0
    end associate
  
  end subroutine initialize_cohort_from_biomass


  subroutine annual_calls(vegn)
    !////////////////////////////////////////////////////////////////
    ! Code from BiomeE-Allocation
    !---------------------------------------------------------------
    type(vegn_tile_type), intent(inout) :: vegn
    !---- annual call -------------
    ! update the LAImax of each PFT according to available N for next year
    if (update_annualLAImax) call vegn_annualLAImax_update(vegn)
    ! Reproduction and mortality
    !call vegn_starvation(vegn)  ! called daily
    !call vegn_annual_starvation(vegn)
    call vegn_reproduction(vegn)
    call vegn_nat_mortality(vegn, real(seconds_per_year))
    ! Re-organize cohorts
    call relayer_cohorts(vegn)
    call kill_lowdensity_cohorts(vegn)
    call vegn_mergecohorts(vegn)
    ! set annual variables zero
    call Zero_diagnostics(vegn)
  end subroutine annual_calls


  subroutine init_cohort_allometry(cc)
    !////////////////////////////////////////////////////////////////
    ! Code from BiomeE-Allocation
    !---------------------------------------------------------------
    type(cohort_type), intent(inout) :: cc
    ! ----- local var -----------
    integer :: layer
    real    :: btot ! total biomass per individual, kg C
    associate(sp=>spdata(cc%species))
      !if (sp%lifeform>0) then
      btot = max(0.0001,cc%bHW+cc%bsw)
      layer = max(1, cc%layer)
      cc%DBH        = (btot / sp%alphaBM) ** ( 1.0/sp%thetaBM )
      cc%height     = sp%alphaHT * cc%dbh ** sp%thetaHT
      cc%crownarea  = sp%alphaCA * cc%dbh ** sp%thetaCA
      ! calculations of bl_max and br_max are here only for the sake of the
      ! diagnostics, because otherwise those fields are inherited from the 
      ! parent cohort and produce spike in the output, even though these spurious
      ! values are not used by the model
      cc%bl_max = sp%LMA   * sp%LAImax        * cc%crownarea/layer
      cc%br_max = sp%phiRL * sp%LAImax/sp%SRA * cc%crownarea/layer
      cc%NSNmax = sp%fNSNmax*(cc%bl_max/(sp%CNleaf0*sp%leafLS)+cc%br_max/sp%CNroot0)
    end associate
  
  end subroutine init_cohort_allometry


  subroutine vegn_annualLAImax_update(vegn)
    !////////////////////////////////////////////////////////////////
    ! used for updating LAImax according to mineral N in soil
    ! Potential problems:
    !   1. All species LAImax are updated
    !   2. For evergreen, LAImax can be less than current LAI.
    !  Weng, 2017-08-02
    ! Code from BiomeE-Allocation
    !---------------------------------------------------------------
    type(vegn_tile_type), intent(inout) :: vegn
    ! local variables
    type(cohort_type), pointer :: cc
    real   :: LAImin, LAIfixedN, LAImineralN
    real   :: LAI_Nitrogen
    real   :: fixedN, rootN
    logical:: fixedN_based
    integer :: i
    ! Calculating LAI max based on mineral N or mineralN + fixed N
    fixedN_based =  .False. ! .True. !
    LAImin       = 0.5
    !fixedN = 0.0
    !do i = 1,vegn%n_cohorts
    !      cc => vegn%cohorts(i)
    !      fixedN = fixedN + cc%annualfixedN * cc%crownarea * cc%nindivs
    !enddo
    ! Mineral+fixed N-based LAImax
    ! LAI_fixedN = sp%Nfixrate0 * sp%LMA * sp%CNleaf0 * sp%leafLS / sp%LMA
    ! cc%br_max = sp%phiRL*cc%bl_max/(sp%LMA*sp%SRA)
    vegn%previousN = 0.8 * vegn%previousN + 0.2 * vegn%annualN
    do i=0,MSPECIES
      associate (sp => spdata(i) )
        LAIfixedN  = 0.5 * sp%Nfixrate0 * sp%CNleaf0 * sp%leafLS
        LAImineralN = 0.5*vegn%previousN*sp%CNleaf0*sp%leafLS/sp%LMA

        !LAImineralN = vegn%previousN/(sp%LMA/(sp%CNleaf0*sp%leafLS)+sp%phiRL*sp%alpha_FR/sp%SRA /sp%CNroot0)
        LAI_nitrogen = LAIfixedN + LAImineralN
        spdata(i)%LAImax = MAX(LAImin, MIN(LAI_nitrogen,sp%LAI_light))
        spdata(i)%underLAImax = MIN(sp%LAImax,1.2)
      end associate
    enddo
    !  ! update the PFTs in the first layer based on fixed N
    !  if (fixedN_based) then ! based on "cc%annualfixedN + vegn%previousN"
    !!    Reset sp%LAImax
    !     do i = 1,vegn%n_cohorts
    !        cc => vegn%cohorts(i)
    !        associate (sp => spdata(cc%species) )
    !        sp%LAImax    = 0.0  ! max(sp%LAImax,ccLAImax)
    !        sp%layerfrac = 0.0
    !        sp%n_cc      = 0
    !        end associate
    !     enddo
    !!   Sum ccLAImax in the first layer
    !     do i = 1,vegn%n_cohorts
    !        cc => vegn%cohorts(i)
    !        associate ( sp => spdata(cc%species) )
    !        if (sp%LAImax < LAImin) then
    !           LAI_nitrogen = 0.5*(vegn%previousN+cc%annualfixedN)*sp%CNleaf0*sp%leafLS/sp%LMA
    !           if (sp%Nfixrate0 > 0.0)
    !           sp%LAImax    = MAX(LAImin, MIN(LAI_nitrogen,sp%LAI_light))
    !        endif
    !        end associate
    !     enddo
    !  endif
  
  end subroutine vegn_annualLAImax_update


  function leaf_area_from_biomass(bl,species,layer,firstlayer) result (area)
    !////////////////////////////////////////////////////////////////
    ! Code from BiomeE-Allocation
    !---------------------------------------------------------------
    real :: area ! returned value
    real,    intent(in) :: bl      ! biomass of leaves, kg C/individual
    integer, intent(in) :: species ! species
    integer, intent(in) :: layer, firstlayer
    ! modified by Weng (2014-01-09), 07-18-2017
    area = bl/spdata(species)%LMA
    !if (layer > 1.AND. firstlayer == 0) then
    !   area = bl/(0.5*spdata(species)%LMA) ! half thickness for leaves in understory
    !else
    !   area = bl/spdata(species)%LMA
    !endif
  
  end function
  
  !=======================================================================
  !==================== Vegetation initializations =======================
  !=======================================================================

  subroutine initialize_vegn_tile(vegn,nCohorts)
    !////////////////////////////////////////////////////////////////
    ! Code from BiomeE-Allocation
    !---------------------------------------------------------------
    type(vegn_tile_type), intent(inout), pointer :: vegn
    integer, intent(in) :: nCohorts
    ! -local vars -------
    type(cohort_type), dimension(:), pointer :: cc
    type(cohort_type), pointer :: cx
    integer,parameter :: rand_seed = 86456
    real    :: r
    real    :: btotal
    integer :: i, istat
    integer :: io           ! i/o status for the namelist
    integer :: ierr         ! error code, returned by i/o routines
    integer :: nml_unit
    
    ! Take tile parameters from myinterface (they are read from the namelist file in initialize_PFT() otherwise)
    K1          = myinterface%params_tile%K1  
    K2          = myinterface%params_tile%K2
    K_nitrogen  = myinterface%params_tile%K_nitrogen   
    etaN        = myinterface%params_tile%etaN         
    MLmixRatio  = myinterface%params_tile%MLmixRatio   
    l_fract     = myinterface%params_tile%l_fract      
    retransN    = myinterface%params_tile%retransN     
    ! fNSNmax     = myinterface%params_tile%fNSNmax      
    ! f_N_add     = myinterface%params_tile%f_N_add      
    f_initialBSW= myinterface%params_tile%f_initialBSW 

    !  Read parameters from the parameter file (namelist)
    if (read_from_parameter_file) then
      ! Initialize plant cohorts
      init_n_cohorts = nCohorts ! Weng,2018-11-21
      allocate(cc(1:init_n_cohorts), STAT = istat)
      vegn%cohorts => cc
      vegn%n_cohorts = init_n_cohorts
      cc => null()
      do i=1,init_n_cohorts
        cx         => vegn%cohorts(i)
        cx%status  = LEAF_OFF ! ON=1, OFF=0 ! ON
        cx%layer   = 1
        cx%species = myinterface%init_cohort%init_cohort_species(i) 
        cx%ccID    =  i
        cx%nsc     = myinterface%init_cohort%init_cohort_nsc(i)
        cx%nindivs = myinterface%init_cohort%init_cohort_nindivs(i) ! trees/m2
        cx%bsw     = myinterface%init_cohort%init_cohort_bsw(i)
        cx%bHW     = myinterface%init_cohort%init_cohort_bHW(i)
        btotal     = cx%bsw + cx%bHW  ! kgC /tree
        call initialize_cohort_from_biomass(cx,btotal)
      enddo
      MaxCohortID = cx%ccID

      ! Sorting these cohorts
      call relayer_cohorts(vegn)
      ! Initial Soil pools and environmental conditions
      vegn%metabolicL   = myinterface%init_soil%init_fast_soil_C ! kgC m-2
      vegn%structuralL  = myinterface%init_soil%init_slow_soil_C ! slow soil carbon pool, (kg C/m2)
      vegn%metabolicN   = vegn%metabolicL/CN0metabolicL  ! fast soil nitrogen pool, (kg N/m2)
      vegn%structuralN  = vegn%structuralL/CN0structuralL  ! slow soil nitrogen pool, (kg N/m2)
      vegn%N_input      = myinterface%init_soil%N_input   ! kgN m-2 yr-1, N input to soil
      vegn%mineralN     = myinterface%init_soil%init_Nmineral  ! Mineral nitrogen pool, (kg N/m2)
      vegn%previousN    = vegn%mineralN
      !Soil water
      ! Parameters
      vegn%soiltype = myinterface%params_tile%soiltype    ! soiltype
      vegn%FLDCAP = myinterface%params_tile%FLDCAP  !FLDCAP
      vegn%WILTPT = myinterface%params_tile%WILTPT  ! WILTPT
      ! Initialize soil volumetric water conent with field capacity (maximum soil moisture to start with)
      vegn%wcl = myinterface%params_tile%FLDCAP  !FLDCAP
      ! Update soil water
      vegn%SoilWater = 0.0
      do i=1, max_lev
        vegn%SoilWater = vegn%SoilWater + vegn%wcl(i)*thksl(i)*1000.0
      enddo
      vegn%thetaS = 1.0
      ! tile
      ! print*, 'initialize_vegn_tile() 1: ',  vegn%n_cohorts   ! xxx debug
      call summarize_tile(vegn)
      ! print*, 'initialize_vegn_tile() 2: ',  vegn%n_cohorts   ! xxx debug
      vegn%initialN0 = vegn%NSN + vegn%SeedN + vegn%leafN +      &
      vegn%rootN + vegn%SapwoodN + vegn%woodN + &
      vegn%MicrobialN + vegn%metabolicN +       &
      vegn%structuralN + vegn%mineralN
      vegn%totN =  vegn%initialN0
    
    else
      !- Generate cohorts randomly --------
      ! Initialize plant cohorts
      allocate(cc(1:nCohorts), STAT = istat)
      vegn%cohorts => cc
      vegn%n_cohorts = nCohorts
      cc => null()
      r = rand(rand_seed)
      do i=1,nCohorts
        cx => vegn%cohorts(i)
        cx%status  = LEAF_OFF ! ON=1, OFF=0 ! ON
        cx%layer   = 1
        cx%species = INT(rand()*5)+1
        cx%nindivs = rand()/10. ! trees/m2
        btotal     = rand()*100.0  ! kgC /tree
        call initialize_cohort_from_biomass(cx,btotal)
      enddo
      ! Sorting these cohorts
      call relayer_cohorts(vegn)
      ! ID each cohort
      do i=1,nCohorts
        cx => vegn%cohorts(i)
        cx%ccID = MaxCohortID + i
      enddo
      MaxCohortID = cx%ccID
      ! Initial Soil pools and environmental conditions
      vegn%metabolicL  = 0.2 ! kgC m-2
      vegn%structuralL = 7.0 ! slow soil carbon pool, (kg C/m2)
      vegn%metabolicN  = vegn%metabolicL/CN0metabolicL  ! fast soil nitrogen pool, (kg N/m2)
      vegn%structuralN = vegn%structuralL/CN0structuralL  ! slow soil nitrogen pool, (kg N/m2)
      vegn%N_input     = N_input  ! kgN m-2 yr-1, N input to soil
      vegn%mineralN    = 0.005  ! Mineral nitrogen pool, (kg N/m2)
      vegn%previousN   = vegn%mineralN
      ! tile
      ! print*, 'initialize_vegn_tile() 3: ',  vegn%n_cohorts   ! xxx debug
      call summarize_tile(vegn)
      ! print*, 'initialize_vegn_tile() 4: ',  vegn%n_cohorts   ! xxx debug
      vegn%initialN0 = vegn%NSN + vegn%SeedN + vegn%leafN +      &
      vegn%rootN + vegn%SapwoodN + vegn%woodN + &
      vegn%MicrobialN + vegn%metabolicN +       &
      vegn%structuralN + vegn%mineralN
      vegn%totN =  vegn%initialN0

    endif  ! initialization: random or pre-described
  
  end subroutine initialize_vegn_tile

end module md_vegetation
<|MERGE_RESOLUTION|>--- conflicted
+++ resolved
@@ -57,11 +57,7 @@
 
     ! ! xxx try
     ! ! Update soil water
-<<<<<<< HEAD
     ! call SoilWaterDynamicsLayer(forcing,vegn)
-=======
-    ! call SoilWaterDynamicsLayer(forcing, vegn)
->>>>>>> 9584f1e2
 
     ! Respiration and allocation for growth
     do i = 1, vegn%n_cohorts
@@ -74,10 +70,7 @@
 
       ! Maintenance respiration
       call plant_respiration(cc, forcing%tair) ! get resp per tree per time step
-<<<<<<< HEAD
-
-=======
->>>>>>> 9584f1e2
+
       cc%resp = cc%resp + (cc%resg * myinterface%step_seconds) / seconds_per_day ! put growth respiration to tot resp
       cc%npp  = cc%gpp  - cc%resp ! kgC tree-1 step-1
 
@@ -99,18 +92,11 @@
   !========================================================================
   !============= Plant physiology =========================================
   !========================================================================
-<<<<<<< HEAD
-    ! Weng 2017-10-18
-  ! compute stomatal conductance, photosynthesis and respiration
-  ! updates cc%An_op and cc%An_cl, from LM3
-
-  subroutine vegn_photosynthesis (forcing, vegn)
-
-=======
+
   ! Subroutines from BiomeE-Allocation
   !------------------------------------------------------------------------
   subroutine vegn_photosynthesis(forcing, vegn)
->>>>>>> 9584f1e2
+
     use md_forcing, only: climate_type
 
     type(climate_type), intent(in):: forcing
@@ -291,11 +277,6 @@
     enddo
     !===========================================================
 
-<<<<<<< HEAD
-
-
-=======
->>>>>>> 9584f1e2
   end subroutine vegn_photosynthesis
 
   
@@ -559,12 +540,9 @@
     ! compute the solar elevation and zenth angles below
     solarelev = asin(cosz)/pi*180.0  !since asin(cos(zen))=pi/2-zen=elev
     solarzen = 90.0 - solarelev ! pi/2.d0 - solarelev
+
   end subroutine calc_solarzen
-<<<<<<< HEAD
-!============================================================================
-=======
-
->>>>>>> 9584f1e2
+
 
   subroutine plant_respiration(cc, tairK)
     !//////////////////////////////////////////////////////////////////////
@@ -611,19 +589,11 @@
     cc%resr = r_root + r_Nfix ! tree-1 step-1
 
   end subroutine plant_respiration
-<<<<<<< HEAD
-  
+
   !========================================================================
   !========= Plant growth =================================================
   !========================================================================
-  
-=======
-
-  !========================================================================
-  !========= Plant growth =================================================
-  !========================================================================
-
->>>>>>> 9584f1e2
+
   subroutine fetch_CN_for_growth(cc)
     !////////////////////////////////////////////////////////////////
     ! Fetch C from labile C pool according to the demand of leaves and fine roots,
@@ -665,6 +635,7 @@
         cc%resg     = 0.0
       endif
     end associate
+
   end subroutine fetch_CN_for_growth
 
 
@@ -894,7 +865,8 @@
     ! Code from BiomeE-Allocation
     !---------------------------------------------------------------
     type(cohort_type), intent(inout) :: cc
-    ! ---local var ----------
+    
+    ! local variables
     integer :: j
 
     associate (sp => spdata(cc%species) )
@@ -907,7 +879,7 @@
   end subroutine rootarea_and_verticalprofile
 
 
-  subroutine vegn_phenology( vegn ) ! daily step
+  subroutine vegn_phenology( vegn )
     !////////////////////////////////////////////////////////////////
     ! Determines phenology state (leaf on/off)
     ! Code from BiomeE-Allocation
@@ -1701,11 +1673,7 @@
   subroutine vegn_N_uptake(vegn, tsoil)
     !//////////////////////////////////////////////////////////////////////
     ! Mineral N uptake from the soil
-<<<<<<< HEAD
-    ! Adopted from ForestESS.
-=======
-    ! Code from BiomeE-Allocation
->>>>>>> 9584f1e2
+    ! Code from BiomeE-Allocation
     !----------------------------------------------------------------------
     type(vegn_tile_type), intent(inout) :: vegn
     real, intent(in) :: tsoil ! average temperature of soil, deg K
