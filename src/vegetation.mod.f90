--- conflicted
+++ resolved
@@ -2229,13 +2229,9 @@
   vegn%thetaS = 1.0
 
   ! tile
-<<<<<<< HEAD
   !print*, 'initialize_vegn_tile() 1: ',  vegn%n_cohorts   ! xxx debug
   call summarize_tile(vegn)
   !print*, 'initialize_vegn_tile() 2: ',  vegn%n_cohorts   ! xxx debug
-=======
-  call summarize_tile(vegn)
->>>>>>> 724581d4
   vegn%initialN0 = vegn%NSN + vegn%SeedN + vegn%leafN +      &
   vegn%rootN + vegn%SapwoodN + vegn%woodN + &
   vegn%MicrobialN + vegn%metabolicN +       &
@@ -2278,13 +2274,9 @@
   vegn%previousN   = vegn%mineralN
 
   ! tile
-<<<<<<< HEAD
   !print*, 'initialize_vegn_tile() 3: ',  vegn%n_cohorts   ! xxx debug
   call summarize_tile(vegn)
   !print*, 'initialize_vegn_tile() 4: ',  vegn%n_cohorts   ! xxx debug
-=======
-  call summarize_tile(vegn)
->>>>>>> 724581d4
   vegn%initialN0 = vegn%NSN + vegn%SeedN + vegn%leafN +      &
   vegn%rootN + vegn%SapwoodN + vegn%woodN + &
   vegn%MicrobialN + vegn%metabolicN +       &
