module md_biosphere

  use datatypes
  use md_vegetation
  use md_soil
  use md_params_core

  implicit none

  private
  public biosphere_annual

  !----------------------------------------------------------------
  ! ForestESS stuff
  !----------------------------------------------------------------
   type(vegn_tile_type),  pointer :: vegn
   type(soil_tile_type),  pointer :: soil
   type(cohort_type),     pointer :: cx, cc

  ! !----------------------------------------------------------------
  ! ! Module-specific (private) variables
  ! !----------------------------------------------------------------
  ! ! derived types from L1 modules
  ! type( tile_type ),         allocatable, dimension(:,:) :: tile
  ! type( tile_fluxes_type ),  allocatable, dimension(:)   :: tile_fluxes
  ! type( plant_type ),        allocatable, dimension(:,:) :: plant
  ! type( plant_fluxes_type ), allocatable, dimension(:)   :: plant_fluxes

  ! ! derived types from L2 modules
  ! type( solartype )                              :: solar
  ! type( outtype_pmodel ), dimension(npft,nmonth) :: out_pmodel ! P-model output variables for each month and PFT determined beforehand (per unit fAPAR and PPFD only)

contains

  function biosphere_annual() result( out_biosphere )
    !////////////////////////////////////////////////////////////////
    ! function BIOSPHERE_annual calculates net ecosystem exchange (nee)
    ! in response to environmental boundary conditions (atmospheric 
    ! CO2, temperature, Nitrogen deposition. This SR "replaces" 
    ! LPJ, also formulated as subroutine.
    ! Copyright (C) 2015, see LICENSE, Benjamin David Stocker
    ! contact: b.stocker@imperial.ac.uk
    !----------------------------------------------------------------
    use md_interface, only: myinterface, outtype_biosphere
    use md_params_core, only: ntstepsyear
  
    ! return variable
    type(outtype_biosphere) :: out_biosphere

    ! ! local variables
    integer :: dm, moy, jpngr, doy
    ! logical, save           :: init_daily = .true.   ! is true only on the first day of the simulation 
    logical, parameter :: verbose = .false.       ! change by hand for debugging etc.

    !----------------------------------------------------------------
    ! Biome-E stuff
    !----------------------------------------------------------------
    integer, parameter :: rand_seed = 86456
    integer, parameter :: totalyears = 10
    integer, parameter :: nCohorts = 1
    ! integer :: steps_per_day ! 24 or 48
    real    :: tsoil, soil_theta
    real    :: NPPtree,fseed, fleaf, froot, fwood ! for output
    real    :: dDBH ! yearly growth of DBH, mm
    real    :: plantC,plantN, soilC, soilN
    real    :: dSlowSOM  ! for multiple tests only
    character(len=150) :: plantcohorts, plantCNpools, soilCNpools, allpools, faststepfluxes  ! output file names
    logical :: new_annual_cycle = .False.
    logical :: switch = .True.
    integer :: istat1, istat2, istat3
    integer :: year0,  year1, iyears
    integer :: fno1, fno2, fno3, fno4, fno5 ! output files
    integer :: totyears
    integer :: i, j, k, idoy
    integer :: idata
    integer, save :: simu_steps !, datalines
    integer, save :: idays
    character(len=50) :: filepath_out, filesuffix
    character(len=50) :: parameterfile(10), chaSOM(10)

    ! xxx debug
    integer :: idx, forcingyear
    !integer :: ntstepsyear          ! number of days in a year


    !------------------------------------------------------------------------
    ! Create output files
    ! XXX add this to output instead
    !------------------------------------------------------------------------
<<<<<<< HEAD
    filepath_out   = '/Users/benjaminstocker/sofun/output/'
=======
    filepath_out   = '/Users/lmarques/sofun/output/'
>>>>>>> a8b32d97
    filesuffix     = '_test.csv' ! tag for simulation experiments
    plantcohorts   = trim(filepath_out)//'Annual_cohorts'//trim(filesuffix)  ! has 22 columns
    plantCNpools   = trim(filepath_out)//'Cohorts_daily'//trim(filesuffix)  ! daily has 27 columns
    soilCNpools    = trim(filepath_out)//'Ecosystem_daily'//trim(filesuffix)
    allpools       = trim(filepath_out)//'Ecosystem_yearly'//trim(filesuffix)
    faststepfluxes = trim(filepath_out)//'PhotosynthesisDynamics'//trim(filesuffix) ! hourly, has 15 columns and 

    fno1=91
    fno2=101
    fno3=102
    fno4=103
    fno5=104
    open(fno1, file=trim(faststepfluxes), ACTION='write', IOSTAT=istat1)
    open(fno2, file=trim(plantcohorts),   ACTION='write', IOSTAT=istat1)
    open(fno3, file=trim(plantCNpools),   ACTION='write', IOSTAT=istat2)
    open(fno4, file=trim(soilCNpools),    ACTION='write', IOSTAT=istat3)
    open(fno5, file=trim(allpools),       ACTION='write', IOSTAT=istat3)

    !------------------------------------------------------------------------
    ! Read in forcing data
    ! Requires data frame with one row for each time step (hourly) and columns:
    !
    !   YEAR     : year
    !   DOY      : day of the year  
    !   HOUR     : hour of the day
    !   PAR      : umol/m2/s
    !   Swdown   : W/m2         
    !   TEMP     : air temperature, deg C       
    !   STEMP    : soil temperature, deg C  
    !   RH       : relative humidity, %     
    !   RAIN     : kgH2O m-2 s-1
    !   WIND     : wind velocity (m s-1)       
    !   PRESSURE : Pa         
    !   aCO2_AW  : ???
    !   amb_co2  : ???       
    !
    ! To define array 'forcingData'
    ! This is how it's read from file input/Temperate_forcing.txt:
    !
    ! forcingData(i)%year      = year_data(i)                     ! Year
    ! forcingData(i)%doy       = doy_data(i)                      ! day of the year
    ! forcingData(i)%hod       = hour_data(i)                     ! hour of the day
    ! forcingData(i)%PAR       = input_data(1,i)                  ! umol/m2/s
    ! forcingData(i)%radiation = input_data(2,i)                  ! W/m2
    ! forcingData(i)%Tair      = input_data(3,i) + 273.16         ! air temperature, K
    ! forcingData(i)%Tsoil     = input_data(4,i) + 273.16         ! soil temperature, K
    ! forcingData(i)%RH        = input_data(5,i)                  ! relative humidity
    ! forcingData(i)%rain      = input_data(6,i)/(timestep * 3600)! kgH2O m-2 s-1
    ! forcingData(i)%windU     = input_data(7,i)                  ! wind velocity (m s-1)
    ! forcingData(i)%pressure  = input_data(8,i)                  ! pa
    ! forcingData(i)%soilwater = 0.8                              ! soil moisture, vol/vol
    !------------------------------------------------------------------------
    
    !----------------------------------------------------------------
    ! INITIALISATIONS
    !----------------------------------------------------------------
    if (myinterface%steering%init) then

      !------------------------------------------------------------------------
      ! Translation to LM3-PPA variables
      !------------------------------------------------------------------------
      ! head
      write(fno1,'(5(a8,","),25(a12,","))')      &
          'year','doy','hour','rad',            &
          'Tair','Prcp', 'GPP', 'Resp',         &
          'Transp','Evap','Runoff','Soilwater', &
          'wcl','FLDCAP','WILTPT'
      write(fno2,'(3(a5,","),25(a9,","))')            &
          'cID','PFT','layer','density', 'f_layer',  &
          'dDBH','dbh','height','Acrown',            &
          'wood','nsc', 'NSN','NPPtr','seed',        &
          'NPPL','NPPR','NPPW','GPP-yr','NPP-yr',    &
          'N_uptk','N_fix','maxLAI'

      write(fno3,'(5(a5,","),25(a8,","))')              &
          'year','doy','hour','cID','PFT',             &
          'layer','density', 'f_layer', 'LAI',         &
          'gpp','resp','transp',                       &
          'NPPleaf','NPProot','NPPwood',               &
          'NSC','seedC','leafC','rootC','SW-C','HW-C', &
          'NSN','seedN','leafN','rootN','SW-N','HW-N'

      write(fno4,'(2(a5,","),55(a10,","))')  'year','doy',    &
          'Tc','Prcp', 'totWs',  'Trsp', 'Evap','Runoff',    &
          'ws1','ws2','ws3', 'LAI','GPP', 'Rauto', 'Rh',     &
          'NSC','seedC','leafC','rootC','SW-C','HW-C',       &
          'NSN','seedN','leafN','rootN','SW-N','HW-N',       &
          'McrbC', 'fastSOM',   'slowSOM',                   &
          'McrbN', 'fastSoilN', 'slowSoilN',                 &
          'mineralN', 'N_uptk'

      write(fno5,'(1(a5,","),80(a12,","))')  'year',              &
          'CAI','LAI','GPP', 'Rauto',   'Rh',                    &
          'rain','SoilWater','Transp','Evap','Runoff',           &
          'plantC','soilC',    'plantN', 'soilN','totN',         &
          'NSC', 'SeedC', 'leafC', 'rootC', 'SapwoodC', 'WoodC', &
          'NSN', 'SeedN', 'leafN', 'rootN', 'SapwoodN', 'WoodN', &
          'McrbC','fastSOM',   'SlowSOM',                        &
          'McrbN','fastSoilN', 'slowSoilN',                      &
          'mineralN', 'N_fxed','N_uptk','N_yrMin','N_P2S','N_loss', &
          'seedC','seedN','Seedling-C','Seedling-N'

      !------------------------------------------------------------------------
      ! Initialisations
      !------------------------------------------------------------------------
      allocate(out_biosphere%hourly_tile(ntstepsyear))

      ! Parameter initialization: Initialize PFT parameters
      call initialize_PFT_data()

      ! Initialize vegetation tile and plant cohorts
      allocate(vegn)
      
       !print*,'2: ', vegn%SapwoodC
      
      call initialize_vegn_tile(vegn, nCohorts)
      
      ! Sort and relayer cohorts
       !print*,'3: ', vegn%SapwoodC
      call relayer_cohorts(vegn)

       !print*,'4: ', vegn%SapwoodC
      call Zero_diagnostics(vegn)

      !------------------------------------------------------------------------
      ! Read in forcing data
      ! This reads it all into memory and then extracts from the huge array in
      ! daily/hourly steps
      !------------------------------------------------------------------------
      ! !call read_FACEforcing(forcingData,datalines,days_data,yr_data,timestep)
      ! call read_NACPforcing(forcingData,datalines,days_data,yr_data,timestep)
      ! steps_per_day = int(24.0/timestep)
      ! dt_fast_yr = 1.0/(365.0 * steps_per_day)
      ! step_seconds = 24.0*3600.0/steps_per_day ! seconds_per_year * dt_fast_yr
      ! write(*,*)steps_per_day,dt_fast_yr,step_seconds

      year0 = myinterface%climate(1)%year  ! forcingData(1)%year
      iyears = 1
      idoy   = 0
      idays  = 0

    endif 

    ! every year, start reading from beginning of myinterface%climate (annual chunks are passed!)
    simu_steps = 0

    !----------------------------------------------------------------
    ! LOOP THROUGH MONTHS
    !----------------------------------------------------------------
    doy = 0
    monthloop: do moy=1,nmonth

      !----------------------------------------------------------------
      ! LOOP THROUGH DAYS
      !----------------------------------------------------------------
       !print*,'5: ', vegn%SapwoodC
      dayloop: do dm=1,ndaymonth(moy)
        doy = doy+1
        idays = idays + 1

        if (verbose) print*,'----------------------'
        if (verbose) print*,'YEAR, Doy ', myinterface%steering%year, doy
        if (verbose) print*,'----------------------'

        idoy = idoy + 1

        !----------------------------------------------------------------
        ! Get daily mean air and soil temperature
        !----------------------------------------------------------------
        ! vegn%Tc_daily = myinterface%climate(jpngr)%dtemp(doy)
        ! tsoil         =                                       ! soil temp. is prescribed
        ! soil_theta    = 

        ! ForestESS:
        ! get daily mean temperature from hourly/half-hourly data
        vegn%Tc_daily = 0.0
        tsoil         = 0.0



        do i=1,myinterface%steps_per_day

          ! idata = MOD(simu_steps, myinterface%datalines)+1
          idata = simu_steps + 1
          year0 =  myinterface%climate(idata)%year  ! Current year
          vegn%Tc_daily = vegn%Tc_daily +  myinterface%climate(idata)%Tair

          ! if (iyears>2 .and. doy >60) print*,myinterface%climate(idata)
          ! if (iyears>2 .and. doy >60) stop

          tsoil         = myinterface%climate(idata)%tsoil
          simu_steps    = simu_steps + 1

          ! fast-step calls, hourly or half-hourly
          ! if (idata==8000) then
          !   print*,'B i ', i
          !   print*,'idata ', idata
          !   print*,' myinterface%climate(idata)%year',  myinterface%climate(idata)%year
          !   print*,' myinterface%climate(idata)%doy',  myinterface%climate(idata)%doy
          !   print*,' myinterface%climate(idata)%hod',  myinterface%climate(idata)%hod
          !   print*,' myinterface%climate(idata)%PAR',  myinterface%climate(idata)%PAR
          !   print*,' myinterface%climate(idata)%radiation',  myinterface%climate(idata)%radiation
          !   print*,' myinterface%climate(idata)%Tair',  myinterface%climate(idata)%Tair
          !   print*,' myinterface%climate(idata)%Tsoil',  myinterface%climate(idata)%Tsoil
          !   print*,' myinterface%climate(idata)%rain',  myinterface%climate(idata)%rain
          !   print*,' myinterface%climate(idata)%windU',  myinterface%climate(idata)%windU
          !   print*,' myinterface%climate(idata)%P_air',  myinterface%climate(idata)%P_air
          !   print*,' myinterface%climate(idata)%RH',  myinterface%climate(idata)%RH
          !   print*,' myinterface%climate(idata)%CO2',  myinterface%climate(idata)%CO2
          !   print*,' myinterface%climate(idata)%soilwater',  myinterface%climate(idata)%soilwater
          !   stop
          ! end if

          call vegn_CNW_budget_fast(vegn, myinterface%climate(idata))
          
          ! diagnostics
          call hourly_diagnostics(vegn, myinterface%climate(idata), iyears, idoy, i, idays, fno1, out_biosphere%hourly_tile(idata) )

        enddo ! hourly or half-hourly
        vegn%Tc_daily = vegn%Tc_daily/myinterface%steps_per_day
        tsoil         = tsoil/myinterface%steps_per_day
        soil_theta    = vegn%thetaS

        ! print*,'vegn%NSC, vegn%NSN, vegn%SapwoodC, vegn%leafC, vegn%rootC', vegn%NSC, vegn%NSN, vegn%SapwoodC, vegn%leafC, vegn%rootC
        ! if (iyears>1000) stop 'here'

        ! if (simu_steps==17520) then
        !   print*,'vegn%n_cohorts', vegn%n_cohorts
        !   do idx = 1,vegn%n_cohorts
        !     print*,'idx, nindivs', idx, vegn%cohorts(idx)
        !   end do
        !   print*,'tsoil ', tsoil
        !   stop 'beni'
        ! end if


        !-------------------------------------------------
        ! Daily calls
        !-------------------------------------------------
        !print*,'6: ', vegn%SapwoodC
        call daily_diagnostics(vegn, myinterface%climate(idata), iyears, idoy, idays, fno3, fno4, out_biosphere%daily_cohorts(doy,:), out_biosphere%daily_tile(doy) )

        ! Determine start and end of season and maximum leaf (root) mass
        !print*,'7: ', vegn%SapwoodC
        call vegn_phenology(vegn, j)

        ! Kill all individuals of a cohort if NSC falls below threshold
        !call vegn_starvation(vegn)

        ! Produce new biomass from 'carbon_gain' (is zero afterwards)
        !print*,'8: ', vegn%SapwoodC
        call vegn_growth_EW(vegn)

<<<<<<< HEAD
=======
        !----------------------------------------------------------------
        ! populate function return variable
        !----------------------------------------------------------------

>>>>>>> a8b32d97
      end do dayloop

    end do monthloop

    !----------------------------------------------------------------
    ! Annual calls
    !----------------------------------------------------------------
    idoy = 0

    ! print*,'sim. year  ', iyears
    ! print*,'real year: ', year0

    ! xxxx debug
    print*,'year, vegn%nsc ', iyears, vegn%nsc, vegn%lai
    if (iyears==4) stop 

    if(update_annualLAImax) call vegn_annualLAImax_update(vegn)

    call annual_diagnostics(vegn, iyears, fno2, fno5, out_biosphere%annual_cohorts(:), out_biosphere%annual_tile)

    !---------------------------------------------
    ! Reproduction and mortality
    !---------------------------------------------        
    ! Kill all individuals in a cohort if NSC falls below critical point
    call vegn_annual_starvation(vegn)

    ! Natural mortality (reducing number of individuals 'nindivs')
    ! (~Eq. 2 in Weng et al., 2015 BG)
    call vegn_nat_mortality(vegn, real(seconds_per_year))

    ! seed C and germination probability (~Eq. 1 in Weng et al., 2015 BG)
    call vegn_reproduction(vegn)

    !---------------------------------------------
    ! Re-organize cohorts
    !---------------------------------------------
    call kill_lowdensity_cohorts(vegn)
    call relayer_cohorts(vegn)
    call vegn_mergecohorts(vegn)

    !---------------------------------------------
    ! Set annual variables zero
    !---------------------------------------------
    call Zero_diagnostics(vegn)

    ! update the years of model run
    iyears = iyears + 1

    if (myinterface%steering%finalize) then
      !----------------------------------------------------------------
      ! Finazlize run: deallocating memory
      !----------------------------------------------------------------
      close(91)
      close(101)
      close(102)
      close(103)
      close(104)
      deallocate(vegn%cohorts)
      !deallocate(myinterface%climate)
      !deallocate(out_biosphere%hourly_tile)
      ! stop 'actually finalizing'

    end if

    if (verbose) print*,'Done with biosphere for this year. Guete Rutsch!'

  end function biosphere_annual

end module md_biosphere<|MERGE_RESOLUTION|>--- conflicted
+++ resolved
@@ -87,11 +87,7 @@
     ! Create output files
     ! XXX add this to output instead
     !------------------------------------------------------------------------
-<<<<<<< HEAD
     filepath_out   = '/Users/benjaminstocker/sofun/output/'
-=======
-    filepath_out   = '/Users/lmarques/sofun/output/'
->>>>>>> a8b32d97
     filesuffix     = '_test.csv' ! tag for simulation experiments
     plantcohorts   = trim(filepath_out)//'Annual_cohorts'//trim(filesuffix)  ! has 22 columns
     plantCNpools   = trim(filepath_out)//'Cohorts_daily'//trim(filesuffix)  ! daily has 27 columns
@@ -345,13 +341,10 @@
         !print*,'8: ', vegn%SapwoodC
         call vegn_growth_EW(vegn)
 
-<<<<<<< HEAD
-=======
         !----------------------------------------------------------------
         ! populate function return variable
         !----------------------------------------------------------------
 
->>>>>>> a8b32d97
       end do dayloop
 
     end do monthloop
