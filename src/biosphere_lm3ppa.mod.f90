module md_biosphere

  use datatypes
  use md_vegetation
  use md_soil
  use md_params_core

  implicit none

  private
  public biosphere_annual

  type(vegn_tile_type),  pointer :: vegn
  type(soil_tile_type),  pointer :: soil
  type(cohort_type),     pointer :: cx, cc

contains

  function biosphere_annual() result( out_biosphere )
    !////////////////////////////////////////////////////////////////
    ! function BIOSPHERE_annual calculates net ecosystem exchange (nee)
    ! in response to environmental boundary conditions (atmospheric 
    ! CO2, temperature, Nitrogen deposition. This SR "replaces" 
    ! LPJ, also formulated as subroutine.
    ! Copyright (C) 2015, see LICENSE, Benjamin David Stocker
    ! contact: b.stocker@imperial.ac.uk
    !----------------------------------------------------------------
    use md_interface, only: myinterface, outtype_biosphere
    use md_params_core, only: ntstepsyear !diff
  
    ! return variable
    type(outtype_biosphere) :: out_biosphere

    ! ! local variables
    integer :: dm, moy, jpngr, doy
    ! logical, save           :: init_daily = .true.   ! is true only on the first day of the simulation 
    logical, parameter :: verbose = .false.       ! change by hand for debugging etc.

    !----------------------------------------------------------------
    ! Biome-E stuff
    !----------------------------------------------------------------
    integer, parameter :: rand_seed = 86456
    integer, parameter :: totalyears = 10
    integer, parameter :: nCohorts = 1
    ! integer :: steps_per_day ! 24 or 48
    real    :: tsoil, soil_theta
    real    :: NPPtree,fseed, fleaf, froot, fwood ! for output
    real    :: dDBH ! yearly growth of DBH, mm
    real    :: plantC,plantN, soilC, soilN
    real    :: dSlowSOM  ! for multiple tests only
    character(len=150) :: plantcohorts, plantCNpools, soilCNpools, allpools, faststepfluxes  ! output file names
    logical :: new_annual_cycle = .False.
    logical :: switch = .True.
    integer :: istat1, istat2, istat3
    integer :: year0,  year1
    integer :: fno1, fno2, fno3, fno4, fno5 ! output files
    integer :: totyears
    integer :: i, j, k
    integer :: idata
    integer, save :: simu_steps 
    integer, save :: iyears
    integer, save :: idays
    integer, save :: idoy
    character(len=50) :: filepath_out, filesuffix
    character(len=50) :: parameterfile(10), chaSOM(10)

    ! xxx debug
    integer :: idx, forcingyear
    !integer :: ntstepsyear          ! number of days in a year


    !------------------------------------------------------------------------
    ! Create output files
    ! XXX add this to output instead
    !------------------------------------------------------------------------
    filepath_out   = '/Users/lmarques/sofun/output/'
    filesuffix     = '_test.csv' ! tag for simulation experiments
    plantcohorts   = trim(filepath_out)//'Annual_cohorts'//trim(filesuffix)  ! has 22 columns
    plantCNpools   = trim(filepath_out)//'Daily_cohorts'//trim(filesuffix)  ! daily has 27 columns
    soilCNpools    = trim(filepath_out)//'Daily_tile'//trim(filesuffix)
    allpools       = trim(filepath_out)//'Annual_tile'//trim(filesuffix)
    faststepfluxes = trim(filepath_out)//'Hourly_tile'//trim(filesuffix) ! hourly, has 15 columns and 

    fno1=91; fno2=101; fno3=102; fno4=103; fno5=104
    open(fno1, file=trim(faststepfluxes), ACTION='write', IOSTAT=istat1)
    open(fno2, file=trim(plantcohorts),   ACTION='write', IOSTAT=istat1)
    open(fno3, file=trim(plantCNpools),   ACTION='write', IOSTAT=istat2)
    open(fno4, file=trim(soilCNpools),    ACTION='write', IOSTAT=istat3)
    open(fno5, file=trim(allpools),       ACTION='write', IOSTAT=istat3)

    !----------------------------------------------------------------
    ! INITIALISATIONS
    !----------------------------------------------------------------
    if (myinterface%steering%init) then

      !------------------------------------------------------------------------
      ! Translation to LM3-PPA variables
      !------------------------------------------------------------------------

          write(fno1,'(5(a8,","),25(a12,","))')                    &
          'year','doy','hour','rad',                               &
          'Tair','Prcp', 'GPP', 'Resp',                            &
          'Transp','Evap','Runoff','Soilwater',                    &
          'wcl','FLDCAP','WILTPT'

          write(fno2,'(3(a5,","),25(a9,","))') 'year',             &
          'cID','PFT','layer','density', 'f_layer',                &
          'dDBH','dbh','height','Acrown',                          &
          'wood','nsc', 'NSN','NPPtr','seed',                      &
          'NPPL','NPPR','NPPW','GPP_yr','NPP_yr',                  &
          'N_uptk','N_fix','maxLAI'
          
          write(fno3,'(5(a5,","),25(a8,","))')                     &
          'year','doy','hour','cID','PFT',                         &
          'layer','density', 'f_layer', 'LAI',                     &
          'gpp','resp','transp',                                   &
          'NPPleaf','NPProot','NPPwood',                           &
          'NSC','seedC','leafC','rootC','SW_C','HW_C',             &
          'NSN','seedN','leafN','rootN','SW_N','HW_N'
          
          write(fno4,'(2(a5,","),55(a10,","))')  'year','doy',     &
          'Tc','Prcp', 'totWs',  'Trsp', 'Evap','Runoff',          &
          'ws1','ws2','ws3', 'LAI','GPP', 'Rauto', 'Rh',           &
          'NSC','seedC','leafC','rootC','SW_C','HW_C',             &
          'NSN','seedN','leafN','rootN','SW_N','HW_N',             &
          'McrbC', 'fastSOM',   'slowSOM',                         &
          'McrbN', 'fastSoilN', 'slowSoilN',                       &
          'mineralN', 'N_uptk'
          
          write(fno5,'(1(a5,","),80(a12,","))')  'year',           &
          'CAI','LAI','GPP', 'Rauto',   'Rh',                      &
          'rain','SoilWater','Transp','Evap','Runoff',             &
          'plantC','soilC',    'plantN', 'soilN','totN',           &
          'NSC', 'SeedC', 'leafC', 'rootC', 'SapwoodC', 'WoodC',   &
          'NSN', 'SeedN', 'leafN', 'rootN', 'SapwoodN', 'WoodN',   &
          'McrbC','fastSOM',   'SlowSOM',                          &
          'McrbN','fastSoilN', 'slowSoilN',                        &
          'mineralN', 'N_fxed','N_uptk','N_yrMin','N_P2S','N_loss',&
          'totseedC','totseedN','Seedling_C','Seedling_N'

      !------------------------------------------------------------------------
      ! Initialisations
      !------------------------------------------------------------------------
      allocate(out_biosphere%hourly_tile(ntstepsyear))

      ! Parameter initialization: Initialize PFT parameters
      ! print*,'1'
      call initialize_PFT_data()

      ! Initialize vegetation tile and plant cohorts
      allocate(vegn)
      
      ! print*,'2'
      call initialize_vegn_tile(vegn, nCohorts)
      
      ! Sort and relayer cohorts
      ! print*,'3'
      call relayer_cohorts(vegn)

      ! print*,'4'
      call Zero_diagnostics(vegn)

      !------------------------------------------------------------------------
      ! Read in forcing data
      ! This reads it all into memory and then extracts from the huge array in
      ! daily/hourly steps
      !------------------------------------------------------------------------
      ! !call read_FACEforcing(forcingData,datalines,days_data,yr_data,timestep)
      ! call read_NACPforcing(forcingData,datalines,days_data,yr_data,timestep)
      ! steps_per_day = int(24.0/timestep)
      ! dt_fast_yr = 1.0/(365.0 * steps_per_day)
      ! step_seconds = 24.0*3600.0/steps_per_day ! seconds_per_year * dt_fast_yr
      ! write(*,*)steps_per_day,dt_fast_yr,step_seconds

      year0 = myinterface%climate(1)%year  ! forcingData(1)%year
      iyears = 1
      idoy   = 0
      idays  = 0

    endif 

    ! every year, start reading from beginning of myinterface%climate (annual chunks are passed!)
    simu_steps = 0

    !----------------------------------------------------------------
    ! LOOP THROUGH MONTHS
    !----------------------------------------------------------------
    doy = 0
    monthloop: do moy=1,nmonth

      !----------------------------------------------------------------
      ! LOOP THROUGH DAYS
      !----------------------------------------------------------------
      ! print*,'5.0'
      dayloop: do dm=1,ndaymonth(moy)

        doy = doy+1
        idays = idays + 1

        if (verbose) print*,'----------------------'
        if (verbose) print*,'YEAR, Doy ', myinterface%steering%year, doy
        if (verbose) print*,'----------------------'

        idoy = idoy + 1

        !----------------------------------------------------------------
        ! Get daily mean air and soil temperature
        !----------------------------------------------------------------
        ! vegn%Tc_daily = myinterface%climate(jpngr)%dtemp(doy)
        ! tsoil         =                                       ! soil temp. is prescribed
        ! soil_theta    = 

        ! ForestESS:
        ! get daily mean temperature from hourly/half-hourly data
        vegn%Tc_daily = 0.0
        tsoil         = 0.0

        !----------------------------------------------------------------
        ! FAST LOOP
        !----------------------------------------------------------------
        fastloop: do i=1,myinterface%steps_per_day

          idata = simu_steps + 1
          year0 =  myinterface%climate(idata)%radiation  ! Current year
          vegn%Tc_daily = vegn%Tc_daily +  myinterface%climate(idata)%Tair
<<<<<<< HEAD

=======
>>>>>>> ef10d580
          tsoil         = myinterface%climate(idata)%tsoil
          simu_steps    = simu_steps + 1

          ! print*,'5.0.1'
          call vegn_CNW_budget_fast(vegn, myinterface%climate(idata))
          
          ! diagnostics
          ! print*,'5.0.2'
          call hourly_diagnostics(vegn, myinterface%climate(idata), iyears, idoy, i, idays, fno1, out_biosphere%hourly_tile(idata) )
          ! print*,'5.0.3'

        enddo fastloop

        vegn%Tc_daily = vegn%Tc_daily/myinterface%steps_per_day
        tsoil         = tsoil/myinterface%steps_per_day
        soil_theta    = vegn%thetaS

        !-------------------------------------------------
        ! Daily calls
        !-------------------------------------------------
        ! print*,'5.1', doy
        call daily_diagnostics(vegn, myinterface%climate(idata), iyears, idoy, idays, fno3, fno4, out_biosphere%daily_cohorts(doy,:), out_biosphere%daily_tile(doy) )

        ! Determine start and end of season and maximum leaf (root) mass
        ! print*,'5.2', doy
        call vegn_phenology(vegn, j)

        ! Kill all individuals of a cohort if NSC falls below threshold
        !call vegn_starvation(vegn)

        ! Produce new biomass from 'carbon_gain' (is zero afterwards)
        ! print*,'5.3', doy
        call vegn_growth_EW(vegn)

      end do dayloop

    end do monthloop

    !----------------------------------------------------------------
    ! Annual calls
    !----------------------------------------------------------------
    idoy = 0

    print*,'sim. year  ', iyears
    print*,'real year: ', year0

    if (update_annualLAImax) call vegn_annualLAImax_update(vegn)

    call annual_diagnostics(vegn, iyears, fno2, fno5, out_biosphere%annual_cohorts(:), out_biosphere%annual_tile)

    !---------------------------------------------
    ! Reproduction and mortality
    !---------------------------------------------        
    ! Kill all individuals in a cohort if NSC falls below critical point
    call vegn_annual_starvation(vegn)

    ! Natural mortality (reducing number of individuals 'nindivs')
    ! (~Eq. 2 in Weng et al., 2015 BG)
    call vegn_nat_mortality(vegn, real(seconds_per_year))
    ! print*,'6: ', vegn%n_cohorts

    ! seed C and germination probability (~Eq. 1 in Weng et al., 2015 BG)
    call vegn_reproduction(vegn)
    ! print*,'7: ', vegn%n_cohorts

     !---------------------------------------------
    ! Re-organize cohorts
    !---------------------------------------------
    call kill_lowdensity_cohorts(vegn)
    ! print*,'8: ', vegn%n_cohorts
    call relayer_cohorts(vegn)
    ! print*,'9: ', vegn%n_cohorts
    call vegn_mergecohorts(vegn)
    ! print*,'10: ', vegn%n_cohorts

    ! !---------------------------------------------
    ! ! Set annual variables zero
    ! !---------------------------------------------
    call Zero_diagnostics(vegn)
    ! print*,'11: ', vegn%n_cohorts

    ! update the years of model run
    iyears = iyears + 1

    if (myinterface%steering%finalize) then
      !----------------------------------------------------------------
      ! Finazlize run: deallocating memory
      !----------------------------------------------------------------
      close(91)
      close(101)
      close(102)
      close(103)
      close(104)
      deallocate(vegn%cohorts)
      deallocate(myinterface%climate) !differ
      !deallocate(out_biosphere%hourly_tile)
      ! stop 'actually finalizing'

    end if

    if (verbose) print*,'Done with biosphere for this year. Guete Rutsch!'

  end function biosphere_annual

end module md_biosphere<|MERGE_RESOLUTION|>--- conflicted
+++ resolved
@@ -223,10 +223,6 @@
           idata = simu_steps + 1
           year0 =  myinterface%climate(idata)%radiation  ! Current year
           vegn%Tc_daily = vegn%Tc_daily +  myinterface%climate(idata)%Tair
-<<<<<<< HEAD
-
-=======
->>>>>>> ef10d580
           tsoil         = myinterface%climate(idata)%tsoil
           simu_steps    = simu_steps + 1
 
