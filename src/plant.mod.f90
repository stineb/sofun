module md_plant
  !////////////////////////////////////////////////////////////////
  ! Holds all PFT-specific pools, fluxes, and IO-handling prodecures
  ! --------------------------------------------------------------
  use md_classdefs
  use md_params_core, only: nlu, npft, maxgrid, ndayyear, lunat

  implicit none

  private
  public pleaf, proot, psapw, plabl, pexud, plitt_af, plitt_as, plitt_bg, &
    dnpp, drgrow, drleaf, drroot, drsapw, dcex, leaftraits, canopy,       &
<<<<<<< HEAD
    lai_ind,      &
    isgrowing, isdying, fpc_grid, nind, dnup,                             &
=======
    lai_ind,  &
    fpc_grid, nind, dnup,        &
>>>>>>> 2301ff41
    params_pft_plant, params_plant, initglobal_plant, initpft,            &
    initdaily_plant, outdnpp, outdnup, outdCleaf, outdCroot, outdClabl,   &
    outdNlabl, outdClitt, outdNlitt, outdCsoil, outdNsoil, outdlai,       &
    outdfapar, ddoc,                                                      &
    dnarea_mb, dnarea_cw, dlma, dcton_lm, outanpp, outanup, outacleaf,    &
    outacroot, &
    outaCveg2lit, outaNveg2lit, outanarea_mb, outanarea_cw,   &
    outalai, outalma, outacton_lm, get_fapar,            &
    initoutput_plant, initio_plant, getout_daily_plant,                   &
    getout_annual_plant, writeout_ascii_plant, getpar_modl_plant,         &
    leaftraits_type, get_leaftraits, get_leaf_n_canopy, canopy_type,      & 
    get_canopy, seed, get_lai, get_leaftraits_init, frac_leaf

  !----------------------------------------------------------------
  ! Public, module-specific state variables
  !----------------------------------------------------------------
  ! pools
  type(orgpool), dimension(npft,maxgrid) :: pleaf            ! leaf biomass [gC/ind.] (=lm_ind)
  type(orgpool), dimension(npft,maxgrid) :: proot            ! root biomass [gC/ind.] (=rm_ind)
  type(orgpool), dimension(npft,maxgrid) :: psapw            ! sapwood biomass [gC/ind.] (=sm_ind)
  type(orgpool), dimension(npft,maxgrid) :: pwood            ! heartwood (non-living) biomass [gC/ind.] (=hm_ind)
  type(orgpool), dimension(npft,maxgrid) :: plabl            ! labile pool, temporary storage of N and C [gC/ind.] (=bm_inc but contains also N) 
  
  type(carbon),  dimension(npft,maxgrid) :: pexud            ! exudates pool (very short turnover) [gC/m2]
  
  type(orgpool), dimension(npft,maxgrid) :: plitt_af         ! above-ground litter, fast turnover [gC/m2]
  type(orgpool), dimension(npft,maxgrid) :: plitt_as         ! above-ground litter, slow turnover [gC/m2]
  type(orgpool), dimension(npft,maxgrid) :: plitt_bg         ! below-ground litter [gC/m2]

  ! fluxes
  type(carbon), dimension(npft)          :: dnpp             ! net primary production [gC/m2/d]
  real, dimension(npft)                  :: drgrow           ! growth respiration (growth+maintenance resp. of all compartments), no explicit isotopic signature as it is identical to the signature of GPP [gC/m2/d]
  real, dimension(npft)                  :: drleaf           ! leaf maintenance respiration, no explicit isotopic signature as it is identical to the signature of GPP [gC/m2/d]
  real, dimension(npft)                  :: drroot           ! root maintenance respiration, no explicit isotopic signature as it is identical to the signature of GPP [gC/m2/d]
  real, dimension(npft)                  :: drsapw           ! sapwood maintenance respiration, no explicit isotopic signature as it is identical to the signature of GPP [gC/m2/d]
  real, dimension(npft)                  :: dcex             ! labile C exudation for N uptake, no explicit isotopic signature as it is identical to the signature of GPP [gC/m2/d]

  real, dimension(nlu)                   :: ddoc             ! surrogate for dissolved organic carbon used for denitrification rate (see ntransform)
  type(nitrogen), dimension(npft)        :: dnup             ! daily N uptake [gN/m2/d]

  real, dimension(npft)                  :: frac_leaf = 0.5  ! fraction of labile C allocated to leaves

  ! Leaf traits
  type leaftraits_type
    real :: leafc_canopy              ! g C m-2-ground, canopy-level
    real :: narea_canopy              ! g N m-2-ground, canopy-level
    real :: narea_metabolic_canopy    ! g N m-2-ground, canopy-level
    real :: narea_structural_canopy   ! g N m-2-ground, canopy-level
    real :: narea                     ! g N m-2-leaf, leaf-level
    real :: narea_metabolic           ! g N m-2-leaf, leaf-level
    real :: narea_structural          ! g N m-2-leaf, leaf-level
    real :: lma                       ! leaf mass per area [gC/m2]. C, NOT DRY-MASS!
    real :: sla                       ! specific leaf area [m2/gC]. C, NOT DRY-MASS!
    real :: nmass                     ! g N / g-dry mass
    real :: r_cton_leaf               ! leaf C:N ratio [gC/gN] 
    real :: r_ntoc_leaf               ! leaf N:C ratio [gN/gC]
  end type leaftraits_type

  type( leaftraits_type ), dimension(npft) :: leaftraits

  ! Canopy state variables (does not include LAI!)
  type canopy_type
    real :: fapar_ind
    ! real :: height              ! tree height (m)
    ! real :: crownarea           ! individual's tree crown area
  end type canopy_type

  type( canopy_type ), dimension(npft)   :: canopy

  logical, dimension(npft,maxgrid) :: isgrowing        ! true as long as the PFT is growing (positive C balance after respiration and C export)
  logical, dimension(npft,maxgrid) :: isdying          ! true when PFT is dying (labile C pool depleted)
  real, dimension(npft,maxgrid)    :: lai_ind
  real, dimension(npft,maxgrid)    :: fpc_grid         ! area fraction within gridcell occupied by PFT
  real, dimension(npft,maxgrid)    :: nind             ! number of individuals [1/m2]

  real, dimension(npft)            :: depletionfrac

  !-----------------------------------------------------------------------
  ! Fixed parameters
  !-----------------------------------------------------------------------
  ! type( orgpool ), parameter :: seed = orgpool( carbon(5.0), nitrogen(0.0) )
  type( orgpool ), parameter :: seed = orgpool( carbon(5.0), nitrogen(0.12) )
  ! type( orgpool ), parameter :: seed = orgpool( carbon(100.0), nitrogen(1 .0) )

  !-----------------------------------------------------------------------
  ! Uncertain (unknown) parameters. Runtime read-in
  !-----------------------------------------------------------------------
  ! NON PFT-DEPENDENT PARAMETERS
  type params_plant_type
    real :: r_root            ! Fine root-specific respiration rate (gC gC-1 d-1)
    real :: r_leaf            ! Foliage mass-specific respiration rate (gC gC-1 d-1)
    real :: r_sapw            ! Sapwood-specific respiration rate (gC gC-1 d-1)
    real :: exurate           ! Fine root-specific C export rate (gC gC-1 d-1)
    real :: kbeer             ! canopy light extinction coefficient
    real :: f_nretain         ! fraction of N retained at leaf abscission 
    real :: fpc_tree_max      ! maximum fractional plant coverage of trees
    real :: growtheff         ! growth respiration coefficient = yield factor [unitless]
    real :: cton_soil         ! C:N ratio of soil organic matter (consider this to be equal to that of microbial biomass)
  end type params_plant_type

  type( params_plant_type ) :: params_plant

  ! PFT-DEPENDENT PARAMETERS
  type params_pft_plant_type
    character(len=4) :: pftname    ! standard PFT name with 4 characters length
    integer :: lu_category         ! land use category associated with PFT
    logical, dimension(nlu) :: islu! islu(ipft,ilu) is true if ipft belongs to ilu
    logical :: grass               ! boolean for growth form 'grass'
    logical :: tree                ! boolean for growth form 'tree'
    logical :: nfixer              ! whether plant is capable of symbiotically fixing N
    logical :: c3                  ! whether plant follows C3 photosynthesis
    logical :: c4                  ! whether plant follows C4 photosynthesis
    real    :: k_decay_leaf_base   ! base leaf decay constant [year-1]
    real    :: k_decay_leaf_width  ! shape parameter for turnover function if LAI
    real    :: k_decay_sapw        ! sapwood decay constant [year-1]
    real    :: k_decay_root        ! root decay constant [year-1]
    real    :: r_cton_root         ! C:N ratio in roots (gC/gN)
    real    :: r_ntoc_root         ! N:C ratio in roots (inverse of 'r_cton_root', gN/gC)
    real    :: ncw_min             ! y-axis intersection in the relationship of non-metabolic versus metabolic N per leaf area    
    real    :: r_n_cw_v            ! slope in the relationship of non-metabolic versus metabolic N per leaf area              
    real    :: r_ctostructn_leaf   ! constant ratio of C to structural N (mol C / mol N)
  end type params_pft_plant_type

  type( params_pft_plant_type ), dimension(npft) :: params_pft_plant


  !----------------------------------------------------------------
  ! Module-specific output variables
  !----------------------------------------------------------------
  ! daily
  real, allocatable, dimension(:,:,:) :: outdnpp
  real, allocatable, dimension(:,:,:) :: outdnup
  real, allocatable, dimension(:,:,:) :: outdcex
  real, allocatable, dimension(:,:,:) :: outdCleaf
  real, allocatable, dimension(:,:,:) :: outdCroot
  real, allocatable, dimension(:,:,:) :: outdClabl
  real, allocatable, dimension(:,:,:) :: outdNlabl
  real, allocatable, dimension(:,:,:) :: outdClitt
  real, allocatable, dimension(:,:,:) :: outdNlitt
  real, allocatable, dimension(:,:,:) :: outdCsoil
  real, allocatable, dimension(:,:,:) :: outdNsoil
  real, allocatable, dimension(:,:,:) :: outdlai
  real, allocatable, dimension(:,:,:) :: outdfapar

  ! These are stored as dayly variables for annual output
  ! at day of year when LAI is at its maximum.
  real, dimension(npft,ndayyear) :: dnarea_mb
  real, dimension(npft,ndayyear) :: dnarea_cw
  real, dimension(npft,ndayyear) :: dlma
  real, dimension(npft,ndayyear) :: dcton_lm

  ! annual
  real, dimension(npft,maxgrid) :: outanpp
  real, dimension(npft,maxgrid) :: outanup
  real, dimension(npft,maxgrid) :: outacex
  real, dimension(npft,maxgrid) :: outaCveg2lit
  real, dimension(npft,maxgrid) :: outaNveg2lit
  real, dimension(npft,maxgrid) :: outanarea_mb
  real, dimension(npft,maxgrid) :: outanarea_cw
  real, dimension(npft,maxgrid) :: outalai
  real, dimension(npft,maxgrid) :: outalma
  real, dimension(npft,maxgrid) :: outacton_lm
  real, dimension(npft,maxgrid) :: outacroot
  real, dimension(npft,maxgrid) :: outacleaf
  real, dimension(npft,maxgrid) :: outaclabl
  real, dimension(npft,maxgrid) :: outanlabl

contains

  function get_canopy( lai ) result( out_canopy )
    !//////////////////////////////////////////////////////////////////
    ! Returs canopy variables as a function of LAI
    !------------------------------------------------------------------
    ! arguments
    real, intent(in) :: lai

    ! function return value
    type( canopy_type ) :: out_canopy

    out_canopy%fapar_ind = get_fapar( lai )

  end function get_canopy


  function get_fapar( lai ) result( fapar )
    !////////////////////////////////////////////////////////////////
    ! FOLIAGE PROJECTIVE COVER 
    ! = Fraction of Absorbed Photosynthetically Active Radiation
    ! Function returns fractional plant cover an individual
    ! Eq. 7 in Sitch et al., 2003
    !----------------------------------------------------------------
    ! arguments
    real, intent(in) :: lai

    ! function return variable
    real :: fapar

    fapar = ( 1.0 - exp( -1.0 * params_plant%kbeer * lai) )

  end function get_fapar


  function get_lai( pft, cleaf, meanmppfd, nv ) result( lai )
    !////////////////////////////////////////////////////////////////
    !----------------------------------------------------------------
    use md_params_core, only: nmonth, c_molmass
    use md_lambertw, only: calc_wapr

    ! arguments
    integer, intent(in)                 :: pft
    real, intent(in)                    :: cleaf
    real, dimension(nmonth), intent(in) :: meanmppfd
    real, dimension(nmonth), intent(in) :: nv 

    ! function return variable
    real :: lai

    ! local variables
    real    :: alpha, beta, gamma ! variable substitutes
    real    :: maxnv
    real    :: arg_to_lambertw
    integer :: nerror


    if (cleaf>0.0) then

      ! Monthly variations in metabolic N, determined by variations in meanmppfd and nv should not result in variations in leaf traits. 
      ! In order to prevent this, assume annual maximum metabolic N, part of which is deactivated during months with lower insolation (and Rd reduced.)
      maxnv = maxval( meanmppfd(:) * nv(:) )

      alpha = maxnv * params_pft_plant(pft)%r_n_cw_v
      beta  = params_pft_plant(pft)%ncw_min
      gamma = cleaf / ( c_molmass * params_pft_plant(pft)%r_ctostructn_leaf ) 

      arg_to_lambertw = alpha * params_plant%kbeer / beta * exp( (alpha - gamma) * params_plant%kbeer / beta )

      lai = 1.0 / (beta * params_plant%kbeer ) * ( -alpha * params_plant%kbeer + gamma * params_plant%kbeer + beta * calc_wapr( arg_to_lambertw, 0, nerror, 9999 ) )

    else

      lai = 0.0

    end if
    
  end function get_lai


  function get_leaf_n_metabolic_canopy( mylai, meanmppfd, nv, myfapar ) result( mynleaf_metabolic )
    !////////////////////////////////////////////////////////////////
    ! Calculates metabolic leaf N at canopy-level, determined by 
    ! light conditions (meanmppfd) and the Rubisco-N per unit absorbed
    ! light.
    !----------------------------------------------------------------
    use md_params_core, only: nmonth

    ! arguments
    real, intent(in)                    :: mylai
    real, dimension(nmonth), intent(in) :: meanmppfd
    real, dimension(nmonth), intent(in) :: nv
    real, intent(in), optional          :: myfapar

    ! function return variable
    real :: mynleaf_metabolic  ! mol N m-2-ground

    ! local variables
    real :: maxnv

    ! Metabolic N is predicted and is optimised at a monthly time scale. 
    ! Leaf traits are calculated based on metabolic N => cellwall N => cellwall C / LMA
    ! Leaves get thinner at the bottom of the canopy => increasing LAI through the season comes at a declining C and N cost
    ! Monthly variations in metabolic N, determined by variations in meanmppfd and nv should not result in variations in leaf traits. 
    ! In order to prevent this, assume annual maximum metabolic N, part of which is deactivated during months with lower insolation (and Rd reduced.)
    maxnv = maxval( meanmppfd(:) * nv(:) )

    if (present(myfapar)) then
      mynleaf_metabolic = maxnv * myfapar
    else
      mynleaf_metabolic = maxnv * get_fapar( mylai )
    end if

  end function get_leaf_n_metabolic_canopy


  function get_leaf_n_structural_canopy( pft, mylai, mynleaf_metabolic ) result( mynleaf_structural )
    !////////////////////////////////////////////////////////////////
    ! Calculates structural leaf N at canopy-level, determined by 
    ! metabolic leaf N (linear relationship)
    !----------------------------------------------------------------
    ! arguments
    integer, intent(in) :: pft
    real, intent(in)    :: mylai
    real, intent(in)    :: mynleaf_metabolic

    ! function return variable
    real :: mynleaf_structural  ! mol N m-2-ground

    mynleaf_structural = mynleaf_metabolic * params_pft_plant(pft)%r_n_cw_v + mylai * params_pft_plant(pft)%ncw_min

  end function get_leaf_n_structural_canopy


  function get_leaf_n_canopy( pft, mylai, meanmppfd, nv ) result( mynleaf )
    !////////////////////////////////////////////////////////////////
    ! Calculates total leaf N at canopy-level, determined by 
    ! metabolic leaf N (linear relationship)
    ! Caution: this returns g N m-2-ground (not mol N m-2-ground)!
    !----------------------------------------------------------------
    use md_params_core, only: nmonth, n_molmass

    ! arguments
    integer, intent(in)                 :: pft
    real, intent(in)                    :: mylai
    real, dimension(nmonth), intent(in) :: meanmppfd
    real, dimension(nmonth), intent(in) :: nv

    ! function return variable
    real :: mynleaf ! g N m-2-ground

    ! local variables
    real :: nleaf_metabolic   ! mol N m-2
    real :: nleaf_structural  ! mol N m-2

    nleaf_metabolic  = get_leaf_n_metabolic_canopy(  mylai, meanmppfd(:), nv(:) )
    nleaf_structural = get_leaf_n_structural_canopy( pft, mylai, nleaf_metabolic )
    mynleaf          = n_molmass * ( nleaf_metabolic + nleaf_structural )

  end function get_leaf_n_canopy


  function get_leaftraits_init( pft, meanmppfd, nv ) result( out_traits )
    !////////////////////////////////////////////////////////////////
    ! Calculates initial leaf traits (Taylor approximation for LAI -> 0)
    !----------------------------------------------------------------
    use md_params_core, only: c_content_of_biomass, nmonth, n_molmass, c_molmass

    ! arguments
    integer, intent(in)                 :: pft
    real, dimension(nmonth), intent(in) :: meanmppfd
    real, dimension(nmonth), intent(in) :: nv

    ! function return variable
    type( leaftraits_type ) :: out_traits

    ! local variables
    real :: maxnv
    real :: mynarea_metabolic   ! mol N m-2-ground
    real :: mynarea_structural  ! mol N m-2-ground

    maxnv = maxval( meanmppfd(:) * nv(:) )

    mynarea_metabolic  = maxnv * params_plant%kbeer
    mynarea_structural = params_pft_plant(pft)%r_n_cw_v * maxnv * params_plant%kbeer + params_pft_plant(pft)%ncw_min

    ! leaf-level, in units of gN / m2-leaf 
    out_traits%narea_metabolic  = n_molmass * mynarea_metabolic  ! g N m-2-leaf
    out_traits%narea_structural = n_molmass * mynarea_structural ! g N m-2-leaf
    out_traits%narea            = n_molmass * ( mynarea_metabolic +  mynarea_structural ) ! g N m-2-leaf
    out_traits%lma              = c_molmass * params_pft_plant(pft)%r_ctostructn_leaf * mynarea_structural

    ! additional traits
    out_traits%nmass            = out_traits%narea / ( out_traits%lma / c_content_of_biomass )
    out_traits%r_cton_leaf      = out_traits%lma / out_traits%narea
    out_traits%r_ntoc_leaf      = 1.0 / out_traits%r_cton_leaf

    ! canopy-level, in units of gN / m2-ground 
    out_traits%narea_metabolic_canopy  = 0.0
    out_traits%narea_structural_canopy = 0.0
    out_traits%narea_canopy            = 0.0
    out_traits%leafc_canopy            = 0.0

  end function get_leaftraits_init 


  function get_leaftraits( pft, mylai, meanmppfd, nv, myfapar ) result( out_traits )
    !////////////////////////////////////////////////////////////////
    ! Calculates leaf traits based on (predicted) metabolic Narea and
    ! (prescribed) parameters that relate structural to metabolic
    ! Narea and Carea to structural Narea:
    ! Narea_metabolic  = predicted
    ! Narea_structural = a + b * Narea_metabolic
    ! Carea            = c * Narea_structural
    !----------------------------------------------------------------
    use md_params_core, only: c_content_of_biomass, nmonth, n_molmass, c_molmass

    ! arguments
    integer, intent(in)                 :: pft
    real, intent(in)                    :: mylai
    real, dimension(nmonth), intent(in) :: meanmppfd
    real, dimension(nmonth), intent(in) :: nv
    real, intent(in), optional          :: myfapar

    ! function return variable
    type( leaftraits_type ) :: out_traits

    ! local variables
    real :: mynarea_metabolic_canop   ! mol N m-2-ground
    real :: mynarea_structural_canop  ! mol N m-2-ground

    if (mylai==0.0) then
      ! canopy-level
      out_traits%narea_metabolic_canopy  = 0.0
      out_traits%narea_structural_canopy = 0.0
      out_traits%narea_canopy            = 0.0
      out_traits%leafc_canopy            = 0.0

      ! leaf-level
      out_traits%narea_metabolic  = 0.0
      out_traits%narea_structural = 0.0
      out_traits%narea            = 0.0
      out_traits%lma              = 0.0
      out_traits%nmass            = 0.0
      out_traits%r_cton_leaf      = 0.0
      out_traits%r_ntoc_leaf      = 0.0
    else
      ! calculate quantities in units of mol N
      mynarea_metabolic_canop  = get_leaf_n_metabolic_canopy(  mylai, meanmppfd(:), nv(:) )     ! mol N m-2-ground    
      mynarea_structural_canop = get_leaf_n_structural_canopy( pft, mylai, mynarea_metabolic_canop ) ! mol N m-2-ground

      ! canopy-level, in units of gN / m2-ground 
      out_traits%narea_metabolic_canopy  = n_molmass * mynarea_metabolic_canop ! g N m-2-ground 
      out_traits%narea_structural_canopy = n_molmass * mynarea_structural_canop ! g N m-2-ground
      out_traits%narea_canopy            = n_molmass * (mynarea_metabolic_canop + mynarea_structural_canop)  ! g N m-2-ground
      out_traits%leafc_canopy            = c_molmass * params_pft_plant(pft)%r_ctostructn_leaf * mynarea_structural_canop ! g C m-2-ground

      ! leaf-level, in units of gN / m2-leaf 
      out_traits%narea_metabolic  = out_traits%narea_metabolic_canopy / mylai   ! g N m-2-leaf
      out_traits%narea_structural = out_traits%narea_structural_canopy / mylai  ! g N m-2-leaf
      out_traits%narea            = out_traits%narea_canopy / mylai ! g N m-2-leaf
      out_traits%lma              = out_traits%leafc_canopy / mylai 

      ! additional traits
      out_traits%nmass            = out_traits%narea / ( out_traits%lma / c_content_of_biomass )
      out_traits%r_cton_leaf      = out_traits%lma / out_traits%narea
      out_traits%r_ntoc_leaf      = 1.0 / out_traits%r_cton_leaf
    end if

  end function get_leaftraits


  subroutine getpar_modl_plant()
    !////////////////////////////////////////////////////////////////
    !  Subroutine reads model parameters from input file.
    !  It was necessary to separate this SR from module md_plant
    !  because this SR uses module md_waterbal, which also uses
    !  _plant.
    ! Copyright (C) 2015, see LICENSE, Benjamin David Stocker
    ! contact: b.stocker@imperial.ac.uk
    !----------------------------------------------------------------    
    use md_sofunutils, only: getparreal
    use md_interface

    ! local variables
    integer :: pft
    integer :: npft_site

    !----------------------------------------------------------------
    ! NON-PFT DEPENDENT PARAMETERS
    !----------------------------------------------------------------
    ! canopy light extinction coefficient for Beer's Law
    params_plant%kbeer = getparreal( 'params/params_plant.dat', 'kbeer' )

    ! fraction of N retained at leaf abscission 
    params_plant%f_nretain = getparreal( 'params/params_plant.dat', 'f_nretain' )
    
    ! maximum fractional plant coverage of trees (sum of all tree PFTs)
    params_plant%fpc_tree_max = getparreal( 'params/params_plant.dat', 'fpc_tree_max' )

    ! growth efficiency = yield factor, central value: 0.6, range: 0.5-0.7; Zhang et al. (2009), see Li et al., 2014
    params_plant%growtheff = getparreal( 'params/params_plant.dat', 'growtheff' )

    ! Foliage mass specific respiration rate (gC gC-1 year-1)
    params_plant%r_leaf = getparreal( 'params/params_plant.dat', 'r_leaf' ) / ndayyear  ! conversion to rate per day

    ! Fine-root mass specific respiration rate (gC gC-1 year-1)
    ! Central value: 0.913 year-1 (Yan and Zhao (2007); see Li et al., 2014)
    params_plant%r_root = getparreal( 'params/params_plant.dat', 'r_root' ) / ndayyear  ! conversion to rate per day

    ! Fine-root specific respiration rate (gC gC-1 year-1)
    ! Central value: 0.044 year-1 (Yan and Zhao (2007); see Li et al., 2014)
    ! (= 0.044 nmol mol-1 s-1; range: 0.5–10, 20 nmol mol-1 s-1 (Landsberg and Sands (2010))
    params_plant%r_sapw = getparreal( 'params/params_plant.dat', 'r_sapw' ) / ndayyear  ! conversion to rate per day

    ! C export rate per unit root mass
    params_plant%exurate = getparreal( 'params/params_plant.dat', 'exurate' )

    ! C:N ratio of soil organic matter [1]
    params_plant%cton_soil = getparreal( 'params/params_plant.dat', 'cton_soil' )

    !----------------------------------------------------------------
    ! PFT DEPENDENT PARAMETERS
    ! read parameter input file and store values in single array
    ! important: Keep this order of reading PFT parameters fixed.
    !----------------------------------------------------------------
    pft = 0
    if ( interface%params_siml%lTeBS ) then
      pft = pft + 1
      params_pft_plant(pft) = getpftparams( 'TeBS' )

    else if ( interface%params_siml%lGrC3 ) then
      pft = pft + 1
      params_pft_plant(pft) = getpftparams( 'GrC3' )

    else if ( interface%params_siml%lGNC3 ) then
      pft = pft + 1
      params_pft_plant(pft) = getpftparams( 'GNC3' )

    else if ( interface%params_siml%lGrC4 ) then
      pft = pft + 1
      params_pft_plant(pft) = getpftparams( 'GrC4' )

    else
      stop 'PLANT:GETPAR_MODL_PLANT: PFT name not valid. See run/<simulationname>.sofun.parameter'
    end if
    npft_site = pft

  end subroutine getpar_modl_plant


  function getpftparams( pftname ) result( out_getpftparams )
    !----------------------------------------------------------------
    ! Read PFT parameters from respective file, given the PFT name
    !----------------------------------------------------------------
    use md_sofunutils, only: getparreal

    ! arguments
    character(len=*), intent(in) :: pftname

    ! local variables
    real :: lu_category_prov    ! land use category associated with PFT (provisional)

    ! function return variable
    type( params_pft_plant_type ) :: out_getpftparams

    ! standard PFT name
    out_getpftparams%pftname = pftname

    ! PFT names
    ! GrC3 : C3 grass                          
    ! GrC4 : C4 grass     
    if (trim(pftname)=='GrC3') then
      out_getpftparams%grass   = .true.
      out_getpftparams%tree    = .false.
      out_getpftparams%c3      = .true.
      out_getpftparams%c4      = .false.
      out_getpftparams%nfixer  = .false.
    else if (trim(pftname)=='GNC3') then
      out_getpftparams%grass   = .true.
      out_getpftparams%tree    = .false.
      out_getpftparams%c3      = .true.
      out_getpftparams%c4      = .false.
      out_getpftparams%nfixer  = .true.
    else if (trim(pftname)=='GrC4') then
      out_getpftparams%grass   = .true.
      out_getpftparams%tree    = .false.
      out_getpftparams%c3      = .false.
      out_getpftparams%c4      = .true.
      out_getpftparams%nfixer  = .false.
    end if      
    
    ! land use category associated with PFT (provisional)
    lu_category_prov = getparreal( trim('params/params_plant_'//trim(pftname)//'.dat'), 'lu_category_prov' )
    if (lu_category_prov==1.0) then
      out_getpftparams%lu_category = lunat
      out_getpftparams%islu(lunat) = .true.
    else
      out_getpftparams%islu(lunat) = .false.
    end if

    ! leaf decay constant, read in as [years-1], central value: 0.0 yr-1 for deciduous plants
    out_getpftparams%k_decay_leaf_base = getparreal( trim('params/params_plant_'//pftname//'.dat'), 'k_decay_leaf_base' ) / ndayyear 

    ! shape parameter for turnover function if LAI
    out_getpftparams%k_decay_leaf_width = getparreal( trim('params/params_plant_'//pftname//'.dat'), 'k_decay_leaf_width' )

    ! sapwood decay constant [days], read in as [years-1], central value: xxx
    out_getpftparams%k_decay_sapw = getparreal( trim('params/params_plant_'//pftname//'.dat'), 'k_decay_sapw' ) / ndayyear 

    ! root decay constant [days], read in as [years-1], central value: 1.04 (Shan et al., 1993; see Li et al., 2014)
    out_getpftparams%k_decay_root = getparreal( trim('params/params_plant_'//pftname//'.dat'), 'k_decay_root' ) / ndayyear 

    ! root C:N and N:C ratio (gC/gN and gN/gC)
    out_getpftparams%r_cton_root = getparreal( trim('params/params_plant_'//pftname//'.dat'), 'r_cton_root' )
    out_getpftparams%r_ntoc_root = 1.0 / out_getpftparams%r_cton_root

    ! y-axis intersection in the relationship of non-metabolic versus metabolic N per leaf area
    out_getpftparams%ncw_min = getparreal( trim('params/params_plant_'//pftname//'.dat'), 'ncw_min' )

    ! slope in the relationship of non-metabolic versus metabolic N per leaf area
    out_getpftparams%r_n_cw_v = getparreal( trim('params/params_plant_'//pftname//'.dat'), 'r_n_cw_v' )

    ! constant ratio of C to structural N
    out_getpftparams%r_ctostructn_leaf = getparreal( trim('params/params_plant_'//pftname//'.dat'), 'r_ctostructn_leaf' )

  end function getpftparams


  subroutine initglobal_plant()
    !////////////////////////////////////////////////////////////////
    !  Initialisation of all _pools on all gridcells at the beginning
    !  of the simulation.
    !  June 2014
    !  b.stocker@imperial.ac.uk
    !----------------------------------------------------------------
    use md_params_core, only: npft, maxgrid

    ! local variables
    integer :: pft
    integer :: jpngr

    !-----------------------------------------------------------------------------
    ! derive which PFTs are present from fpc_grid (which is prescribed)
    !-----------------------------------------------------------------------------
    do jpngr=1,maxgrid
      do pft=1,npft
        call initpft( pft, jpngr )
      end do
    end do
 
    ! initialise all PFT-specific non-plant pools with zero (not done in 'initpft')
    pexud(:,:)    = carbon(0.0)                           ! exudates in soil, carbon pool [gC/m2]

    plitt_af(:,:) = orgpool(carbon(0.0),nitrogen(0.0))    ! above-ground fine   litter, organic pool [gC/m2 and gN/m2]
    plitt_as(:,:) = orgpool(carbon(0.0),nitrogen(0.0))    ! above-ground coarse litter, organic pool [gC/m2 and gN/m2]
    plitt_bg(:,:) = orgpool(carbon(0.0),nitrogen(0.0))    ! below-ground fine   litter, organic pool [gC/m2 and gN/m2]


  end subroutine initglobal_plant


  subroutine initpft( pft, jpngr )
    !////////////////////////////////////////////////////////////////
    !  Initialisation of specified PFT on specified gridcell
    !  June 2014
    !  b.stocker@imperial.ac.uk
    !----------------------------------------------------------------
    integer, intent(in) :: pft
    integer, intent(in) :: jpngr

    ! initialise all _pools with zero
    pleaf(pft,jpngr) = orgpool(carbon(0.0),nitrogen(0.0))
    proot(pft,jpngr) = orgpool(carbon(0.0),nitrogen(0.0))
    
<<<<<<< HEAD
    isgrowing(pft,jpngr) = .false.
    isdying(pft,jpngr)   = .false.
    nind(pft,jpngr)      = 0.0

    ! if (params_pft_plant(pft)%grass) then
    !   ! xxx try: for grass add seed only at initialisation
    !   write(0,*) 'INITPFT: initialising plabl with seed'
    !   plabl(pft,jpngr) = seed  ! orgpool(carbon(0.0),nitrogen(0.0))
    !   nind(pft,jpngr) = 1.0
    ! else
    !   stop 'in initpft: not implemented for trees'
    ! end if

    plabl(pft,jpngr) = orgpool(carbon(0.0),nitrogen(0.0))

    if (params_pft_plant(pft)%tree) then
=======
    if (params_pft_plant(pft)%grass) then
      ! xxx try: for grass add seed only at initialisation
      write(0,*) 'INITPFT: initialising plabl with seed'
      plabl(pft,jpngr) = seed  ! orgpool(carbon(0.0),nitrogen(0.0))
      nind(pft,jpngr) = 1.0
    else
      stop 'in initpft: not implemented for trees'
    end if
    ! plabl(pft,jpngr) = orgpool(carbon(0.0),nitrogen(0.0))
    
    if (params_pft_plant(pft)%grass) then
      nind(pft,jpngr) = 1.0
    else if (params_pft_plant(pft)%tree) then
>>>>>>> 2301ff41
      psapw(pft,jpngr) = orgpool(carbon(0.0),nitrogen(0.0))
      pwood(pft,jpngr) = orgpool(carbon(0.0),nitrogen(0.0))
    endif

    ! initialise other properties
    lai_ind(pft,jpngr) = 0.0

    ! Leaf traits
    leaftraits(:)%narea            = 0.0
    leaftraits(:)%narea_metabolic  = 0.0
    leaftraits(:)%narea_structural = 0.0
    leaftraits(:)%lma              = 0.0
    leaftraits(:)%sla              = 0.0
    leaftraits(:)%nmass            = 0.0
    leaftraits(:)%r_cton_leaf      = 0.0
    leaftraits(:)%r_ntoc_leaf      = 0.0

    ! canopy variables
    canopy(:)%fapar_ind = 0.0
    ! canopy(:)%height    = 0.0
    ! canopy(:)%crownarea = 0.0

  end subroutine initpft


  subroutine initdaily_plant()
    !////////////////////////////////////////////////////////////////
    ! Initialises all daily variables with zero.
    !----------------------------------------------------------------
    dnpp(:)   = carbon(0.0)
    dcex(:)   = 0.0
    dnup(:)   = nitrogen(0.0)
    drgrow(:) = 0.0
    drleaf(:) = 0.0
    drroot(:) = 0.0
    drsapw(:) = 0.0

  end subroutine initdaily_plant


  subroutine initoutput_plant()
    !////////////////////////////////////////////////////////////////
    ! Initialises all daily variables with zero.
    ! Called at the beginning of each year by 'biosphere'.
    !----------------------------------------------------------------
    use md_interface

    if (interface%steering%init .and. interface%params_siml%loutdnpp  ) allocate( outdnpp      (npft,ndayyear,maxgrid) )
    if (interface%steering%init .and. interface%params_siml%loutdnup  ) allocate( outdnup      (npft,ndayyear,maxgrid) )
    if (interface%steering%init .and. interface%params_siml%loutdcex  ) allocate( outdcex      (npft,ndayyear,maxgrid) )
    if (interface%steering%init)                                        allocate( outdCleaf    (npft,ndayyear,maxgrid) )
    if (interface%steering%init)                                        allocate( outdCroot    (npft,ndayyear,maxgrid) )
    if (interface%steering%init .and. interface%params_siml%loutdClabl) allocate( outdClabl    (npft,ndayyear,maxgrid) )
    if (interface%steering%init .and. interface%params_siml%loutdNlabl) allocate( outdNlabl    (npft,ndayyear,maxgrid) )
    if (interface%steering%init .and. interface%params_siml%loutdClitt) allocate( outdClitt    (npft,ndayyear,maxgrid) )
    if (interface%steering%init .and. interface%params_siml%loutdNlitt) allocate( outdNlitt    (npft,ndayyear,maxgrid) )
    if (interface%steering%init .and. interface%params_siml%loutdlai  ) allocate( outdlai      (npft,ndayyear,maxgrid) )
    if (interface%steering%init .and. interface%params_siml%loutdfapar) allocate( outdfapar    (npft,ndayyear,maxgrid) )

    outdnpp  (:,:,:) = 0.0
    outdnup  (:,:,:) = 0.0
    outdcex  (:,:,:) = 0.0
    outdCleaf(:,:,:) = 0.0
    outdCroot(:,:,:) = 0.0
    outdClabl(:,:,:) = 0.0
    outdNlabl(:,:,:) = 0.0
    outdClitt(:,:,:) = 0.0
    outdNlitt(:,:,:) = 0.0
    outdlai  (:,:,:) = 0.0
    outdfapar(:,:,:) = 0.0

    ! annual output variables
    outanpp(:,:)      = 0.0
    outanup(:,:)      = 0.0
    outacex(:,:)      = 0.0
    outaCveg2lit(:,:) = 0.0
    outaNveg2lit(:,:) = 0.0
    outanarea_mb(:,:) = 0.0
    outanarea_cw(:,:) = 0.0
    outalai     (:,:) = 0.0
    outalma     (:,:) = 0.0
    outacton_lm (:,:) = 0.0
    outacleaf(:,:)    = 0.0
    outacroot(:,:)    = 0.0
    outaclabl(:,:)    = 0.0
    outanlabl(:,:)    = 0.0

  end subroutine initoutput_plant


  subroutine initio_plant()
    !////////////////////////////////////////////////////////////////
    ! Opens input/output files.
    !----------------------------------------------------------------
    use md_interface

    ! local variables
    character(len=256) :: prefix
    character(len=256) :: filnam

    prefix = "./output/"//trim(interface%params_siml%runname)

    !////////////////////////////////////////////////////////////////
    ! DAILY OUTPUT: OPEN ASCII OUTPUT FILES 
    !----------------------------------------------------------------
    ! NPP
    if (interface%params_siml%loutdnpp) then 
      filnam=trim(prefix)//'.d.npp.out'
      open(102,file=filnam,err=999,status='unknown')
    end if

    ! LEAF C
    if (interface%params_siml%loutdCleaf    ) then
      filnam=trim(prefix)//'.d.cleaf.out'
      open(103,file=filnam,err=999,status='unknown')
    end if 

    ! N UPTAKE
    if (interface%params_siml%loutdnup      ) then
      filnam=trim(prefix)//'.d.nup.out'
      open(104,file=filnam,err=999,status='unknown')
    end if

    ! C EXUDATION
    if (interface%params_siml%loutdcex      ) then
      filnam=trim(prefix)//'.d.cex.out'
      open(105,file=filnam,err=999,status='unknown')
    end if

    ! ! AIR TEMPERATURE
    ! filnam=trim(prefix)//'.d.temp.out'
    ! open(110,file=filnam,err=999,status='unknown')

    ! ROOT C
    if (interface%params_siml%loutdCroot    ) then
      filnam=trim(prefix)//'.d.croot.out'
      open(111,file=filnam,err=999,status='unknown')
    end if

    ! LABILE C
    if (interface%params_siml%loutdClabl    ) then
      filnam=trim(prefix)//'.d.clabl.out'
      open(112,file=filnam,err=999,status='unknown')
    end if

    ! LITTER C
    if (interface%params_siml%loutdClitt    ) then
      filnam=trim(prefix)//'.d.clitt.out'
      open(113,file=filnam,err=999,status='unknown')
    end if

    ! LABILE N
    if (interface%params_siml%loutdNlabl    ) then
      filnam=trim(prefix)//'.d.nlabl.out'
      open(115,file=filnam,err=999,status='unknown')
    end if

    ! LITTER N
    if (interface%params_siml%loutdNlitt    ) then
      filnam=trim(prefix)//'.d.nlitt.out'
      open(119,file=filnam,err=999,status='unknown')
    end if

    ! LAI
    if (interface%params_siml%loutdlai      ) then
      filnam=trim(prefix)//'.d.lai.out'
      open(121,file=filnam,err=999,status='unknown')
    end if

    ! FAPAR
    if (interface%params_siml%loutdfapar    ) then
      filnam=trim(prefix)//'.d.fapar.out'
      open(122,file=filnam,err=999,status='unknown')
    end if

    !////////////////////////////////////////////////////////////////
    ! ANNUAL OUTPUT: OPEN ASCII OUTPUT FILES
    !----------------------------------------------------------------

    ! C VEGETATION -> LITTER TRANSFER
    filnam=trim(prefix)//'.a.cveg2lit.out'
    open(307,file=filnam,err=999,status='unknown')

    ! N VEGETATION -> LITTER TRANSFER
    filnam=trim(prefix)//'.a.nveg2lit.out'
    open(308,file=filnam,err=999,status='unknown')

    ! NPP 
    filnam=trim(prefix)//'.a.npp.out'
    open(311,file=filnam,err=999,status='unknown')

    ! LEAF C
    filnam=trim(prefix)//'.a.cleaf.out'
    open(312,file=filnam,err=999,status='unknown')

    ! ROOT C
    filnam=trim(prefix)//'.a.croot.out'
    open(324,file=filnam,err=999,status='unknown')

    ! N UPTAKE
    filnam=trim(prefix)//'.a.nup.out'
    open(317,file=filnam,err=999,status='unknown')

    ! C EXUDATION
    filnam=trim(prefix)//'.a.cex.out'
    open(405,file=filnam,err=999,status='unknown')

    ! LAI (ANNUAL MAXIMUM)
    filnam=trim(prefix)//'.a.lai.out'
    open(318,file=filnam,err=999,status='unknown')

    ! METABOLIC NAREA (AT ANNUAL LAI MAXIMUM)
    filnam=trim(prefix)//'.a.narea_mb.out'
    open(319,file=filnam,err=999,status='unknown')

    ! CELL WALL NAREA (AT ANNUAL LAI MAXIMUM)
    filnam=trim(prefix)//'.a.narea_cw.out'
    open(320,file=filnam,err=999,status='unknown')

    ! LEAF C:N RATIO (AT ANNUAL LAI MAXIMUM)
    filnam=trim(prefix)//'.a.cton_lm.out'
    open(321,file=filnam,err=999,status='unknown')

    ! LMA (AT ANNUAL LAI MAXIMUM)
    filnam=trim(prefix)//'.a.lma.out'
    open(322,file=filnam,err=999,status='unknown')

    ! LABILE C AT THE END OF THE YEAR
    if (interface%params_siml%loutdClabl) then
      filnam=trim(prefix)//'.a.clabl.out'
      open(325,file=filnam,err=999,status='unknown')
    end if

    ! LABILE N AT THE END OF THE YEAR
    if (interface%params_siml%loutdNlabl) then
      filnam=trim(prefix)//'.a.nlabl.out'
      open(326,file=filnam,err=999,status='unknown')
    end if

    return

    999  stop 'INITIO: error opening output files'

  end subroutine initio_plant


  subroutine getout_daily_plant( jpngr, moy, doy )
    !////////////////////////////////////////////////////////////////
    ! SR called daily to sum up daily output variables.
    ! Note that output variables are collected only for those variables
    ! that are global anyway (e.g., outdcex). Others are not made 
    ! global just for this, but are collected inside the subroutine 
    ! where they are defined.
    !----------------------------------------------------------------
    use md_params_core, only: ndayyear, npft
    use md_interface

    ! arguments
    integer, intent(in) :: jpngr
    integer, intent(in) :: moy
    integer, intent(in) :: doy

    ! LOCAL VARIABLES
    integer :: pft

    !----------------------------------------------------------------
    ! DAILY
    ! Collect daily output variables
    ! so far not implemented for isotopes
    !----------------------------------------------------------------
    if (interface%params_siml%loutdnpp   ) outdnpp(:,doy,jpngr)   = dnpp(:)%c12
    if (interface%params_siml%loutdnup   ) outdnup(:,doy,jpngr)   = dnup(:)%n14
    if (interface%params_siml%loutdcex   ) outdcex(:,doy,jpngr)   = dcex(:)
    if (interface%params_siml%loutdCleaf ) outdCleaf(:,doy,jpngr) = pleaf(:,jpngr)%c%c12
    if (interface%params_siml%loutdCroot ) outdCroot(:,doy,jpngr) = proot(:,jpngr)%c%c12
    if (interface%params_siml%loutdClabl ) outdClabl(:,doy,jpngr) = plabl(:,jpngr)%c%c12
    if (interface%params_siml%loutdNlabl ) outdNlabl(:,doy,jpngr) = plabl(:,jpngr)%n%n14
    if (interface%params_siml%loutdClitt ) outdClitt(:,doy,jpngr) = plitt_af(:,jpngr)%c%c12 + plitt_as(:,jpngr)%c%c12 + plitt_bg(:,jpngr)%c%c12
    if (interface%params_siml%loutdNlitt ) outdNlitt(:,doy,jpngr) = plitt_af(:,jpngr)%n%n14 + plitt_as(:,jpngr)%n%n14 + plitt_bg(:,jpngr)%n%n14
    if (interface%params_siml%loutdlai   ) outdlai(:,doy,jpngr)   = lai_ind(:,jpngr)
    if (interface%params_siml%loutdfapar ) outdfapar(:,doy,jpngr) = canopy(:)%fapar_ind
    
    dnarea_mb(:,doy) = leaftraits(:)%narea_metabolic
    dnarea_cw(:,doy) = leaftraits(:)%narea_structural
    dcton_lm(:,doy)  = leaftraits(:)%r_cton_leaf
    dlma(:,doy)      = leaftraits(:)%lma

    !----------------------------------------------------------------
    ! ANNUAL SUM OVER DAILY VALUES
    ! Collect annual output variables as sum of daily values
    !----------------------------------------------------------------
    outanpp(:,jpngr) = outanpp(:,jpngr) + dnpp(:)%c12
    outanup(:,jpngr) = outanup(:,jpngr) + dnup(:)%n14
    outacex(:,jpngr) = outacex(:,jpngr) + dcex(:)

  end subroutine getout_daily_plant


  subroutine getout_annual_plant( jpngr )
    !////////////////////////////////////////////////////////////////
    !  SR called once a year to gather annual output variables.
    !----------------------------------------------------------------
    use md_params_core, only: ndayyear, npft
    use md_interface

    ! arguments
    integer, intent(in) :: jpngr

    ! local variables
    integer :: pft
    integer :: doy
    integer :: maxdoy
    real    :: maxlai

    ! Output annual value at day of peak LAI
    do pft=1,npft

      maxdoy = 1
      maxlai = outdlai(pft,1,jpngr)
      do doy=2,ndayyear
        if ( outdlai(pft,doy,jpngr) > maxlai ) then
          maxlai = outdlai(pft,doy,jpngr)
          maxdoy = doy
        end if
      end do

      outacleaf   (pft,jpngr) = outdCleaf(pft,maxdoy,jpngr)
      outacroot   (pft,jpngr) = outdCroot(pft,maxdoy,jpngr) 
      outanarea_mb(pft,jpngr) = dnarea_mb(pft,maxdoy)
      outanarea_cw(pft,jpngr) = dnarea_cw(pft,maxdoy)
      outalai     (pft,jpngr) = maxlai
      outalma     (pft,jpngr) = dlma(pft,maxdoy)
      outacton_lm (pft,jpngr) = dcton_lm(pft,maxdoy)

      if (interface%params_siml%loutdClabl) outaclabl   (pft,jpngr) = outdClabl(pft,ndayyear,jpngr) ! taken at the end of the year
      if (interface%params_siml%loutdNlabl) outanlabl   (pft,jpngr) = outdNlabl(pft,ndayyear,jpngr) ! taken at the end of the year

    end do

    ! open(unit=666,file='cton_vs_lai.log',status='unknown')
    ! do doy=1,ndayyear
    !   write(666,*) outdlai(1,doy,1), ",", dcton_lm(1,doy)
    ! end do
    ! close(unit=666)

  end subroutine getout_annual_plant


  subroutine writeout_ascii_plant( year )
    !/////////////////////////////////////////////////////////////////////////
    ! Write daily ASCII output
    ! Copyright (C) 2015, see LICENSE, Benjamin David Stocker
    ! contact: b.stocker@imperial.ac.uk
    !-------------------------------------------------------------------------
    ! use md_params_siml, only: spinup, interface%params_siml%daily_out_startyr, &
    !   interface%params_siml%daily_out_endyr, outyear
    use md_params_core, only: ndayyear
    use md_interface

    ! arguments
    integer, intent(in) :: year       ! simulation year

    ! local variables
    real :: itime
    integer :: day, moy, jpngr

    ! xxx implement this: sum over gridcells? single output per gridcell?
    if (maxgrid>1) stop 'writeout_ascii: think of something ...'
    jpngr = 1


    !-------------------------------------------------------------------------
    ! Collect variables to output variables
    !-------------------------------------------------------------------------
    !do lu=1,nlu
    !  do pft=1,npft
    !    if (lu==lu_category(pft)) then
    !    end if
    !  end do
    !end do
    if (nlu>1) stop 'Output only for one LU category implemented.'


    !-------------------------------------------------------------------------
    ! DAILY OUTPUT
    ! Write daily value, summed over all PFTs / LUs
    ! xxx implement taking sum over PFTs (and gridcells) in this land use category
    !-------------------------------------------------------------------------
    if ( .not. interface%steering%spinup &
      .and. interface%steering%outyear>=interface%params_siml%daily_out_startyr &
      .and. interface%steering%outyear<=interface%params_siml%daily_out_endyr ) then

      ! Write daily output only during transient simulation
      do day=1,ndayyear

        ! Define 'itime' as a decimal number corresponding to day in the year + year
        itime = real(interface%steering%outyear) + real(day-1)/real(ndayyear)
        
        if (interface%params_siml%loutdnpp  ) write(102,999) itime, sum(outdnpp(:,day,jpngr))
        if (interface%params_siml%loutdCleaf) write(103,999) itime, sum(outdCleaf(:,day,jpngr))
        if (interface%params_siml%loutdnup  ) write(104,999) itime, sum(outdnup(:,day,jpngr))
        if (interface%params_siml%loutdcex  ) write(105,999) itime, sum(outdcex(:,day,jpngr))
        if (interface%params_siml%loutdCroot) write(111,999) itime, sum(outdCroot(:,day,jpngr))
        if (interface%params_siml%loutdClabl) write(112,999) itime, sum(outdClabl(:,day,jpngr))
        if (interface%params_siml%loutdClitt) write(113,999) itime, sum(outdClitt(:,day,jpngr))
        if (interface%params_siml%loutdNlabl) write(115,999) itime, sum(outdNlabl(:,day,jpngr))
        if (interface%params_siml%loutdNlitt) write(119,999) itime, sum(outdNlitt(:,day,jpngr))
        if (interface%params_siml%loutdlai  ) write(121,999) itime, sum(outdlai(:,day,jpngr))
        if (interface%params_siml%loutdfapar) write(122,999) itime, sum(outdfapar(:,day,jpngr))
          
      end do
    end if

    !-------------------------------------------------------------------------
    ! ANNUAL OUTPUT
    ! Write annual value, summed over all PFTs / LUs
    ! xxx implement taking sum over PFTs (and gridcells) in this land use category
    !-------------------------------------------------------------------------
    itime = real(interface%steering%outyear)

    write(307,999) itime, sum(outaCveg2lit(:,jpngr))
    write(308,999) itime, sum(outaNveg2lit(:,jpngr))
    write(311,999) itime, sum(outanpp(:,jpngr))
    write(312,999) itime, sum(outacleaf(:,jpngr))
    write(324,999) itime, sum(outacroot(:,jpngr))
    write(317,999) itime, sum(outanup(:,jpngr))
    write(405,999) itime, sum(outacex(:,jpngr))
    write(318,999) itime, sum(outalai(:,jpngr))
    write(319,999) itime, sum(outanarea_mb(:,jpngr))
    write(320,999) itime, sum(outanarea_cw(:,jpngr))
    write(321,999) itime, sum(outacton_lm(:,jpngr))
    write(322,999) itime, sum(outalma(:,jpngr))
    if (interface%params_siml%loutdClabl) write(325,999) itime, sum(outaclabl(:,jpngr))
    if (interface%params_siml%loutdNlabl) write(326,999) itime, sum(outanlabl(:,jpngr))

    return

  999     format (F20.8,F20.8)

  end subroutine writeout_ascii_plant

end module md_plant<|MERGE_RESOLUTION|>--- conflicted
+++ resolved
@@ -10,13 +10,8 @@
   private
   public pleaf, proot, psapw, plabl, pexud, plitt_af, plitt_as, plitt_bg, &
     dnpp, drgrow, drleaf, drroot, drsapw, dcex, leaftraits, canopy,       &
-<<<<<<< HEAD
-    lai_ind,      &
-    isgrowing, isdying, fpc_grid, nind, dnup,                             &
-=======
     lai_ind,  &
     fpc_grid, nind, dnup,        &
->>>>>>> 2301ff41
     params_pft_plant, params_plant, initglobal_plant, initpft,            &
     initdaily_plant, outdnpp, outdnup, outdCleaf, outdCroot, outdClabl,   &
     outdNlabl, outdClitt, outdNlitt, outdCsoil, outdNsoil, outdlai,       &
@@ -107,7 +102,6 @@
   ! NON PFT-DEPENDENT PARAMETERS
   type params_plant_type
     real :: r_root            ! Fine root-specific respiration rate (gC gC-1 d-1)
-    real :: r_leaf            ! Foliage mass-specific respiration rate (gC gC-1 d-1)
     real :: r_sapw            ! Sapwood-specific respiration rate (gC gC-1 d-1)
     real :: exurate           ! Fine root-specific C export rate (gC gC-1 d-1)
     real :: kbeer             ! canopy light extinction coefficient
@@ -486,9 +480,6 @@
 
     ! growth efficiency = yield factor, central value: 0.6, range: 0.5-0.7; Zhang et al. (2009), see Li et al., 2014
     params_plant%growtheff = getparreal( 'params/params_plant.dat', 'growtheff' )
-
-    ! Foliage mass specific respiration rate (gC gC-1 year-1)
-    params_plant%r_leaf = getparreal( 'params/params_plant.dat', 'r_leaf' ) / ndayyear  ! conversion to rate per day
 
     ! Fine-root mass specific respiration rate (gC gC-1 year-1)
     ! Central value: 0.913 year-1 (Yan and Zhao (2007); see Li et al., 2014)
@@ -659,24 +650,6 @@
     pleaf(pft,jpngr) = orgpool(carbon(0.0),nitrogen(0.0))
     proot(pft,jpngr) = orgpool(carbon(0.0),nitrogen(0.0))
     
-<<<<<<< HEAD
-    isgrowing(pft,jpngr) = .false.
-    isdying(pft,jpngr)   = .false.
-    nind(pft,jpngr)      = 0.0
-
-    ! if (params_pft_plant(pft)%grass) then
-    !   ! xxx try: for grass add seed only at initialisation
-    !   write(0,*) 'INITPFT: initialising plabl with seed'
-    !   plabl(pft,jpngr) = seed  ! orgpool(carbon(0.0),nitrogen(0.0))
-    !   nind(pft,jpngr) = 1.0
-    ! else
-    !   stop 'in initpft: not implemented for trees'
-    ! end if
-
-    plabl(pft,jpngr) = orgpool(carbon(0.0),nitrogen(0.0))
-
-    if (params_pft_plant(pft)%tree) then
-=======
     if (params_pft_plant(pft)%grass) then
       ! xxx try: for grass add seed only at initialisation
       write(0,*) 'INITPFT: initialising plabl with seed'
@@ -690,7 +663,6 @@
     if (params_pft_plant(pft)%grass) then
       nind(pft,jpngr) = 1.0
     else if (params_pft_plant(pft)%tree) then
->>>>>>> 2301ff41
       psapw(pft,jpngr) = orgpool(carbon(0.0),nitrogen(0.0))
       pwood(pft,jpngr) = orgpool(carbon(0.0),nitrogen(0.0))
     endif
