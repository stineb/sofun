--- conflicted
+++ resolved
@@ -100,10 +100,7 @@
   logical, parameter :: verbose = .false.
   integer :: iday
 
-<<<<<<< HEAD
   character(len=100) :: namelistfile = '/Users/benjaminstocker/sofun/params/parameters_Allocation.nml' !'parameters_WC_biodiversity.nml' ! 'parameters_CN.nml'
-=======
-  character(len=100) :: namelistfile = '/Users/lmarques/sofun/params/parameters_Allocation.nml' !'parameters_WC_biodiversity.nml' ! 'parameters_CN.nml'
 
   ! output arrays (naked) to be passed back to C/R
   real, dimension(:,:), allocatable :: out_hourly_tile 
@@ -112,8 +109,6 @@
   !real, dimension(:, out_max_cohorts), allocatable :: out_daily_cohorts    !fno3
   real, dimension(:,:), allocatable :: out_annual_tile      !fno5
   real, dimension(:,:,:), allocatable :: out_annual_cohorts   !fno2
-  !real, dimension(:, out_max_cohorts), allocatable :: out_annual_cohorts   !fno2
->>>>>>> a8b32d97
 
   !----------------------------------------------------------------
   ! DECLARATIONS TO READ FROM NAMELIST FILE
@@ -746,15 +741,9 @@
     integer :: i,j,k
     integer :: m,n
 
-<<<<<<< HEAD
     ! ! xxx temporary
-    ! character(len=80) :: filepath_in = '/Users/benjaminstocker/sofun/input/'
+    ! character(len=80) :: filepath_in = '/Users/lmarques/BiomeE-Allocation/model/input/'
     ! character(len=80) :: climfile    = 'ORNL_forcing.txt'
-=======
-    ! xxx temporary
-    character(len=80) :: filepath_in = '/Users/lmarques/BiomeE-Allocation/model/input/'
-    character(len=80) :: climfile    = 'ORNL_forcing.txt'
->>>>>>> a8b32d97
 
     climfile=trim(filepath_in)//trim(climfile)
 
@@ -852,15 +841,9 @@
     ! xxx try
     integer :: idx_climatedata
 
-<<<<<<< HEAD
     ! ! xxx temporary
     ! character(len=80) :: filepath_in = '/Users/benjaminstocker/sofun/input/'
     ! character(len=80) :: climfile    = 'US-WCrforcing.txt'
-=======
-    ! xxx temporary
-    character(len=80) :: filepath_in = '/Users/lmarques/BiomeE-Allocation/model/input/'
-    character(len=80) :: climfile    = 'US-WCrforcing.txt'
->>>>>>> a8b32d97
 
     climfile=trim(filepath_in)//trim(climfile)
     write(*,*)'inputfile: ',climfile
