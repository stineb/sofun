module md_interface

  use, intrinsic :: iso_fortran_env, dp=>real64

  use md_forcing, only: climate_type  
  use md_params_soil, only: paramtype_soil
  use md_params_siml, only: paramstype_siml, outtype_steering
  use md_params_core, only: MSPECIES, ntstepsyear, ndayyear, MAX_INIT_COHORTS, out_max_cohorts
  use md_grid, only: gridtype !, domaininfo_type

  implicit none

  private
  public  myinterface, interfacetype_biosphere, outtype_biosphere, outtype_hourly_tile, &
    outtype_annual_cohorts, outtype_daily_cohorts, outtype_daily_tile, outtype_annual_tile

  ! type paramstype_calib
  !   real :: kphio
  ! end type paramstype_calib  

  type paramstype_tile
    integer:: soiltype
    real   :: FLDCAP
    real   :: WILTPT
    real   :: K1
    real   :: K2
    real   :: K_nitrogen
    real   :: etaN
    real   :: MLmixRatio
    real   :: l_fract
    real   :: retransN
    real   :: fNSNmax
    real   :: f_N_add
    real   :: f_initialBSW
  end type paramstype_tile
  
  type paramstype_species
    real, dimension(0:MSPECIES) :: lifeform
    real, dimension(0:MSPECIES) :: phenotype
    real, dimension(0:MSPECIES) :: pt
    real, dimension(0:MSPECIES) :: seedlingsize
    real, dimension(0:MSPECIES) :: LMA
    real, dimension(0:MSPECIES) :: phiRL
    real, dimension(0:MSPECIES) :: LNbase
    real, dimension(0:MSPECIES) :: laimax
    real, dimension(0:MSPECIES) :: LAI_light
    real, dimension(0:MSPECIES) :: Nfixrate0
    real, dimension(0:MSPECIES) :: NfixCost0
    real, dimension(0:MSPECIES) :: phiCSA
    real, dimension(0:MSPECIES) :: mortrate_d_c
    real, dimension(0:MSPECIES) :: mortrate_d_u
    real, dimension(0:MSPECIES) :: maturalage
    real, dimension(0:MSPECIES) :: fNSNmax
    real                        :: f_N_add
  end type paramstype_species

  type inittype_cohort 
    real, dimension(MAX_INIT_COHORTS) :: init_cohort_species
    real, dimension(MAX_INIT_COHORTS) :: init_cohort_nindivs
    real, dimension(MAX_INIT_COHORTS) :: init_cohort_bsw
    real, dimension(MAX_INIT_COHORTS) :: init_cohort_bHW
    real, dimension(MAX_INIT_COHORTS) :: init_cohort_nsc
  end type inittype_cohort

  type inittype_soil 
    real :: init_fast_soil_C
    real :: init_slow_soil_C
    real :: init_Nmineral
    real :: N_input
  end type inittype_soil

  type interfacetype_biosphere
<<<<<<< HEAD
    integer                                       :: year
    real, dimension(:), allocatable               :: pco2
    type(gridtype)                                :: grid
    type(climate_type), dimension(:), allocatable :: climate
    type(outtype_steering)                        :: steering
    type(paramstype_siml)                         :: params_siml
    real, dimension(:), allocatable               :: fpc_grid   ! allocatable because we don't know number of PFTs a priori
    ! type(paramstype_calib)                      :: params_calib    ! calibratable parameters
    type(paramstype_species)                      :: params_species
    type(paramtype_soil)                          :: params_soil
    type(paramstype_tile)                         :: params_tile
    type(inittype_cohort)                         :: init_cohort
    type(inittype_soil)                           :: init_soil
    integer                                       :: datalines
    integer                                       :: steps_per_day
    real                                          :: dt_fast_yr
    real                                          :: step_seconds
=======
    integer                                           :: year
    real                                              :: pco2
    type( gridtype )      , dimension(:), allocatable :: grid
    type( paramtype_soil ), dimension(:), allocatable :: soilparams
    ! type( landuse_type )  , dimension(:), allocatable :: landuse
    ! type( ninput_type)    , dimension(:), allocatable :: ninput_field
    type( vegcover_type ) , dimension(:,:), allocatable :: vegcover
    type( climate_type )  , dimension(:,:), allocatable :: climate
    type( domaininfo_type )                           :: domaininfo
    type( outtype_steering )                          :: steering
    type( paramstype_siml )                           :: params_siml
    real, dimension(:,:), allocatable                 :: fpc_grid
    type( paramstype_calib )                          :: params_calib    ! calibratable parameters
>>>>>>> 29917cac
  end type interfacetype_biosphere

  type(interfacetype_biosphere) :: myinterface

  !----------------------------------------------------------------
  ! Return variable of biosphere()
  !----------------------------------------------------------------
  ! This is the derived type-return variable of the function biosphere(),
  ! holding variables used for the cost function in sofun_calib.f90
<<<<<<< HEAD
=======
  type outtype_biosphere
    real, dimension(ndayyear) :: gpp
    real, dimension(ndayyear) :: fapar
    real, dimension(ndayyear) :: transp
    real, dimension(ndayyear) :: latenth
    real, dimension(ndayyear) :: pet
  end type outtype_biosphere

  !----------------------------------------------------------------
  ! Interface instance is created here 
  ! (instead of locally defined and passed on as argument. Both are 
  ! ok but this has the advantage that unknown-size arguments are
  ! avoided).
  !----------------------------------------------------------------
  type( interfacetype_biosphere ) :: interface

  !----------------------------------------------------------------
  ! Module-specific daily output variables
  !----------------------------------------------------------------
  real, allocatable, dimension(:,:) :: outdtemp
  real, allocatable, dimension(:,:) :: outdfapar

  !----------------------------------------------------------------
  ! Module-specific NetCDF output file and variable names
  !----------------------------------------------------------------
  character(len=256) :: ncoutfilnam_fland
  character(len=256) :: ncoutfilnam_vegcover
  character(len=256) :: ncoutfilnam_temp
  character(len=256) :: ncoutfilnam_fapar
>>>>>>> 29917cac

  type outtype_hourly_tile ! corresponds to file fno1
    real :: year
    real :: doy
    real :: hour
    real :: rad
    real :: Tair
    real :: Prcp
    real :: GPP
    real :: Resp
    real :: Transp
    real :: Evap
    real :: Runoff
    real :: Soilwater
    real :: wcl
    real :: FLDCAP
    real :: WILTPT
  end type outtype_hourly_tile

  type outtype_daily_tile   !fno4
    real :: year 
    real :: doy
    real :: Tc
    real :: Prcp
    real :: totWs
    real :: Trsp
    real :: Evap
    real :: Runoff
    real :: ws1
    real :: ws2
    real :: ws3
    real :: LAI
    real :: GPP
    real :: Rauto
    real :: Rh
    real :: NSC
    real :: seedC
    real :: leafC
    real :: rootC
    real :: SW_C
    real :: HW_C
    real :: NSN
    real :: seedN
    real :: leafN
    real :: rootN
    real :: SW_N
    real :: HW_N
    real :: McrbC
    real :: fastSOM
    real :: slowSOM
    real :: McrbN
    real :: fastSoilN
    real :: slowSoilN
    real :: mineralN
    real :: N_uptk
  end type outtype_daily_tile  

  type outtype_daily_cohorts !fno3
    real :: year
    real :: doy
    real :: hour
    real :: cID
    real :: PFT
    real :: layer
    real :: density
    real :: f_layer
    real :: LAI
    real :: gpp
    real :: resp
    real :: transp
    real :: NPPleaf
    real :: NPProot
    real :: NPPwood    
    real :: NSC
    real :: seedC
    real :: leafC
    real :: rootC
    real :: SW_C
    real :: HW_C
    real :: NSN
    real :: seedN
    real :: leafN
    real :: rootN
    real :: SW_N
    real :: HW_N
  end type outtype_daily_cohorts

  type outtype_annual_tile  !fno5
    real :: year
    real :: CAI
    real :: LAI
    real :: GPP
    real :: Rauto
    real :: Rh
    real :: rain
    real :: SoilWater
    real :: Transp
    real :: Evap
    real :: Runoff
    real :: plantC
    real :: soilC
    real :: plantN
    real :: soilN
    real :: totN
    real :: NSC
    real :: SeedC
    real :: leafC
    real :: rootC
    real :: SapwoodC
    real :: WoodC
    real :: NSN
    real :: SeedN
    real :: leafN
    real :: rootN
    real :: SapwoodN
    real :: WoodN
    real :: McrbC
    real :: fastSOM
    real :: SlowSOM
    real :: McrbN
    real :: fastSoilN
    real :: slowSoilN
    real :: mineralN
    real :: N_fxed
    real :: N_uptk
    real :: N_yrMin
    real :: N_P2S
    real :: N_loss
    real :: totseedC
    real :: totseedN
    real :: Seedling_C
    real :: Seedling_N
  end type outtype_annual_tile  

  type outtype_annual_cohorts ! fno2
    real :: year
    real :: cID
    real :: PFT
    real :: layer
    real :: density
    real :: f_layer
    real :: dDBH
    real :: dbh
    real :: height
    real :: Acrown
    real :: wood
    real :: nsc
    real :: NSN
    real :: NPPtr
    real :: seed
    real :: NPPL
    real :: NPPR
    real :: NPPW
    real :: GPP
    real :: NPP
    real :: N_uptk
    real :: N_fix
    real :: maxLAI
  end type outtype_annual_cohorts

  type outtype_biosphere
    type(outtype_hourly_tile),    dimension(:), allocatable            :: hourly_tile      !fn01
    type(outtype_daily_tile),     dimension(ndayyear)                  :: daily_tile       !fno4
    type(outtype_daily_cohorts),  dimension(ndayyear, out_max_cohorts) :: daily_cohorts    !fno3
    type(outtype_annual_tile)                                          :: annual_tile      !fno5
    type(outtype_annual_cohorts), dimension(out_max_cohorts)           :: annual_cohorts   !fno2
  end type outtype_biosphere

contains

<<<<<<< HEAD
=======
  subroutine initoutput_forcing( ngridcells )
    !////////////////////////////////////////////////////////////////
    ! Initialises all daily variables with zero.
    ! Called at the beginning of each year by 'biosphere'.
    !----------------------------------------------------------------
    use md_params_core, only: ndayyear

    ! arguments
    integer, intent(in) :: ngridcells

    if (interface%params_siml%loutforcing) then

      ! Allocate memory for daily output variables
      if (interface%steering%init .and. interface%params_siml%loutdtemp ) allocate( outdtemp (interface%params_siml%outnt,ngridcells) )
      if (interface%steering%init .and. interface%params_siml%loutdfapar) allocate( outdfapar(interface%params_siml%outnt,ngridcells) )
      if (interface%params_siml%loutdtemp ) outdtemp (:,:) = 0.0
      if (interface%params_siml%loutdfapar) outdfapar(:,:) = 0.0

    end if

  end subroutine initoutput_forcing


  subroutine initio_nc_forcing()
    !////////////////////////////////////////////////////////////////
    ! Opens NetCDF output files.
    !----------------------------------------------------------------
    use netcdf
    use md_io_netcdf, only: init_nc_2D, init_nc_3D_time, init_nc_3D_pft, check

    ! local variables
    character(len=256) :: prefix

    character(len=*), parameter :: TITLE = "SOFUN GP-model output, module md_interface"
    character(len=4) :: year_char

    integer :: jpngr, doy

    write(year_char,999) interface%steering%outyear

    prefix = "./output_nc/"//trim(interface%params_siml%runname)

    !----------------------------------------------------------------
    ! Land fraction
    !----------------------------------------------------------------
    if ( interface%steering%init ) then
      ncoutfilnam_fland = trim(prefix)//".fland.nc"
      print*,'initialising ', trim(ncoutfilnam_fland), '...'
      call init_nc_2D(  filnam   = trim(ncoutfilnam_fland), &
                        nlon     = interface%domaininfo%nlon, &
                        nlat     = interface%domaininfo%nlat, &
                        lon      = interface%domaininfo%lon, &
                        lat      = interface%domaininfo%lat, &
                        varnam   = FLAND_NAME, &
                        varunits = "unitless", &
                        longnam  = "gridcell fraction covered by land", &
                        title    = TITLE &
                        )
      print*,'... done.'
    end if

    !----------------------------------------------------------------
    ! Vegetation cover
    !----------------------------------------------------------------
    if ( interface%steering%init ) then
      ncoutfilnam_vegcover = trim(prefix)//".vegcover.nc"
      print*,'initialising ', trim(ncoutfilnam_vegcover), '...'
      call init_nc_3D_pft(  filnam   = trim(ncoutfilnam_vegcover), &
                            nlon     = interface%domaininfo%nlon, &
                            nlat     = interface%domaininfo%nlat, &
                            lon      = interface%domaininfo%lon, &
                            lat      = interface%domaininfo%lat, &
                            outnz    = npft, &
                            varnam   = VEGCOVER_NAME, &
                            varunits = "unitless", &
                            longnam  = "gridcell fraction covered by vegetation type", &
                            title    = TITLE &
                            )
      print*,'... done.'
    end if

    if ( .not. interface%steering%spinup &
         .and. interface%steering%outyear>=interface%params_siml%daily_out_startyr &
         .and. interface%steering%outyear<=interface%params_siml%daily_out_endyr ) then

      !----------------------------------------------------------------
      ! Temperature output file 
      !----------------------------------------------------------------      
      if (interface%params_siml%loutdtemp) then
        ncoutfilnam_temp = trim(prefix)//'.'//year_char//".d.temp.nc"
        print*,'initialising ', trim(ncoutfilnam_temp), '...'
        call init_nc_3D_time( filnam   = trim(ncoutfilnam_temp), &
                              nlon     = interface%domaininfo%nlon, &
                              nlat     = interface%domaininfo%nlat, &
                              lon      = interface%domaininfo%lon, &
                              lat      = interface%domaininfo%lat, &
                              outyear  = interface%steering%outyear, &
                              outdt    = interface%params_siml%outdt, &
                              outnt    = interface%params_siml%outnt, &
                              varnam   = TEMP_NAME, &
                              varunits = "degrees Celsius", &
                              longnam  = "daily average 2 m temperature", &
                              title    = TITLE &
                              )
      end if

      !----------------------------------------------------------------
      ! fAPAR output file 
      !----------------------------------------------------------------
      if ( interface%params_siml%loutdfapar) then
        ncoutfilnam_fapar = trim(prefix)//'.'//year_char//".d.fapar.nc"
        print*,'initialising ', trim(ncoutfilnam_fapar), '...'
        call init_nc_3D_time( filnam   = trim(ncoutfilnam_fapar), &
                              nlon     = interface%domaininfo%nlon, &
                              nlat     = interface%domaininfo%nlat, &
                              lon      = interface%domaininfo%lon, &
                              lat      = interface%domaininfo%lat, &
                              outyear  = interface%steering%outyear, &
                              outdt    = interface%params_siml%outdt, &
                              outnt    = interface%params_siml%outnt, &
                              varnam   = FAPAR_NAME, &
                              varunits = "unitless", &
                              longnam  = "fraction of absorbed photosynthetically active radiation", &
                              title    = TITLE &
                              )
      end if

    end if

    999  format (I4.4)

  end subroutine initio_nc_forcing


  subroutine getout_daily_forcing( jpngr, moy, doy )
    !////////////////////////////////////////////////////////////////
    ! SR called daily to sum up daily output variables.
    ! Note that output variables are collected only for those variables
    ! that are global anyway (e.g., outdcex). Others are not made 
    ! global just for this, but are collected inside the subroutine 
    ! where they are defined.
    !----------------------------------------------------------------
    ! arguments
    integer, intent(in) :: jpngr
    integer, intent(in) :: moy
    integer, intent(in) :: doy

    ! local variables
    integer :: it

    if (interface%params_siml%loutforcing) then
      !----------------------------------------------------------------
      ! DAILY
      ! Collect daily output variables
      ! so far not implemented for isotopes
      !----------------------------------------------------------------
      it = floor( real( doy - 1 ) / real( interface%params_siml%outdt ) ) + 1
      if (interface%params_siml%loutdtemp)  outdtemp (it,jpngr) = outdtemp (it,jpngr) + interface%climate(doy,jpngr)%dtemp   / real( interface%params_siml%outdt )
      if (interface%params_siml%loutdfapar) outdfapar(it,jpngr) = outdfapar(it,jpngr) + interface%vegcover(doy,jpngr)%dfapar / real( interface%params_siml%outdt )

      ! !----------------------------------------------------------------
      ! ! ANNUAL SUM OVER DAILY VALUES
      ! ! Collect annual output variables as sum of daily values
      ! !----------------------------------------------------------------
      ! if (interface%params_siml%loutforcing) then
      !   outatemp(jpngr)  = outatemp(jpngr)  + interface%climate(jpngr)%dtemp(doy) / ndayyear
      !   outanin(:,jpngr) = outanin(:,jpngr) + interface%ninput_field(jpngr)%dtot(doy)
      ! end if
    end if

  end subroutine getout_daily_forcing


  subroutine writeout_nc_forcing()
    !/////////////////////////////////////////////////////////////////////////
    ! Write NetCDF output
    !-------------------------------------------------------------------------
    use netcdf
    use md_io_netcdf, only: write_nc_2D, write_nc_3D_time, write_nc_3D_pft, check

    !-------------------------------------------------------------------------
    ! land fraction
    !-------------------------------------------------------------------------
    if (interface%steering%init) then
      print*,'writing ', trim(ncoutfilnam_fland), '...'
      call write_nc_2D( trim(ncoutfilnam_fland), &
                        FLAND_NAME, &
                        interface%domaininfo%maxgrid, &
                        interface%domaininfo%nlon, &
                        interface%domaininfo%nlat, &
                        interface%grid(:)%ilon, &
                        interface%grid(:)%ilat, &
                        interface%grid(:)%dogridcell, &
                        interface%grid(:)%landfrac &
                        )
    end if

    !-------------------------------------------------------------------------
    ! vegetation cover
    !-------------------------------------------------------------------------
    if (interface%steering%init) then
      print*,'writing ', trim(ncoutfilnam_vegcover), '...'
      call write_nc_3D_pft( trim(ncoutfilnam_vegcover), &
                            VEGCOVER_NAME, &
                            interface%domaininfo%maxgrid, &
                            interface%domaininfo%nlon, &
                            interface%domaininfo%nlat, &
                            interface%grid(:)%ilon, &
                            interface%grid(:)%ilat, &
                            npft, &
                            interface%grid(:)%dogridcell, &
                            interface%fpc_grid(:,:) &
                            )
    end if

    if ( .not. interface%steering%spinup &
         .and. interface%steering%outyear>=interface%params_siml%daily_out_startyr &
         .and. interface%steering%outyear<=interface%params_siml%daily_out_endyr ) then

      if (interface%params_siml%loutforcing) then
        !-------------------------------------------------------------------------
        ! dtemp
        !-------------------------------------------------------------------------
        if (interface%params_siml%loutdtemp) print*,'writing ', trim(ncoutfilnam_temp), '...'
        if (interface%params_siml%loutdtemp) call write_nc_3D_time( trim(ncoutfilnam_temp), &
                                                                      TEMP_NAME, &
                                                                      interface%domaininfo%maxgrid, &
                                                                      interface%domaininfo%nlon, &
                                                                      interface%domaininfo%nlat, &
                                                                      interface%grid(:)%ilon, &
                                                                      interface%grid(:)%ilat, &
                                                                      interface%params_siml%outnt, &
                                                                      interface%grid(:)%dogridcell, &
                                                                      outdtemp(:,:) &
                                                                      )


        !-------------------------------------------------------------------------
        ! fapar
        !-------------------------------------------------------------------------
        if (interface%params_siml%loutdfapar) print*,'writing ', trim(ncoutfilnam_fapar), '...'
        if (interface%params_siml%loutdfapar) call write_nc_3D_time(trim(ncoutfilnam_fapar), &
                                                                      FAPAR_NAME, &
                                                                      interface%domaininfo%maxgrid, &
                                                                      interface%domaininfo%nlon, &
                                                                      interface%domaininfo%nlat, &
                                                                      interface%grid(:)%ilon, &
                                                                      interface%grid(:)%ilat, &
                                                                      interface%params_siml%outnt, &
                                                                      interface%grid(:)%dogridcell, &
                                                                      outdfapar(:,:) &
                                                                      )

      end if
    end if

  end subroutine writeout_nc_forcing

>>>>>>> 29917cac
end module md_interface<|MERGE_RESOLUTION|>--- conflicted
+++ resolved
@@ -1,94 +1,30 @@
 module md_interface
 
-  use, intrinsic :: iso_fortran_env, dp=>real64
-
-  use md_forcing, only: climate_type  
+  use md_params_core, only: maxgrid, nlu, npft, ndayyear, dummy
+  use md_grid, only: gridtype, domaininfo_type
+  use md_forcing, only: landuse_type, climate_type, ninput_type, vegcover_type
+  use md_params_domain, only: type_params_domain
   use md_params_soil, only: paramtype_soil
-  use md_params_siml, only: paramstype_siml, outtype_steering
-  use md_params_core, only: MSPECIES, ntstepsyear, ndayyear, MAX_INIT_COHORTS, out_max_cohorts
-  use md_grid, only: gridtype !, domaininfo_type
+  use md_params_siml, only: outtype_steering, paramstype_siml
 
   implicit none
 
   private
-  public  myinterface, interfacetype_biosphere, outtype_biosphere, outtype_hourly_tile, &
-    outtype_annual_cohorts, outtype_daily_cohorts, outtype_daily_tile, outtype_annual_tile
-
-  ! type paramstype_calib
-  !   real :: kphio
-  ! end type paramstype_calib  
-
-  type paramstype_tile
-    integer:: soiltype
-    real   :: FLDCAP
-    real   :: WILTPT
-    real   :: K1
-    real   :: K2
-    real   :: K_nitrogen
-    real   :: etaN
-    real   :: MLmixRatio
-    real   :: l_fract
-    real   :: retransN
-    real   :: fNSNmax
-    real   :: f_N_add
-    real   :: f_initialBSW
-  end type paramstype_tile
-  
-  type paramstype_species
-    real, dimension(0:MSPECIES) :: lifeform
-    real, dimension(0:MSPECIES) :: phenotype
-    real, dimension(0:MSPECIES) :: pt
-    real, dimension(0:MSPECIES) :: seedlingsize
-    real, dimension(0:MSPECIES) :: LMA
-    real, dimension(0:MSPECIES) :: phiRL
-    real, dimension(0:MSPECIES) :: LNbase
-    real, dimension(0:MSPECIES) :: laimax
-    real, dimension(0:MSPECIES) :: LAI_light
-    real, dimension(0:MSPECIES) :: Nfixrate0
-    real, dimension(0:MSPECIES) :: NfixCost0
-    real, dimension(0:MSPECIES) :: phiCSA
-    real, dimension(0:MSPECIES) :: mortrate_d_c
-    real, dimension(0:MSPECIES) :: mortrate_d_u
-    real, dimension(0:MSPECIES) :: maturalage
-    real, dimension(0:MSPECIES) :: fNSNmax
-    real                        :: f_N_add
-  end type paramstype_species
-
-  type inittype_cohort 
-    real, dimension(MAX_INIT_COHORTS) :: init_cohort_species
-    real, dimension(MAX_INIT_COHORTS) :: init_cohort_nindivs
-    real, dimension(MAX_INIT_COHORTS) :: init_cohort_bsw
-    real, dimension(MAX_INIT_COHORTS) :: init_cohort_bHW
-    real, dimension(MAX_INIT_COHORTS) :: init_cohort_nsc
-  end type inittype_cohort
-
-  type inittype_soil 
-    real :: init_fast_soil_C
-    real :: init_slow_soil_C
-    real :: init_Nmineral
-    real :: N_input
-  end type inittype_soil
+  public interfacetype_biosphere, interface, initoutput_forcing, &
+    initio_nc_forcing, getout_daily_forcing, writeout_nc_forcing, &
+    outtype_biosphere
+
+  type paramstype_calib
+    ! real :: k_decay_tissue
+    real :: kphio
+    real :: soilm_par_a
+    real :: soilm_par_b
+    real :: vpdstress_par_a
+    real :: vpdstress_par_b
+    real :: vpdstress_par_m
+  end type paramstype_calib  
 
   type interfacetype_biosphere
-<<<<<<< HEAD
-    integer                                       :: year
-    real, dimension(:), allocatable               :: pco2
-    type(gridtype)                                :: grid
-    type(climate_type), dimension(:), allocatable :: climate
-    type(outtype_steering)                        :: steering
-    type(paramstype_siml)                         :: params_siml
-    real, dimension(:), allocatable               :: fpc_grid   ! allocatable because we don't know number of PFTs a priori
-    ! type(paramstype_calib)                      :: params_calib    ! calibratable parameters
-    type(paramstype_species)                      :: params_species
-    type(paramtype_soil)                          :: params_soil
-    type(paramstype_tile)                         :: params_tile
-    type(inittype_cohort)                         :: init_cohort
-    type(inittype_soil)                           :: init_soil
-    integer                                       :: datalines
-    integer                                       :: steps_per_day
-    real                                          :: dt_fast_yr
-    real                                          :: step_seconds
-=======
     integer                                           :: year
     real                                              :: pco2
     type( gridtype )      , dimension(:), allocatable :: grid
@@ -102,18 +38,13 @@
     type( paramstype_siml )                           :: params_siml
     real, dimension(:,:), allocatable                 :: fpc_grid
     type( paramstype_calib )                          :: params_calib    ! calibratable parameters
->>>>>>> 29917cac
   end type interfacetype_biosphere
-
-  type(interfacetype_biosphere) :: myinterface
 
   !----------------------------------------------------------------
   ! Return variable of biosphere()
   !----------------------------------------------------------------
   ! This is the derived type-return variable of the function biosphere(),
   ! holding variables used for the cost function in sofun_calib.f90
-<<<<<<< HEAD
-=======
   type outtype_biosphere
     real, dimension(ndayyear) :: gpp
     real, dimension(ndayyear) :: fapar
@@ -143,179 +74,21 @@
   character(len=256) :: ncoutfilnam_vegcover
   character(len=256) :: ncoutfilnam_temp
   character(len=256) :: ncoutfilnam_fapar
->>>>>>> 29917cac
-
-  type outtype_hourly_tile ! corresponds to file fno1
-    real :: year
-    real :: doy
-    real :: hour
-    real :: rad
-    real :: Tair
-    real :: Prcp
-    real :: GPP
-    real :: Resp
-    real :: Transp
-    real :: Evap
-    real :: Runoff
-    real :: Soilwater
-    real :: wcl
-    real :: FLDCAP
-    real :: WILTPT
-  end type outtype_hourly_tile
-
-  type outtype_daily_tile   !fno4
-    real :: year 
-    real :: doy
-    real :: Tc
-    real :: Prcp
-    real :: totWs
-    real :: Trsp
-    real :: Evap
-    real :: Runoff
-    real :: ws1
-    real :: ws2
-    real :: ws3
-    real :: LAI
-    real :: GPP
-    real :: Rauto
-    real :: Rh
-    real :: NSC
-    real :: seedC
-    real :: leafC
-    real :: rootC
-    real :: SW_C
-    real :: HW_C
-    real :: NSN
-    real :: seedN
-    real :: leafN
-    real :: rootN
-    real :: SW_N
-    real :: HW_N
-    real :: McrbC
-    real :: fastSOM
-    real :: slowSOM
-    real :: McrbN
-    real :: fastSoilN
-    real :: slowSoilN
-    real :: mineralN
-    real :: N_uptk
-  end type outtype_daily_tile  
-
-  type outtype_daily_cohorts !fno3
-    real :: year
-    real :: doy
-    real :: hour
-    real :: cID
-    real :: PFT
-    real :: layer
-    real :: density
-    real :: f_layer
-    real :: LAI
-    real :: gpp
-    real :: resp
-    real :: transp
-    real :: NPPleaf
-    real :: NPProot
-    real :: NPPwood    
-    real :: NSC
-    real :: seedC
-    real :: leafC
-    real :: rootC
-    real :: SW_C
-    real :: HW_C
-    real :: NSN
-    real :: seedN
-    real :: leafN
-    real :: rootN
-    real :: SW_N
-    real :: HW_N
-  end type outtype_daily_cohorts
-
-  type outtype_annual_tile  !fno5
-    real :: year
-    real :: CAI
-    real :: LAI
-    real :: GPP
-    real :: Rauto
-    real :: Rh
-    real :: rain
-    real :: SoilWater
-    real :: Transp
-    real :: Evap
-    real :: Runoff
-    real :: plantC
-    real :: soilC
-    real :: plantN
-    real :: soilN
-    real :: totN
-    real :: NSC
-    real :: SeedC
-    real :: leafC
-    real :: rootC
-    real :: SapwoodC
-    real :: WoodC
-    real :: NSN
-    real :: SeedN
-    real :: leafN
-    real :: rootN
-    real :: SapwoodN
-    real :: WoodN
-    real :: McrbC
-    real :: fastSOM
-    real :: SlowSOM
-    real :: McrbN
-    real :: fastSoilN
-    real :: slowSoilN
-    real :: mineralN
-    real :: N_fxed
-    real :: N_uptk
-    real :: N_yrMin
-    real :: N_P2S
-    real :: N_loss
-    real :: totseedC
-    real :: totseedN
-    real :: Seedling_C
-    real :: Seedling_N
-  end type outtype_annual_tile  
-
-  type outtype_annual_cohorts ! fno2
-    real :: year
-    real :: cID
-    real :: PFT
-    real :: layer
-    real :: density
-    real :: f_layer
-    real :: dDBH
-    real :: dbh
-    real :: height
-    real :: Acrown
-    real :: wood
-    real :: nsc
-    real :: NSN
-    real :: NPPtr
-    real :: seed
-    real :: NPPL
-    real :: NPPR
-    real :: NPPW
-    real :: GPP
-    real :: NPP
-    real :: N_uptk
-    real :: N_fix
-    real :: maxLAI
-  end type outtype_annual_cohorts
-
-  type outtype_biosphere
-    type(outtype_hourly_tile),    dimension(:), allocatable            :: hourly_tile      !fn01
-    type(outtype_daily_tile),     dimension(ndayyear)                  :: daily_tile       !fno4
-    type(outtype_daily_cohorts),  dimension(ndayyear, out_max_cohorts) :: daily_cohorts    !fno3
-    type(outtype_annual_tile)                                          :: annual_tile      !fno5
-    type(outtype_annual_cohorts), dimension(out_max_cohorts)           :: annual_cohorts   !fno2
-  end type outtype_biosphere
+
+  character(len=*), parameter :: FLAND_NAME="fland"
+  character(len=*), parameter :: VEGCOVER_NAME="vegcover"
+  character(len=*), parameter :: TEMP_NAME="temp"
+  character(len=*), parameter :: FAPAR_NAME="fapar"
+
+  ! !----------------------------------------------------------------
+  ! ! Module-specific annual output variables
+  ! !----------------------------------------------------------------
+  ! real, dimension(maxgrid)     :: outatemp
+  ! real, dimension(nlu,maxgrid) :: outanin
+
 
 contains
 
-<<<<<<< HEAD
-=======
   subroutine initoutput_forcing( ngridcells )
     !////////////////////////////////////////////////////////////////
     ! Initialises all daily variables with zero.
@@ -574,5 +347,4 @@
 
   end subroutine writeout_nc_forcing
 
->>>>>>> 29917cac
 end module md_interface