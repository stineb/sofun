--- conflicted
+++ resolved
@@ -29,11 +29,7 @@
 ##--------------------------------------------------------------------
 name = 'global'
 # name = 'fluxnet2015'
-<<<<<<< HEAD
-# name = 'example'
-=======
-name = 'global'
->>>>>>> 66695c55
+
 
 ##--------------------------------------------------------------------
 ## Manually edit the root directory for the local mirror of 
