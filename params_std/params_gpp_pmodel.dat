###############################################################
# PMODEL PARAMETERS
#--------------------------------------------------------------
#                                      |
# write value behind this position:    |->

# beta   244.033
beta                                    146.000000
rd_to_vcmax                             0.01400000
soilm_par_a                             0.33349283
soilm_par_b                             1.45602286
tau_acclim                              10.0000000

kphio_Gr3                               0.09423773
<<<<<<< HEAD
kphio_GN3                               0.09423773
kphio_Gr4                               0.09423773
kphio_TND                               0.09423773
kphio_TNE                               0.09423773
kphio_TrD                               0.09423773
kphio_TrE                               0.09423773
=======
kphio_GN3                               0.08573142
kphio_Gr4                               1.00000000
kphio_TND                               0.08573142
kphio_TNE                               0.08573142
kphio_TrD                               0.08573142
kphio_TrE                               0.08573142
>>>>>>> 9715c2a3

#                                      |
# write value *behind* this position:  |->
## EOF <|MERGE_RESOLUTION|>--- conflicted
+++ resolved
@@ -12,21 +12,12 @@
 tau_acclim                              10.0000000
 
 kphio_Gr3                               0.09423773
-<<<<<<< HEAD
 kphio_GN3                               0.09423773
-kphio_Gr4                               0.09423773
+kphio_Gr4                               1.00000000
 kphio_TND                               0.09423773
 kphio_TNE                               0.09423773
 kphio_TrD                               0.09423773
 kphio_TrE                               0.09423773
-=======
-kphio_GN3                               0.08573142
-kphio_Gr4                               1.00000000
-kphio_TND                               0.08573142
-kphio_TNE                               0.08573142
-kphio_TrD                               0.08573142
-kphio_TrE                               0.08573142
->>>>>>> 9715c2a3
 
 #                                      |
 # write value *behind* this position:  |->
