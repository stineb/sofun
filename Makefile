############################
# SOFUN master Makefile
# adopted from LPX Makefile
############################

##################################
## Select configuration profile ##
##################################
# pgf     - PGF95 compiler
# gfor    - gfortran compiler

<<<<<<< HEAD
#PROFILE=pgf
PROFILE=intel
=======
PROFILE=pgf
# PROFILE=intel
>>>>>>> 39728ea7

##################
## pgf profile ##
##################
ifeq ($(PROFILE),pgf)
# Compiler and options
FCOM=pgf95
CPPFLAGS=-E
# COMPFLAGS=-Mextend -Mfreeform
COMPFLAGS=-Mextend -Mfreeform -Mdalign -Kieee -Ktrap=fp -O2
DPCOMPFLAGS=-r8 -Mextend -Mfreeform  -Mdalign -Kieee -Ktrap=fp -O2
#COMPFLAGS= -Mextend -Mdalign -Kieee -Ktrap=fp -O2 -Mprof=lines # to analyze computation time by subroutines
DEBUGFLAGS=-g -O0 -Mextend -Mbounds -Minfo -Minform=inform -Kieee -Ktrap=fp -Mfreeform
DPDEBUGFLAGS=-g -O0 -r8 -Mextend -Mbounds -Minfo -Minform=inform -Kieee -Ktrap=fp -Mfreeform

# System libraries
#LIBS = -L $(NETCDF_LIB) -lnetcdf -lnetcdff
endif

#####################
## intel profile ##
#####################
ifeq ($(PROFILE),intel)
# Compiler and options
FCOM=ifort
CPPFLAGS=-e
COMPFLAGS=-O3 -xSSE4.2 -axAVX,CORE-AVX-I,CORE-AVX2

DEBUGFLAGS=-O3 -xSSE4.2 -axAVX,CORE-AVX-I,CORE-AVX2  ## no actual debug flags here

# System libraries
# NETCDF_INC = /usr/local/include
# NETCDF_LIB = /usr/local/lib
# LIBS = -L $(NETCDF_LIB) -lnetcdf
endif

#####################
## intel profile ##
#####################
ifeq ($(PROFILE),intel)
# Compiler and options
FCOM=ifort
CPPFLAGS=-e
COMPFLAGS=-xSSE4.2 -axAVX,CORE-AVX-I,CORE-AVX2
# DEBUGFLAGS=-ffixed-line-length-0 -fdefault-real-8 -g -fbounds-check -Wall -fbacktrace -finit-real=nan -ffree-form


# System libraries
# NETCDF_INC = /usr/local/include
# NETCDF_LIB = /usr/local/lib
# LIBS = -L $(NETCDF_LIB) -lnetcdf
endif


####################
## general config ##
####################

# Check if FCOM is set
ifeq ($(strip $(FCOM)),)
$(error 'ERROR. Select a valid configuration profile in the Makefile (e.g. PROFILE=gfor).')
endif

# Add flags for MPI parallelization (enable the following lines when the parallel_mpi feature is turned on)
#LIBS += $(shell mpif90 --showme:link)
#COMPFLAGS += $(shell mpif90 --showme:compile)
#DEBUGFLAGS += $(shell mpif90 --showme:compile)

# Add library include files to compiler flags
#COMPFLAGS += -I$(NETCDF_INC)
#DEBUGFLAGS += -I$(NETCDF_INC)

# name of executable
EXE        = runsofun
SPLASH_EXE = runsplash
PMODEL_EXE = runpmodel

ARCHIVES= ./src/sofun.a
# ARLPJ= ./lpj/lpj.a (archive names when compiling with different option)

# Export variables that are needed by Makefiles in the subdirectories (called below)
export FCOM CPPFLAGS COMPFLAGS DEBUGFLAGS #LIBS

# Targets
# -------
standard: 
	 $(MAKE) -C src
	 $(FCOM) -o $(EXE) $(COMPFLAGS) $(ARCHIVES)
#  include libraries when necessary
#	 $(FCOM) -o $(EXE) $(COMPFLAGS) $(ARCHIVES) $(LIBS)

# code for debugging:
debug: 
	$(MAKE) debug -C src
	$(FCOM) -o $(EXE) $(DEBUGFLAGS) $(ARCHIVES) #$(LIBS)

# including double precision flag
dp: 
	 $(MAKE) dp -C src
	 $(FCOM) -o $(EXE) $(DPCOMPFLAGS) $(ARCHIVES)

# code for debugging, including double precision flags:
dpdebug: 
	$(MAKE) dpdebug -C src
	$(FCOM) -o $(EXE) $(DPDEBUGFLAGS) $(ARCHIVES) #$(LIBS)

# reduced model setup: only SPLASH
splash: 
	 $(MAKE) splash -C src
	 $(FCOM) -o $(SPLASH_EXE) $(COMPFLAGS) $(ARCHIVES)

# reduced model setup: only SPLASH and PMODEL
pmodel: 
	 $(MAKE) pmodel -C src
	 $(FCOM) -o $(PMODEL_EXE) $(COMPFLAGS) $(ARCHIVES)

# clean: remove exe and .o and .do files
.PHONY: clean
clean:
	-rm $(EXE) $(SPLASH_EXE) $(PMODEL_EXE)
	$(MAKE) clean -C src
# include libraries when necessary
#	$(MAKE) clean -C lpj/cdfcode

#EOF<|MERGE_RESOLUTION|>--- conflicted
+++ resolved
@@ -8,14 +8,10 @@
 ##################################
 # pgf     - PGF95 compiler
 # gfor    - gfortran compiler
+# intel   - ifort compiler
 
-<<<<<<< HEAD
 #PROFILE=pgf
 PROFILE=intel
-=======
-PROFILE=pgf
-# PROFILE=intel
->>>>>>> 39728ea7
 
 ##################
 ## pgf profile ##
@@ -51,24 +47,6 @@
 # NETCDF_LIB = /usr/local/lib
 # LIBS = -L $(NETCDF_LIB) -lnetcdf
 endif
-
-#####################
-## intel profile ##
-#####################
-ifeq ($(PROFILE),intel)
-# Compiler and options
-FCOM=ifort
-CPPFLAGS=-e
-COMPFLAGS=-xSSE4.2 -axAVX,CORE-AVX-I,CORE-AVX2
-# DEBUGFLAGS=-ffixed-line-length-0 -fdefault-real-8 -g -fbounds-check -Wall -fbacktrace -finit-real=nan -ffree-form
-
-
-# System libraries
-# NETCDF_INC = /usr/local/include
-# NETCDF_LIB = /usr/local/lib
-# LIBS = -L $(NETCDF_LIB) -lnetcdf
-endif
-
 
 ####################
 ## general config ##
